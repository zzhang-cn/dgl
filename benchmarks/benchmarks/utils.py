<<<<<<< HEAD
import os
import shutil
import zipfile
=======
import os, pickle
import shutil, zipfile
>>>>>>> 08671d81
import requests
import inspect
import numpy as np
import pandas
import dgl
import torch
import torchtext


def _download(url, path, filename):
    fn = os.path.join(path, filename)
    if os.path.exists(fn):
        return

    os.makedirs(path, exist_ok=True)
    f_remote = requests.get(url, stream=True)
    sz = f_remote.headers.get('content-length')
    assert f_remote.status_code == 200, 'fail to open {}'.format(url)
    with open(fn, 'wb') as writer:
        for chunk in f_remote.iter_content(chunk_size=1024*1024):
            writer.write(chunk)
    print('Download finished.')


def get_livejournal():
    _download('https://snap.stanford.edu/data/soc-LiveJournal1.txt.gz',
              '/tmp/dataset', 'soc-LiveJournal1.txt.gz')
    df = pandas.read_csv('/tmp/dataset/soc-LiveJournal1.txt.gz', sep='\t', skiprows=4, header=None,
                         names=['src', 'dst'], compression='gzip')
    src = df['src'].values
    dst = df['dst'].values
    print('construct the graph')
    return dgl.graph((src, dst))

def get_filmbaster():    
    _download('https://snap.stanford.edu/data/bigdata/communities/com-friendster.ungraph.txt.gz',
              '/tmp/dataset', 'com-friendster.ungraph.txt.gz')
    df = pandas.read_csv('/tmp/dataset/com-friendster.ungraph.txt.gz', sep='\t', skiprows=4, header=None,
                         names=['src', 'dst'], compression='gzip')
    src = df['src'].values
    dst = df['dst'].values
    print('construct the graph')
    return dgl.graph((src, dst))


def get_graph(name):
    if name == 'livejournal':
        return get_livejournal()
    else:
        print(name + " doesn't exist")
        return None


class OGBDataset(object):
    def __init__(self, g, num_labels):
        self._g = g
        self._num_labels = num_labels

    @property
    def num_labels(self):
        return self._num_labels

    @property
    def num_classes(self):
        return self._num_labels

    def __getitem__(self, idx):
        return self._g


def load_ogb_product(name):
    from ogb.nodeproppred import DglNodePropPredDataset

    os.symlink('/tmp/dataset/', os.path.join(os.getcwd(), 'dataset'))

    print('load', name)
    data = DglNodePropPredDataset(name=name)
    print('finish loading', name)
    splitted_idx = data.get_idx_split()
    graph, labels = data[0]
    labels = labels[:, 0]

    graph.ndata['label'] = labels
    in_feats = graph.ndata['feat'].shape[1]
    num_labels = len(torch.unique(
        labels[torch.logical_not(torch.isnan(labels))]))

    # Find the node IDs in the training, validation, and test set.
    train_nid, val_nid, test_nid = splitted_idx['train'], splitted_idx['valid'], splitted_idx['test']
    train_mask = torch.zeros((graph.number_of_nodes(),), dtype=torch.bool)
    train_mask[train_nid] = True
    val_mask = torch.zeros((graph.number_of_nodes(),), dtype=torch.bool)
    val_mask[val_nid] = True
    test_mask = torch.zeros((graph.number_of_nodes(),), dtype=torch.bool)
    test_mask[test_nid] = True
    graph.ndata['train_mask'] = train_mask
    graph.ndata['val_mask'] = val_mask
    graph.ndata['test_mask'] = test_mask

    return OGBDataset(graph, num_labels)

<<<<<<< HEAD
=======
class PinsageDataset:
    def __init__(self, g, user_ntype, item_ntype, textset):
        self._g = g
        self._user_ntype = user_ntype
        self._item_ntype = item_ntype
        self._textset = textset

    @property
    def user_ntype(self):
        return self._user_ntype

    @property
    def item_ntype(self):
        return self._item_ntype

    @property
    def textset(self):
        return self._textset

    def __getitem__(self, idx):
        return self._g

def load_nowplaying_rs():
    name = 'nowplaying_rs.pkl' # follow examples/pytorch/pinsage/README to create nowplaying_rs.pkl
    dataset_dir = os.path.join(os.getcwd(), 'dataset')
    os.symlink('/tmp/dataset/', dataset_dir)

    dataset_path = os.path.join(dataset_dir, name)
    # Load dataset
    with open(dataset_path, 'rb') as f:
        dataset = pickle.load(f)

    g = dataset['train-graph']
    val_matrix = dataset['val-matrix'].tocsr()
    test_matrix = dataset['test-matrix'].tocsr()
    item_texts = dataset['item-texts']
    user_ntype = dataset['user-type']
    item_ntype = dataset['item-type']
    user_to_item_etype = dataset['user-to-item-type']
    timestamp = dataset['timestamp-edge-column']

    # Assign user and movie IDs and use them as features (to learn an individual trainable
    # embedding for each entity)
    g.nodes[user_ntype].data['id'] = torch.arange(g.number_of_nodes(user_ntype))
    g.nodes[item_ntype].data['id'] = torch.arange(g.number_of_nodes(item_ntype))

    # Prepare torchtext dataset and vocabulary
    fields = {}
    examples = []
    for key, texts in item_texts.items():
        fields[key] = torchtext.data.Field(include_lengths=True, lower=True, batch_first=True)
    for i in range(g.number_of_nodes(item_ntype)):
        example = torchtext.data.Example.fromlist(
            [item_texts[key][i] for key in item_texts.keys()],
            [(key, fields[key]) for key in item_texts.keys()])
        examples.append(example)
    textset = torchtext.data.Dataset(examples, fields)
    for key, field in fields.items():
        field.build_vocab(getattr(textset, key))

    return PinsageDataset(g, user_ntype, item_ntype, textset)
>>>>>>> 08671d81

def process_data(name):
    if name == 'cora':
        return dgl.data.CoraGraphDataset()
    elif name == 'pubmed':
        return dgl.data.PubmedGraphDataset()
    elif name == 'aifb':
        return dgl.data.AIFBDataset()
    elif name == 'mutag':
        return dgl.data.MUTAGDataset()
    elif name == 'bgs':
        return dgl.data.BGSDataset()
    elif name == 'am':
        return dgl.data.AMDataset()
    elif name == 'reddit':
        return dgl.data.RedditDataset(self_loop=True)
    elif name == 'ogbn-products':
        return load_ogb_product('ogbn-products')
    elif name == 'nowplaying_rs':
        return load_nowplaying_rs()
    else:
        raise ValueError('Invalid dataset name:', name)


def get_bench_device():
    return os.environ.get('DGL_BENCH_DEVICE', 'cpu')


def setup_track_time(*args, **kwargs):
    # fix random seed
    np.random.seed(42)
    torch.random.manual_seed(42)


def setup_track_acc(*args, **kwargs):
    # fix random seed
    np.random.seed(42)
    torch.random.manual_seed(42)


TRACK_UNITS = {
    'time': 's',
    'acc': '%',
}

TRACK_SETUP = {
    'time': setup_track_time,
    'acc': setup_track_acc,
}


def parametrize(param_name, params):
    """Decorator for benchmarking over a set of parameters.

    Parameters
    ----------
    param_name : str
        Parameter name. Must be one of the arguments of the decorated function.
    params : list[any]
        List of values to benchmark for the given parameter name. Recommend
        to use Python's native object type (e.g., int, str, list[int]) because
        ASV will display them on the plot.

    Examples
    --------

    Benchmark function `foo` when argument `x` is equal to 10 or 20.

    .. code::
        @benchmark('time')
        @parametrize('x', [10, 20]):
        def foo(x):
            pass

    Benchmark function with multiple parametrizations. It will run the function
    with all possible combinations. The example below generates 6 benchmarks.

    .. code::
        @benchmark('time')
        @parametrize('x', [10, 20]):
        @parametrize('y', [-1, -2, -3]):
        def foo(x, y):
            pass

    When using multiple parametrizations, it can have arbitrary order. The example
    below is the same as the above one.

    .. code::
        @benchmark('time')
        @parametrize('y', [-1, -2, -3]):
        @parametrize('x', [10, 20]):
        def foo(x, y):
            pass
    """
    def _wrapper(func):
        sig_params = inspect.signature(func).parameters.keys()
        num_params = len(sig_params)
        if getattr(func, 'params', None) is None:
            func.params = [None] * num_params
        if getattr(func, 'param_names', None) is None:
            func.param_names = [None] * num_params
        found_param = False
        for i, sig_param in enumerate(sig_params):
            if sig_param == param_name:
                func.params[i] = params
                func.param_names[i] = param_name
                found_param = True
                break
        if not found_param:
            raise ValueError('Invalid parameter name:', param_name)
        return func
    return _wrapper


def num_gpu():
    return torch.cuda.device_count()


def benchmark(track_type, timeout=60):
    """Decorator for indicating the benchmark type.
       By default, the test will not run on multi-gpu testing

    Parameters
    ----------
    track_type : str
        Type. Must be either:

            - 'time' : For timing. Unit: second.
            - 'acc' : For accuracy. Unit: percentage, value between 0 and 100.
    timeout : int
        Timeout threshold in second.

    Examples
    --------

    .. code::
        @benchmark('time')
        def foo():
            pass
    """
    assert track_type in ['time', 'acc']
    def _wrapper(func):
        func.unit = TRACK_UNITS[track_type]
        func.setup = TRACK_SETUP[track_type]
        func.timeout = timeout
        if num_gpu() > 1:
            # skip when multi gpu exists
            func.benchmark_name = "skip_multigpu_" + func.__name__
        return func
    return _wrapper


def multi_gpu_test():
    def _wrapper(func):
        if hasattr(func, "benchmark_name"):
            if num_gpu() > 1 and func.benchmark_name.startswith("skip_multigpu_"):
                func.benchmark_name = func.benchmark_name[len(
                    "skip_multigpu_"):]
        return func
    return _wrapper


def run_when(run):
    def _wrapper(func):
        if not run:
            print("Skip {}".format(func.__name__))
            func.benchmark_name = "skip_" + func.__name__
        return func
    return _wrapper<|MERGE_RESOLUTION|>--- conflicted
+++ resolved
@@ -1,11 +1,7 @@
-<<<<<<< HEAD
 import os
+import pickle
 import shutil
 import zipfile
-=======
-import os, pickle
-import shutil, zipfile
->>>>>>> 08671d81
 import requests
 import inspect
 import numpy as np
@@ -40,7 +36,8 @@
     print('construct the graph')
     return dgl.graph((src, dst))
 
-def get_filmbaster():    
+
+def get_filmbaster():
     _download('https://snap.stanford.edu/data/bigdata/communities/com-friendster.ungraph.txt.gz',
               '/tmp/dataset', 'com-friendster.ungraph.txt.gz')
     df = pandas.read_csv('/tmp/dataset/com-friendster.ungraph.txt.gz', sep='\t', skiprows=4, header=None,
@@ -107,8 +104,7 @@
 
     return OGBDataset(graph, num_labels)
 
-<<<<<<< HEAD
-=======
+
 class PinsageDataset:
     def __init__(self, g, user_ntype, item_ntype, textset):
         self._g = g
@@ -131,8 +127,10 @@
     def __getitem__(self, idx):
         return self._g
 
+
 def load_nowplaying_rs():
-    name = 'nowplaying_rs.pkl' # follow examples/pytorch/pinsage/README to create nowplaying_rs.pkl
+    # follow examples/pytorch/pinsage/README to create nowplaying_rs.pkl
+    name = 'nowplaying_rs.pkl'
     dataset_dir = os.path.join(os.getcwd(), 'dataset')
     os.symlink('/tmp/dataset/', dataset_dir)
 
@@ -152,14 +150,17 @@
 
     # Assign user and movie IDs and use them as features (to learn an individual trainable
     # embedding for each entity)
-    g.nodes[user_ntype].data['id'] = torch.arange(g.number_of_nodes(user_ntype))
-    g.nodes[item_ntype].data['id'] = torch.arange(g.number_of_nodes(item_ntype))
+    g.nodes[user_ntype].data['id'] = torch.arange(
+        g.number_of_nodes(user_ntype))
+    g.nodes[item_ntype].data['id'] = torch.arange(
+        g.number_of_nodes(item_ntype))
 
     # Prepare torchtext dataset and vocabulary
     fields = {}
     examples = []
     for key, texts in item_texts.items():
-        fields[key] = torchtext.data.Field(include_lengths=True, lower=True, batch_first=True)
+        fields[key] = torchtext.data.Field(
+            include_lengths=True, lower=True, batch_first=True)
     for i in range(g.number_of_nodes(item_ntype)):
         example = torchtext.data.Example.fromlist(
             [item_texts[key][i] for key in item_texts.keys()],
@@ -170,7 +171,7 @@
         field.build_vocab(getattr(textset, key))
 
     return PinsageDataset(g, user_ntype, item_ntype, textset)
->>>>>>> 08671d81
+
 
 def process_data(name):
     if name == 'cora':
@@ -312,6 +313,7 @@
             pass
     """
     assert track_type in ['time', 'acc']
+
     def _wrapper(func):
         func.unit = TRACK_UNITS[track_type]
         func.setup = TRACK_SETUP[track_type]
