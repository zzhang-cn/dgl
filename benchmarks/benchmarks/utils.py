import json
import os
import pickle
import shutil
import zipfile
import requests
import inspect
import numpy as np
import pandas
import dgl
import torch


def _download(url, path, filename):
    fn = os.path.join(path, filename)
    if os.path.exists(fn):
        return

    os.makedirs(path, exist_ok=True)
    f_remote = requests.get(url, stream=True)
    sz = f_remote.headers.get('content-length')
    assert f_remote.status_code == 200, 'fail to open {}'.format(url)
    with open(fn, 'wb') as writer:
        for chunk in f_remote.iter_content(chunk_size=1024*1024):
            writer.write(chunk)
    print('Download finished.')


<<<<<<< HEAD
def get_graph(name, format):
    g = None
    if name == 'cora':
        g = dgl.data.CoraGraphDataset()[0]
    elif name == 'livejournal':
        bin_path = "/tmp/dataset/livejournal/livejournal_{}.bin".format(format)
        if os.path.exists(bin_path):
            g_list, _ = dgl.load_graphs(bin_path)
            g = g_list[0]
        else:
            g = get_livejournal().formats([format])
            dgl.save_graphs(bin_path, [g])
    elif name == "friendster":
        bin_path = "/tmp/dataset/friendster/friendster_{}.bin".format(format)
        if os.path.exists(bin_path):
            g_list, _ = dgl.load_graphs(bin_path)
            g = g_list[0]
        else:
            g = get_friendster().formats([format])
            dgl.save_graphs(bin_path, [g])
    else:
        raise Exception("Unknown dataset")
    g = g.formats([format])
    return g



def get_livejournal():
    # Same as https://snap.stanford.edu/data/soc-LiveJournal1.txt.gz
    _download('https://dgl-asv-data.s3-us-west-2.amazonaws.com/dataset/livejournal/soc-LiveJournal1.txt.gz',
              '/tmp/dataset/livejournal', 'soc-LiveJournal1.txt.gz')
    df = pandas.read_csv('/tmp/dataset/livejournal/soc-LiveJournal1.txt.gz', sep='\t', skiprows=4, header=None,
=======
def get_livejournal():
    # Same as https://snap.stanford.edu/data/soc-LiveJournal1.txt.gz
    _download('https://dgl-asv-data.s3-us-west-2.amazonaws.com/dataset/livejournal/soc-LiveJournal1.txt.gz',
              '/tmp/dataset', 'soc-LiveJournal1.txt.gz')
    df = pandas.read_csv('/tmp/dataset/soc-LiveJournal1.txt.gz', sep='\t', skiprows=4, header=None,
                         names=['src', 'dst'], compression='gzip')
    src = df['src'].values
    dst = df['dst'].values
    print('construct the graph')
    return dgl.graph((src, dst))


def get_filmbaster():
    # Same as https://snap.stanford.edu/data/bigdata/communities/com-friendster.ungraph.txt.gz
    _download('https://dgl-asv-data.s3-us-west-2.amazonaws.com/dataset/friendster/com-friendster.ungraph.txt.gz',
              '/tmp/dataset', 'com-friendster.ungraph.txt.gz')
    df = pandas.read_csv('/tmp/dataset/com-friendster.ungraph.txt.gz', sep='\t', skiprows=4, header=None,
>>>>>>> 498505ba
                         names=['src', 'dst'], compression='gzip')
    src = df['src'].values
    dst = df['dst'].values
    print('construct the graph')
    return dgl.graph((src, dst))

<<<<<<< HEAD

def get_friendster():
    # Same as https://snap.stanford.edu/data/bigdata/communities/com-friendster.ungraph.txt.gz
    _download('https://dgl-asv-data.s3-us-west-2.amazonaws.com/dataset/friendster/com-friendster.ungraph.txt.gz',
              '/tmp/dataset/friendster', 'com-friendster.ungraph.txt.gz')
    df = pandas.read_csv('/tmp/dataset/friendster/com-friendster.ungraph.txt.gz', sep='\t', skiprows=4, header=None,
                         names=['src', 'dst'], compression='gzip')
    src = df['src'].values
    dst = df['dst'].values
    print('construct the graph')
    return dgl.graph((src, dst))


# def get_graph(name):
#     if name == 'livejournal':
#         return get_livejournal()
#     else:
#         print(name + " doesn't exist")
#         return None
=======
>>>>>>> 498505ba



class OGBDataset(object):
    def __init__(self, g, num_labels, predict_category=None):
        self._g = g
        self._num_labels = num_labels
        self._predict_category = predict_category

    @property
    def num_labels(self):
        return self._num_labels

    @property
    def num_classes(self):
        return self._num_labels

    @property
    def predict_category(self):
        return self._predict_category

    def __getitem__(self, idx):
        return self._g


def load_ogb_product():
    name = 'ogbn-products'
    from ogb.nodeproppred import DglNodePropPredDataset

    os.symlink('/tmp/dataset/', os.path.join(os.getcwd(), 'dataset'))

    print('load', name)
    data = DglNodePropPredDataset(name=name)
    print('finish loading', name)
    splitted_idx = data.get_idx_split()
    graph, labels = data[0]
    labels = labels[:, 0]

    graph.ndata['label'] = labels
    in_feats = graph.ndata['feat'].shape[1]
    num_labels = len(torch.unique(
        labels[torch.logical_not(torch.isnan(labels))]))

    # Find the node IDs in the training, validation, and test set.
    train_nid, val_nid, test_nid = splitted_idx['train'], splitted_idx['valid'], splitted_idx['test']
    train_mask = torch.zeros((graph.number_of_nodes(),), dtype=torch.bool)
    train_mask[train_nid] = True
    val_mask = torch.zeros((graph.number_of_nodes(),), dtype=torch.bool)
    val_mask[val_nid] = True
    test_mask = torch.zeros((graph.number_of_nodes(),), dtype=torch.bool)
    test_mask[test_nid] = True
    graph.ndata['train_mask'] = train_mask
    graph.ndata['val_mask'] = val_mask
    graph.ndata['test_mask'] = test_mask

    return OGBDataset(graph, num_labels)


def load_ogb_mag():
    name = 'ogbn-mag'
    from ogb.nodeproppred import DglNodePropPredDataset

    os.symlink('/tmp/dataset/', os.path.join(os.getcwd(), 'dataset'))

    print('load', name)
    dataset = DglNodePropPredDataset(name=name)
    print('finish loading', name)
    split_idx = dataset.get_idx_split()
    train_idx = split_idx["train"]['paper']
    val_idx = split_idx["valid"]['paper']
    test_idx = split_idx["test"]['paper']
    hg_orig, labels = dataset[0]
    subgs = {}
    for etype in hg_orig.canonical_etypes:
        u, v = hg_orig.all_edges(etype=etype)
        subgs[etype] = (u, v)
        subgs[(etype[2], 'rev-'+etype[1], etype[0])] = (v, u)
    hg = dgl.heterograph(subgs)
    hg.nodes['paper'].data['feat'] = hg_orig.nodes['paper'].data['feat']
    hg.nodes['paper'].data['labels'] = labels['paper'].squeeze()
    train_mask = torch.zeros((hg.number_of_nodes('paper'),), dtype=torch.bool)
    train_mask[train_idx] = True
    val_mask = torch.zeros((hg.number_of_nodes('paper'),), dtype=torch.bool)
    val_mask[val_idx] = True
    test_mask = torch.zeros((hg.number_of_nodes('paper'),), dtype=torch.bool)
    test_mask[test_idx] = True
    hg.nodes['paper'].data['train_mask'] = train_mask
    hg.nodes['paper'].data['val_mask'] = val_mask
    hg.nodes['paper'].data['test_mask'] = test_mask

    num_classes = dataset.num_classes
    return OGBDataset(hg, num_classes, 'paper')


class PinsageDataset:
    def __init__(self, g, user_ntype, item_ntype, textset):
        self._g = g
        self._user_ntype = user_ntype
        self._item_ntype = item_ntype
        self._textset = textset

    @property
    def user_ntype(self):
        return self._user_ntype

    @property
    def item_ntype(self):
        return self._item_ntype

    @property
    def textset(self):
        return self._textset

    def __getitem__(self, idx):
        return self._g


def load_nowplaying_rs():
    import torchtext
    # follow examples/pytorch/pinsage/README to create nowplaying_rs.pkl
    name = 'nowplaying_rs.pkl'
    dataset_dir = os.path.join(os.getcwd(), 'dataset')
    os.symlink('/tmp/dataset/', dataset_dir)

    dataset_path = os.path.join(dataset_dir, "nowplaying_rs", name)
    # Load dataset
    with open(dataset_path, 'rb') as f:
        dataset = pickle.load(f)

    g = dataset['train-graph']
    val_matrix = dataset['val-matrix'].tocsr()
    test_matrix = dataset['test-matrix'].tocsr()
    item_texts = dataset['item-texts']
    user_ntype = dataset['user-type']
    item_ntype = dataset['item-type']
    user_to_item_etype = dataset['user-to-item-type']
    timestamp = dataset['timestamp-edge-column']

    # Assign user and movie IDs and use them as features (to learn an individual trainable
    # embedding for each entity)
    g.nodes[user_ntype].data['id'] = torch.arange(
        g.number_of_nodes(user_ntype))
    g.nodes[item_ntype].data['id'] = torch.arange(
        g.number_of_nodes(item_ntype))

    # Prepare torchtext dataset and vocabulary
    fields = {}
    examples = []
    for key, texts in item_texts.items():
        fields[key] = torchtext.data.Field(
            include_lengths=True, lower=True, batch_first=True)
    for i in range(g.number_of_nodes(item_ntype)):
        example = torchtext.data.Example.fromlist(
            [item_texts[key][i] for key in item_texts.keys()],
            [(key, fields[key]) for key in item_texts.keys()])
        examples.append(example)
    textset = torchtext.data.Dataset(examples, fields)
    for key, field in fields.items():
        field.build_vocab(getattr(textset, key))

    return PinsageDataset(g, user_ntype, item_ntype, textset)


def process_data(name):
    if name == 'cora':
        return dgl.data.CoraGraphDataset()
    elif name == 'pubmed':
        return dgl.data.PubmedGraphDataset()
    elif name == 'aifb':
        return dgl.data.AIFBDataset()
    elif name == 'mutag':
        return dgl.data.MUTAGDataset()
    elif name == 'bgs':
        return dgl.data.BGSDataset()
    elif name == 'am':
        return dgl.data.AMDataset()
    elif name == 'reddit':
        return dgl.data.RedditDataset(self_loop=True)
    elif name == 'ogbn-products':
        return load_ogb_product()
    elif name == 'ogbn-mag':
        return load_ogb_mag()
    elif name == 'nowplaying_rs':
        return load_nowplaying_rs()
    else:
        raise ValueError('Invalid dataset name:', name)


def get_bench_device():
    device = os.environ.get('DGL_BENCH_DEVICE', 'cpu')
    if device.lower() == "gpu":
        return "cuda:0"
    else:
        return device


def setup_track_time(*args, **kwargs):
    # fix random seed
    np.random.seed(42)
    torch.random.manual_seed(42)


def setup_track_acc(*args, **kwargs):
    # fix random seed
    np.random.seed(42)
    torch.random.manual_seed(42)


TRACK_UNITS = {
    'time': 's',
    'acc': '%',
}

TRACK_SETUP = {
    'time': setup_track_time,
    'acc': setup_track_acc,
}


def parametrize(param_name, params):
    """Decorator for benchmarking over a set of parameters.

    Parameters
    ----------
    param_name : str
        Parameter name. Must be one of the arguments of the decorated function.
    params : list[any]
        List of values to benchmark for the given parameter name. Recommend
        to use Python's native object type (e.g., int, str, list[int]) because
        ASV will display them on the plot.

    Examples
    --------

    Benchmark function `foo` when argument `x` is equal to 10 or 20.

    .. code::
        @benchmark('time')
        @parametrize('x', [10, 20]):
        def foo(x):
            pass

    Benchmark function with multiple parametrizations. It will run the function
    with all possible combinations. The example below generates 6 benchmarks.

    .. code::
        @benchmark('time')
        @parametrize('x', [10, 20]):
        @parametrize('y', [-1, -2, -3]):
        def foo(x, y):
            pass

    When using multiple parametrizations, it can have arbitrary order. The example
    below is the same as the above one.

    .. code::
        @benchmark('time')
        @parametrize('y', [-1, -2, -3]):
        @parametrize('x', [10, 20]):
        def foo(x, y):
            pass
    """
    def _wrapper(func):
        sig_params = inspect.signature(func).parameters.keys()
        num_params = len(sig_params)
        if getattr(func, 'params', None) is None:
            func.params = [None] * num_params
        if getattr(func, 'param_names', None) is None:
            func.param_names = [None] * num_params
        found_param = False
        for i, sig_param in enumerate(sig_params):
            if sig_param == param_name:
                func.params[i] = params
                func.param_names[i] = param_name
                found_param = True
                break
        if not found_param:
            raise ValueError('Invalid parameter name:', param_name)
        return func
    return _wrapper


<<<<<<< HEAD
def noop_decorator(param_name, params):
    """noop decorator
    """
    def _wrapper(func):
        return func
    return _wrapper


=======
>>>>>>> 498505ba
class TestFilter:
    def __init__(self):
        self.conf = None
        if "DGL_REG_CONF" in os.environ:
            current_dir = os.path.dirname(os.path.abspath(__file__))
            path = os.path.join(current_dir, "../../",
                                os.environ["DGL_REG_CONF"])
            with open(path, "r") as f:
                self.conf = json.load(f)
            if "INSTANCE_TYPE" in os.environ:
                instance_type = os.environ["INSTANCE_TYPE"]
            else:
                raise Exception(
                    "Must set both DGL_REG_CONF and INSTANCE_TYPE as env")
            self.enabled_tests = self.conf[instance_type]["tests"]
        else:
            import logging
            logging.warning("No regression test conf file specified")

    def check(self, func):
        funcfullname = inspect.getmodule(func).__name__ + "." + func.__name__
        if self.conf is None:
            return True
        else:
            for enabled_testname in self.enabled_tests:
                if enabled_testname in funcfullname:
                    return True
            return False


<<<<<<< HEAD
device = os.environ.get('DGL_BENCH_DEVICE', 'cpu')

if device == "cpu":
    parametrize_cpu = parametrize
    parametrize_gpu = noop_decorator
elif device == "gpu":
    parametrize_cpu = noop_decorator
    parametrize_gpu = parametrize
else:
    raise Exception("Unknown device")


filter = TestFilter()

def skip_if_gpu():
    """skip if DGL_BENCH_DEVICE is gpu
    """
    device = os.environ.get('DGL_BENCH_DEVICE', 'cpu')

    def _wrapper(func):
        if device == "gpu":
            # skip if not enabled
            func.benchmark_name = "skip_" + func.__name__
        return func
    return _wrapper
=======
filter = TestFilter()

>>>>>>> 498505ba

def benchmark(track_type, timeout=60):
    """Decorator for indicating the benchmark type.

    Parameters
    ----------
    track_type : str
        Type. Must be either:

            - 'time' : For timing. Unit: second.
            - 'acc' : For accuracy. Unit: percentage, value between 0 and 100.
    timeout : int
        Timeout threshold in second.

    Examples
    --------

    .. code::
        @benchmark('time')
        def foo():
            pass
    """
    assert track_type in ['time', 'acc']

    def _wrapper(func):
        func.unit = TRACK_UNITS[track_type]
        func.setup = TRACK_SETUP[track_type]
        func.timeout = timeout
        if not filter.check(func):
            # skip if not enabled
            func.benchmark_name = "skip_" + func.__name__
        return func
    return _wrapper<|MERGE_RESOLUTION|>--- conflicted
+++ resolved
@@ -26,7 +26,6 @@
     print('Download finished.')
 
 
-<<<<<<< HEAD
 def get_graph(name, format):
     g = None
     if name == 'cora':
@@ -53,38 +52,17 @@
     return g
 
 
-
 def get_livejournal():
     # Same as https://snap.stanford.edu/data/soc-LiveJournal1.txt.gz
     _download('https://dgl-asv-data.s3-us-west-2.amazonaws.com/dataset/livejournal/soc-LiveJournal1.txt.gz',
               '/tmp/dataset/livejournal', 'soc-LiveJournal1.txt.gz')
     df = pandas.read_csv('/tmp/dataset/livejournal/soc-LiveJournal1.txt.gz', sep='\t', skiprows=4, header=None,
-=======
-def get_livejournal():
-    # Same as https://snap.stanford.edu/data/soc-LiveJournal1.txt.gz
-    _download('https://dgl-asv-data.s3-us-west-2.amazonaws.com/dataset/livejournal/soc-LiveJournal1.txt.gz',
-              '/tmp/dataset', 'soc-LiveJournal1.txt.gz')
-    df = pandas.read_csv('/tmp/dataset/soc-LiveJournal1.txt.gz', sep='\t', skiprows=4, header=None,
                          names=['src', 'dst'], compression='gzip')
     src = df['src'].values
     dst = df['dst'].values
     print('construct the graph')
     return dgl.graph((src, dst))
 
-
-def get_filmbaster():
-    # Same as https://snap.stanford.edu/data/bigdata/communities/com-friendster.ungraph.txt.gz
-    _download('https://dgl-asv-data.s3-us-west-2.amazonaws.com/dataset/friendster/com-friendster.ungraph.txt.gz',
-              '/tmp/dataset', 'com-friendster.ungraph.txt.gz')
-    df = pandas.read_csv('/tmp/dataset/com-friendster.ungraph.txt.gz', sep='\t', skiprows=4, header=None,
->>>>>>> 498505ba
-                         names=['src', 'dst'], compression='gzip')
-    src = df['src'].values
-    dst = df['dst'].values
-    print('construct the graph')
-    return dgl.graph((src, dst))
-
-<<<<<<< HEAD
 
 def get_friendster():
     # Same as https://snap.stanford.edu/data/bigdata/communities/com-friendster.ungraph.txt.gz
@@ -104,9 +82,6 @@
 #     else:
 #         print(name + " doesn't exist")
 #         return None
-=======
->>>>>>> 498505ba
-
 
 
 class OGBDataset(object):
@@ -388,7 +363,6 @@
     return _wrapper
 
 
-<<<<<<< HEAD
 def noop_decorator(param_name, params):
     """noop decorator
     """
@@ -397,8 +371,6 @@
     return _wrapper
 
 
-=======
->>>>>>> 498505ba
 class TestFilter:
     def __init__(self):
         self.conf = None
@@ -429,7 +401,9 @@
             return False
 
 
-<<<<<<< HEAD
+filter = TestFilter()
+
+
 device = os.environ.get('DGL_BENCH_DEVICE', 'cpu')
 
 if device == "cpu":
@@ -442,8 +416,6 @@
     raise Exception("Unknown device")
 
 
-filter = TestFilter()
-
 def skip_if_gpu():
     """skip if DGL_BENCH_DEVICE is gpu
     """
@@ -455,10 +427,7 @@
             func.benchmark_name = "skip_" + func.__name__
         return func
     return _wrapper
-=======
-filter = TestFilter()
-
->>>>>>> 498505ba
+
 
 def benchmark(track_type, timeout=60):
     """Decorator for indicating the benchmark type.
