import os
os.environ['DGLBACKEND']='pytorch'
from multiprocessing import Process
import argparse, time, math
import numpy as np
from functools import wraps
import tqdm

import dgl
from dgl import DGLGraph
from dgl.data import register_data_args, load_data
from dgl.data.utils import load_graphs
import dgl.function as fn
import dgl.nn.pytorch as dglnn
from dgl.distributed import DistDataLoader

import torch as th
import torch.nn as nn
import torch.nn.functional as F
import torch.optim as optim
import torch.multiprocessing as mp
from torch.utils.data import DataLoader
from pyinstrument import Profiler

def load_subtensor(g, seeds, input_nodes, device):
    """
    Copys features and labels of a set of nodes onto GPU.
    """
    batch_inputs = g.ndata['features'][input_nodes].to(device)
    batch_labels = g.ndata['labels'][seeds].to(device)
    return batch_inputs, batch_labels

class NeighborSampler(object):
    def __init__(self, g, fanouts, sample_neighbors, device):
        self.g = g
        self.fanouts = fanouts
        self.sample_neighbors = sample_neighbors
        self.device = device

    def sample_blocks(self, seeds):
        seeds = th.LongTensor(np.asarray(seeds))
        blocks = []
        for fanout in self.fanouts:
            # For each seed node, sample ``fanout`` neighbors.
            frontier = self.sample_neighbors(self.g, seeds, fanout, replace=True)
            # Then we compact the frontier into a bipartite graph for message passing.
            block = dgl.to_block(frontier, seeds)
            # Obtain the seed nodes for next layer.
            seeds = block.srcdata[dgl.NID]

            blocks.insert(0, block)

        input_nodes = blocks[0].srcdata[dgl.NID]
        seeds = blocks[-1].dstdata[dgl.NID]
        batch_inputs, batch_labels = load_subtensor(self.g, seeds, input_nodes, self.device)
        blocks[0].srcdata['features'] = batch_inputs
        blocks[-1].dstdata['labels'] = batch_labels
        return blocks

class DistSAGE(nn.Module):
    def __init__(self, in_feats, n_hidden, n_classes, n_layers,
                 activation, dropout):
        super().__init__()
        self.n_layers = n_layers
        self.n_hidden = n_hidden
        self.n_classes = n_classes
        self.layers = nn.ModuleList()
        self.layers.append(dglnn.SAGEConv(in_feats, n_hidden, 'mean'))
        for i in range(1, n_layers - 1):
            self.layers.append(dglnn.SAGEConv(n_hidden, n_hidden, 'mean'))
        self.layers.append(dglnn.SAGEConv(n_hidden, n_classes, 'mean'))
        self.dropout = nn.Dropout(dropout)
        self.activation = activation

    def forward(self, blocks, x):
        h = x
        for l, (layer, block) in enumerate(zip(self.layers, blocks)):
            h = layer(block, h)
            if l != len(self.layers) - 1:
                h = self.activation(h)
                h = self.dropout(h)
        return h

    def inference(self, g, x, batch_size, device):
        """
        Inference with the GraphSAGE model on full neighbors (i.e. without neighbor sampling).
        g : the entire graph.
        x : the input of entire node set.

        The inference code is written in a fashion that it could handle any number of nodes and
        layers.
        """
        # During inference with sampling, multi-layer blocks are very inefficient because
        # lots of computations in the first few layers are repeated.
        # Therefore, we compute the representation of all nodes layer by layer.  The nodes
        # on each layer are of course splitted in batches.
        # TODO: can we standardize this?
        nodes = dgl.distributed.node_split(np.arange(g.number_of_nodes()),
                                           g.get_partition_book(), force_even=True)
        y = dgl.distributed.DistTensor((g.number_of_nodes(), self.n_hidden), th.float32, 'h',
                                       persistent=True)
        for l, layer in enumerate(self.layers):
            if l == len(self.layers) - 1:
                y = dgl.distributed.DistTensor((g.number_of_nodes(), self.n_classes),
                                               th.float32, 'h_last', persistent=True)

            sampler = NeighborSampler(g, [-1], dgl.distributed.sample_neighbors, device)
            print('|V|={}, eval batch size: {}'.format(g.number_of_nodes(), batch_size))
            # Create PyTorch DataLoader for constructing blocks
            dataloader = DistDataLoader(
                dataset=nodes,
                batch_size=batch_size,
                collate_fn=sampler.sample_blocks,
                shuffle=False,
                drop_last=False)

            for blocks in tqdm.tqdm(dataloader):
                block = blocks[0]
                input_nodes = block.srcdata[dgl.NID]
                output_nodes = block.dstdata[dgl.NID]
                h = x[input_nodes].to(device)
                h_dst = h[:block.number_of_dst_nodes()]
                h = layer(block, (h, h_dst))
                if l != len(self.layers) - 1:
                    h = self.activation(h)
                    h = self.dropout(h)

                y[output_nodes] = h.cpu()

            x = y
            g.barrier()
        return y

def compute_acc(pred, labels):
    """
    Compute the accuracy of prediction given the labels.
    """
    labels = labels.long()
    return (th.argmax(pred, dim=1) == labels).float().sum() / len(pred)

def evaluate(model, g, inputs, labels, val_nid, test_nid, batch_size, device):
    """
    Evaluate the model on the validation set specified by ``val_nid``.
    g : The entire graph.
    inputs : The features of all the nodes.
    labels : The labels of all the nodes.
    val_nid : the node Ids for validation.
    batch_size : Number of nodes to compute at the same time.
    device : The GPU device to evaluate on.
    """
    model.eval()
    with th.no_grad():
        pred = model.inference(g, inputs, batch_size, device)
    model.train()
    return compute_acc(pred[val_nid], labels[val_nid]), compute_acc(pred[test_nid], labels[test_nid])

def run(args, device, data):
    # Unpack data
    train_nid, val_nid, test_nid, in_feats, n_classes, g = data
    # Create sampler
    sampler = NeighborSampler(g, [int(fanout) for fanout in args.fan_out.split(',')],
                              dgl.distributed.sample_neighbors, device)

    # Create DataLoader for constructing blocks
    dataloader = DistDataLoader(
        dataset=train_nid.numpy(),
        batch_size=args.batch_size,
        collate_fn=sampler.sample_blocks,
        shuffle=True,
        drop_last=False)

    # Define model and optimizer
    model = DistSAGE(in_feats, args.num_hidden, n_classes, args.num_layers, F.relu, args.dropout)
    model = model.to(device)
    if not args.standalone:
        model = th.nn.parallel.DistributedDataParallel(model)
    loss_fcn = nn.CrossEntropyLoss()
    loss_fcn = loss_fcn.to(device)
    optimizer = optim.Adam(model.parameters(), lr=args.lr)

    train_size = th.sum(g.ndata['train_mask'][0:g.number_of_nodes()])

    # Training loop
    iter_tput = []
    profiler = Profiler()
    profiler.start()
    epoch = 0
    for epoch in range(args.num_epochs):
        tic = time.time()

        sample_time = 0
        copy_time = 0
        forward_time = 0
        backward_time = 0
        update_time = 0
        num_seeds = 0
        num_inputs = 0
        start = time.time()
        # Loop over the dataloader to sample the computation dependency graph as a list of
        # blocks.
        step_time = []
        for step, blocks in enumerate(dataloader):
            tic_step = time.time()
            sample_time += tic_step - start

            # The nodes for input lies at the LHS side of the first block.
            # The nodes for output lies at the RHS side of the last block.
            batch_inputs = blocks[0].srcdata['features']
            batch_labels = blocks[-1].dstdata['labels']
            batch_labels = batch_labels.long()

            num_seeds += len(blocks[-1].dstdata[dgl.NID])
            num_inputs += len(blocks[0].srcdata[dgl.NID])
            # Compute loss and prediction
            start = time.time()
            batch_pred = model(blocks, batch_inputs)
            loss = loss_fcn(batch_pred, batch_labels)
            forward_end = time.time()
            optimizer.zero_grad()
            loss.backward()
            compute_end = time.time()
            forward_time += forward_end - start
            backward_time += compute_end - forward_end

            # Aggregate gradients in multiple nodes.
            if not args.standalone:
                for param in model.parameters():
                    if param.requires_grad and param.grad is not None:
                        th.distributed.all_reduce(param.grad.data,
                                                  op=th.distributed.ReduceOp.SUM)
                        param.grad.data /= dgl.distributed.get_num_client()

            optimizer.step()
            update_time += time.time() - compute_end

            step_t = time.time() - tic_step
            step_time.append(step_t)
            iter_tput.append(num_seeds / (step_t))
            if step % args.log_every == 0:
                acc = compute_acc(batch_pred, batch_labels)
                gpu_mem_alloc = th.cuda.max_memory_allocated() / 1000000 if th.cuda.is_available() else 0
                print('Part {} | Epoch {:05d} | Step {:05d} | Loss {:.4f} | Train Acc {:.4f} | Speed (samples/sec) {:.4f} | GPU {:.1f} MiB | time {:.3f} s'.format(
                    g.rank(), epoch, step, loss.item(), acc.item(), np.mean(iter_tput[3:]), gpu_mem_alloc, np.sum(step_time[-args.log_every:])))
            start = time.time()

        toc = time.time()
        print('Part {}, Epoch Time(s): {:.4f}, sample: {:.4f}, data copy: {:.4f}, forward: {:.4f}, backward: {:.4f}, update: {:.4f}, #seeds: {}, #inputs: {}'.format(
            g.rank(), toc - tic, sample_time, copy_time, forward_time, backward_time, update_time, num_seeds, num_inputs))
        epoch += 1


        if epoch % args.eval_every == 0 and epoch != 0:
            start = time.time()
            val_acc, test_acc = evaluate(model.module, g, g.ndata['features'],
                                         g.ndata['labels'], val_nid, test_nid, args.batch_size_eval, device)
            print('Part {}, Val Acc {:.4f}, Test Acc {:.4f}, time: {:.4f}'.format(g.rank(), val_acc, test_acc,
                                                                                  time.time() - start))

    profiler.stop()
    print(profiler.output_text(unicode=True, color=True))

def main(args):
    if not args.standalone:
        th.distributed.init_process_group(backend='gloo')

<<<<<<< HEAD
    dgl.distributed.initialize(args.ip_config, num_workers=args.num_workers)
    g = dgl.distributed.DistGraph(args.graph_name, part_config=args.part_config)
=======
    dgl.distributed.initialize(args.ip_config, args.num_servers, num_workers=args.num_workers)
    g = dgl.distributed.DistGraph(args.ip_config, args.graph_name, part_config=args.part_config)
>>>>>>> af990989
    print('rank:', g.rank())

    pb = g.get_partition_book()
    train_nid = dgl.distributed.node_split(g.ndata['train_mask'], pb, force_even=True)
    val_nid = dgl.distributed.node_split(g.ndata['val_mask'], pb, force_even=True)
    test_nid = dgl.distributed.node_split(g.ndata['test_mask'], pb, force_even=True)
    local_nid = pb.partid2nids(pb.partid).detach().numpy()
    print('part {}, train: {} (local: {}), val: {} (local: {}), test: {} (local: {})'.format(
        g.rank(), len(train_nid), len(np.intersect1d(train_nid.numpy(), local_nid)),
        len(val_nid), len(np.intersect1d(val_nid.numpy(), local_nid)),
        len(test_nid), len(np.intersect1d(test_nid.numpy(), local_nid))))
    device = th.device('cpu')
    labels = g.ndata['labels'][np.arange(g.number_of_nodes())]
    n_classes = len(th.unique(labels[th.logical_not(th.isnan(labels))]))
    print('#labels:', n_classes)

    # Pack data
    in_feats = g.ndata['features'].shape[1]
    data = train_nid, val_nid, test_nid, in_feats, n_classes, g
    run(args, device, data)
    print("parent ends")

if __name__ == '__main__':
    parser = argparse.ArgumentParser(description='GCN')
    register_data_args(parser)
    parser.add_argument('--graph-name', type=str, help='graph name')
    parser.add_argument('--id', type=int, help='the partition id')
    parser.add_argument('--ip_config', type=str, help='The file for IP configuration')
    parser.add_argument('--part_config', type=str, help='The path to the partition config file')
    parser.add_argument('--num-client', type=int, help='The number of clients')
    parser.add_argument('--num-servers', type=int, default=1, help='The number of servers')
    parser.add_argument('--n-classes', type=int, help='the number of classes')
    parser.add_argument('--gpu', type=int, default=0,
        help="GPU device ID. Use -1 for CPU training")
    parser.add_argument('--num-epochs', type=int, default=20)
    parser.add_argument('--num-hidden', type=int, default=16)
    parser.add_argument('--num-layers', type=int, default=2)
    parser.add_argument('--fan-out', type=str, default='10,25')
    parser.add_argument('--batch-size', type=int, default=1000)
    parser.add_argument('--batch-size-eval', type=int, default=100000)
    parser.add_argument('--log-every', type=int, default=20)
    parser.add_argument('--eval-every', type=int, default=5)
    parser.add_argument('--lr', type=float, default=0.003)
    parser.add_argument('--dropout', type=float, default=0.5)
    parser.add_argument('--num-workers', type=int, default=4,
        help="Number of sampling processes. Use 0 for no extra process.")
    parser.add_argument('--local_rank', type=int, help='get rank of the process')
    parser.add_argument('--standalone', action='store_true', help='run in the standalone mode')
    args = parser.parse_args()

    print(args)
    main(args)<|MERGE_RESOLUTION|>--- conflicted
+++ resolved
@@ -263,13 +263,8 @@
     if not args.standalone:
         th.distributed.init_process_group(backend='gloo')
 
-<<<<<<< HEAD
-    dgl.distributed.initialize(args.ip_config, num_workers=args.num_workers)
+    dgl.distributed.initialize(args.ip_config, args.num_servers, num_workers=args.num_workers)
     g = dgl.distributed.DistGraph(args.graph_name, part_config=args.part_config)
-=======
-    dgl.distributed.initialize(args.ip_config, args.num_servers, num_workers=args.num_workers)
-    g = dgl.distributed.DistGraph(args.ip_config, args.graph_name, part_config=args.part_config)
->>>>>>> af990989
     print('rank:', g.rank())
 
     pb = g.get_partition_book()
