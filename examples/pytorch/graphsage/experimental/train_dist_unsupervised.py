--- conflicted
+++ resolved
@@ -421,12 +421,7 @@
     dgl.distributed.initialize(args.ip_config, args.num_servers, num_workers=args.num_workers)
     if not args.standalone:
         th.distributed.init_process_group(backend='gloo')
-<<<<<<< HEAD
-    dgl.distributed.initialize(args.ip_config, args.num_servers, num_workers=args.num_workers)
     g = dgl.distributed.DistGraph(args.graph_name, part_config=args.part_config)
-=======
-    g = dgl.distributed.DistGraph(args.ip_config, args.graph_name, part_config=args.part_config)
->>>>>>> 4efa3320
     print('rank:', g.rank())
     print('number of edges', g.number_of_edges())
 
