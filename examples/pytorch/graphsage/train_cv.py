import dgl
import numpy as np
import torch as th
import torch.nn as nn
import torch.nn.functional as F
import torch.optim as optim
import torch.multiprocessing as mp
import dgl.function as fn
import dgl.nn.pytorch as dglnn
import time
import argparse
import tqdm
from _thread import start_new_thread
from functools import wraps
from dgl.data import RedditDataset
from torch.utils.data import DataLoader
from torch.nn.parallel import DistributedDataParallel

class SAGEConvWithCV(nn.Module):
    def __init__(self, in_feats, out_feats, activation):
        super().__init__()
        self.W = nn.Linear(in_feats * 2, out_feats)
        self.activation = activation
        self.reset_parameters()

    def reset_parameters(self):
        gain = nn.init.calculate_gain('relu')
        nn.init.xavier_uniform_(self.W.weight, gain=gain)
        nn.init.constant_(self.W.bias, 0)

    def forward(self, block, H, HBar=None):
        if self.training:
            with block.local_scope():
                H_src, H_dst = H
                HBar_src, agg_HBar_dst = HBar
                block.dstdata['agg_hbar'] = agg_HBar_dst
                block.srcdata['hdelta'] = H_src - HBar_src
                block.update_all(fn.copy_u('hdelta', 'm'), fn.mean('m', 'hdelta_new'))
                h_neigh = block.dstdata['agg_hbar'] + block.dstdata['hdelta_new']
                h = self.W(th.cat([H_dst, h_neigh], 1))
                if self.activation is not None:
                    h = self.activation(h)
                return h
        else:
            with block.local_scope():
                H_src, H_dst = H
                block.srcdata['h'] = H_src
                block.update_all(fn.copy_u('h', 'm'), fn.mean('m', 'h_new'))
                h_neigh = block.dstdata['h_new']
                h = self.W(th.cat([H_dst, h_neigh], 1))
                if self.activation is not None:
                    h = self.activation(h)
                return h

class SAGE(nn.Module):
    def __init__(self,
                 in_feats,
                 n_hidden,
                 n_classes,
                 n_layers,
                 activation):
        super().__init__()
        self.n_layers = n_layers
        self.n_hidden = n_hidden
        self.n_classes = n_classes
        self.layers = nn.ModuleList()
        self.layers.append(SAGEConvWithCV(in_feats, n_hidden, activation))
        for i in range(1, n_layers - 1):
            self.layers.append(SAGEConvWithCV(n_hidden, n_hidden, activation))
        self.layers.append(SAGEConvWithCV(n_hidden, n_classes, None))

    def forward(self, blocks):
        h = blocks[0].srcdata['features']
        updates = []
        for layer, block in zip(self.layers, blocks):
            # We need to first copy the representation of nodes on the RHS from the
            # appropriate nodes on the LHS.
            # Note that the shape of h is (num_nodes_LHS, D) and the shape of h_dst
            # would be (num_nodes_RHS, D)
            h_dst = h[:block.number_of_dst_nodes()]
            hbar_src = block.srcdata['hist']
            agg_hbar_dst = block.dstdata['agg_hist']
            # Then we compute the updated representation on the RHS.
            # The shape of h now becomes (num_nodes_RHS, D)
            h = layer(block, (h, h_dst), (hbar_src, agg_hbar_dst))
            block.dstdata['h_new'] = h
        return h

    def inference(self, g, x, batch_size, device):
        """
        Inference with the GraphSAGE model on full neighbors (i.e. without neighbor sampling).
        g : the entire graph.
        x : the input of entire node set.

        The inference code is written in a fashion that it could handle any number of nodes and
        layers.
        """
        # During inference with sampling, multi-layer blocks are very inefficient because
        # lots of computations in the first few layers are repeated.
        # Therefore, we compute the representation of all nodes layer by layer.  The nodes
        # on each layer are of course splitted in batches.
        # TODO: can we standardize this?
        nodes = th.arange(g.number_of_nodes())
        ys = []
        for l, layer in enumerate(self.layers):
            y = th.zeros(g.number_of_nodes(), self.n_hidden if l != len(self.layers) - 1 else self.n_classes)

            for start in tqdm.trange(0, len(nodes), batch_size):
                end = start + batch_size
                batch_nodes = nodes[start:end]
                block = dgl.to_block(dgl.in_subgraph(g, batch_nodes), batch_nodes)
                block = block.int().to(device)
                induced_nodes = block.srcdata[dgl.NID]

                h = x[induced_nodes].to(device)
                h_dst = h[:block.number_of_dst_nodes()]
                h = layer(block, (h, h_dst))

                y[start:end] = h.cpu()

            ys.append(y)
            x = y
        return y, ys



class NeighborSampler(object):
    def __init__(self, g, fanouts):
        self.g = g
        self.fanouts = fanouts

    def sample_blocks(self, seeds):
        seeds = th.LongTensor(seeds)
        blocks = []
        hist_blocks = []
        for fanout in self.fanouts:
            # For each seed node, sample ``fanout`` neighbors.
            frontier = dgl.sampling.sample_neighbors(self.g, seeds, fanout)
            hist_frontier = dgl.in_subgraph(self.g, seeds)
            # Then we compact the frontier into a bipartite graph for message passing.
            block = dgl.to_block(frontier, seeds)
            hist_block = dgl.to_block(hist_frontier, seeds)
            # Obtain the seed nodes for next layer.
            seeds = block.srcdata[dgl.NID]

            blocks.insert(0, block)
            hist_blocks.insert(0, hist_block)
        return blocks, hist_blocks

def compute_acc(pred, labels):
    """
    Compute the accuracy of prediction given the labels.
    """
    return (th.argmax(pred, dim=1) == labels).float().sum() / len(pred)

def evaluate(model, g, labels, val_mask, batch_size, device):
    """
    Evaluate the model on the validation set specified by ``val_mask``.
    g : The entire graph.
    inputs : The features of all the nodes.
    labels : The labels of all the nodes.
    val_mask : A 0-1 mask indicating which nodes do we actually compute the accuracy for.
    batch_size : Number of nodes to compute at the same time.
    device : The GPU device to evaluate on.
    """
    model.eval()
    with th.no_grad():
        inputs = g.ndata['features']
        pred, _ = model.inference(g, inputs, batch_size, device)
    model.train()
    return compute_acc(pred[val_mask], labels[val_mask])

def load_subtensor(g, labels, blocks, hist_blocks, dev_id, aggregation_on_device=False):
    """
    Copys features and labels of a set of nodes onto GPU.
    """
    blocks[0].srcdata['features'] = g.ndata['features'][blocks[0].srcdata[dgl.NID]]
    blocks[-1].dstdata['label'] = labels[blocks[-1].dstdata[dgl.NID]]
    ret_blocks = []
    ret_hist_blocks = []
    for i, (block, hist_block) in enumerate(zip(blocks, hist_blocks)):
        hist_col = 'features' if i == 0 else 'hist_%d' % i
        block.srcdata['hist'] = g.ndata[hist_col][block.srcdata[dgl.NID]]

        # Aggregate history
        hist_block.srcdata['hist'] = g.ndata[hist_col][hist_block.srcdata[dgl.NID]]
        if aggregation_on_device:
            hist_block = hist_block.to(dev_id)
        hist_block.update_all(fn.copy_u('hist', 'm'), fn.mean('m', 'agg_hist'))

        block = block.int().to(dev_id)
        if not aggregation_on_device:
            hist_block = hist_block.to(dev_id)
        block.dstdata['agg_hist'] = hist_block.dstdata['agg_hist']
        ret_blocks.append(block)
        ret_hist_blocks.append(hist_block)
    return ret_blocks, ret_hist_blocks

def init_history(g, model, dev_id):
    with th.no_grad():
        history = model.inference(g, g.ndata['features'], 1000, dev_id)[1]
        for layer in range(args.num_layers + 1):
            if layer > 0:
                hist_col = 'hist_%d' % layer
                g.ndata['hist_%d' % layer] = history[layer - 1]

def update_history(g, blocks):
    with th.no_grad():
        for i, block in enumerate(blocks):
            ids = block.dstdata[dgl.NID].cpu()
            hist_col = 'hist_%d' % (i + 1)

            h_new = block.dstdata['h_new'].cpu()
            g.ndata[hist_col][ids] = h_new

def run(args, dev_id, data):
    dropout = 0.2

    th.cuda.set_device(dev_id)

    # Unpack data
    train_mask, val_mask, in_feats, labels, n_classes, g = data
<<<<<<< HEAD
    train_nid = th.LongTensor(np.nonzero(train_mask)[0])
    val_nid = th.LongTensor(np.nonzero(val_mask)[0])
=======
    train_nid = train_mask.nonzero()[:, 0]
    val_nid = val_mask.nonzero()[:, 0]
>>>>>>> ba110e50

    # Create sampler
    sampler = NeighborSampler(g, [int(_) for _ in args.fan_out.split(',')])

    # Create PyTorch DataLoader for constructing blocks
    dataloader = DataLoader(
        dataset=train_nid.numpy(),
        batch_size=args.batch_size,
        collate_fn=sampler.sample_blocks,
        shuffle=True,
        drop_last=False,
        num_workers=args.num_workers_per_gpu)

    # Define model
    model = SAGE(in_feats, args.num_hidden, n_classes, args.num_layers, F.relu)

    # Move the model to GPU and define optimizer
    model = model.to(dev_id)
    loss_fcn = nn.CrossEntropyLoss()
    loss_fcn = loss_fcn.to(dev_id)
    optimizer = optim.Adam(model.parameters(), lr=args.lr)

    # Compute history tensor and their aggregation before training on CPU
    model.eval()
    init_history(g, model, dev_id)
    model.train()

    # Training loop
    avg = 0
    iter_tput = []
    for epoch in range(args.num_epochs):
        tic = time.time()
        model.train()
        tic_step = time.time()
        for step, (blocks, hist_blocks) in enumerate(dataloader):
            # The nodes for input lies at the LHS side of the first block.
            # The nodes for output lies at the RHS side of the last block.
            input_nodes = blocks[0].srcdata[dgl.NID]
            seeds = blocks[-1].dstdata[dgl.NID]

            blocks, hist_blocks = load_subtensor(g, labels, blocks, hist_blocks, dev_id, True)

            # forward
            batch_pred = model(blocks)
            # update history
            update_history(g, blocks)
            # compute loss
            batch_labels = blocks[-1].dstdata['label']
            loss = loss_fcn(batch_pred, batch_labels)
            # backward
            optimizer.zero_grad()
            loss.backward()
            optimizer.step()
            iter_tput.append(len(seeds) / (time.time() - tic_step))
            if step % args.log_every == 0:
                acc = compute_acc(batch_pred, batch_labels)
                print('Epoch {:05d} | Step {:05d} | Loss {:.4f} | Train Acc {:.4f} | Speed (samples/sec) {:.4f}'.format(
                    epoch, step, loss.item(), acc.item(), np.mean(iter_tput[3:])))
            tic_step = time.time()
        toc = time.time()
        print('Epoch Time(s): {:.4f}'.format(toc - tic))
        if epoch >= 5:
            avg += toc - tic
        if epoch % args.eval_every == 0 and epoch != 0:
            model.eval()
            eval_acc = evaluate(model, g, labels, val_nid, args.val_batch_size, dev_id)
            print('Eval Acc {:.4f}'.format(eval_acc))

    print('Avg epoch time: {}'.format(avg / (epoch - 4)))

if __name__ == '__main__':
    argparser = argparse.ArgumentParser("multi-gpu training")
    argparser.add_argument('--gpu', type=str, default='0')
    argparser.add_argument('--num-epochs', type=int, default=20)
    argparser.add_argument('--num-hidden', type=int, default=16)
    argparser.add_argument('--num-layers', type=int, default=2)
    argparser.add_argument('--fan-out', type=str, default='1,1')
    argparser.add_argument('--batch-size', type=int, default=1000)
    argparser.add_argument('--val-batch-size', type=int, default=1000)
    argparser.add_argument('--log-every', type=int, default=20)
    argparser.add_argument('--eval-every', type=int, default=5)
    argparser.add_argument('--lr', type=float, default=0.003)
    argparser.add_argument('--num-workers-per-gpu', type=int, default=0)
    args = argparser.parse_args()

    # load reddit data
    data = RedditDataset(self_loop=True)
    n_classes = data.num_classes
    g = data[0]
    features = g.ndata['feat']
    in_feats = features.shape[1]
    labels = g.ndata['label']
    train_mask = g.ndata['train_mask']
    val_mask = g.ndata['val_mask']
    g.ndata['features'] = features
    g.create_format_()
    # Pack data
    data = train_mask, val_mask, in_feats, labels, n_classes, g

    run(args, int(args.gpu), data)<|MERGE_RESOLUTION|>--- conflicted
+++ resolved
@@ -220,13 +220,8 @@
 
     # Unpack data
     train_mask, val_mask, in_feats, labels, n_classes, g = data
-<<<<<<< HEAD
-    train_nid = th.LongTensor(np.nonzero(train_mask)[0])
-    val_nid = th.LongTensor(np.nonzero(val_mask)[0])
-=======
     train_nid = train_mask.nonzero()[:, 0]
     val_nid = val_mask.nonzero()[:, 0]
->>>>>>> ba110e50
 
     # Create sampler
     sampler = NeighborSampler(g, [int(_) for _ in args.fan_out.split(',')])
