import dgl
import numpy as np
import torch as th
import torch.nn as nn
import torch.nn.functional as F
import torch.optim as optim
import torch.multiprocessing as mp
from torch.utils.data import DataLoader
import dgl.function as fn
import dgl.nn.pytorch as dglnn
import time
import argparse
from _thread import start_new_thread
from functools import wraps
from dgl.data import RedditDataset
from torch.nn.parallel import DistributedDataParallel
import tqdm
import traceback
import sklearn.linear_model as lm
import sklearn.metrics as skm

from utils import thread_wrapped_func

class NegativeSampler(object):
    def __init__(self, g, k):
        self.weights = g.in_degrees().float() ** 0.75
        self.k = k

    def __call__(self, g, eids):
        src, _ = g.find_edges(eids)
        src = src.repeat_interleave(self.k)
        dst = self.weights.multinomial(len(src), replacement=True)
        return src, dst

def load_subtensor(g, input_nodes, device):
    """
    Copys features and labels of a set of nodes onto GPU.
    """
    batch_inputs = g.ndata['features'][input_nodes].to(device)
    return batch_inputs

class SAGE(nn.Module):
    def __init__(self,
                 in_feats,
                 n_hidden,
                 n_classes,
                 n_layers,
                 activation,
                 dropout):
        super().__init__()
        self.n_layers = n_layers
        self.n_hidden = n_hidden
        self.n_classes = n_classes
        self.layers = nn.ModuleList()
        self.layers.append(dglnn.SAGEConv(in_feats, n_hidden, 'mean'))
        for i in range(1, n_layers - 1):
            self.layers.append(dglnn.SAGEConv(n_hidden, n_hidden, 'mean'))
        self.layers.append(dglnn.SAGEConv(n_hidden, n_classes, 'mean'))
        self.dropout = nn.Dropout(dropout)
        self.activation = activation

    def forward(self, blocks, x):
        h = x
        for l, (layer, block) in enumerate(zip(self.layers, blocks)):
            h = layer(block, h)
            if l != len(self.layers) - 1:
                h = self.activation(h)
                h = self.dropout(h)
        return h

    def inference(self, g, x, batch_size, device):
        """
        Inference with the GraphSAGE model on full neighbors (i.e. without neighbor sampling).
        g : the entire graph.
        x : the input of entire node set.

        The inference code is written in a fashion that it could handle any number of nodes and
        layers.
        """
        # During inference with sampling, multi-layer blocks are very inefficient because
        # lots of computations in the first few layers are repeated.
        # Therefore, we compute the representation of all nodes layer by layer.  The nodes
        # on each layer are of course splitted in batches.
        # TODO: can we standardize this?
        nodes = th.arange(g.number_of_nodes())
        for l, layer in enumerate(self.layers):
            y = th.zeros(g.number_of_nodes(), self.n_hidden if l != len(self.layers) - 1 else self.n_classes)

<<<<<<< HEAD
            sampler = dgl.dataloading.MultiLayerNeighborSampler([None])
            dataloader = dgl.dataloading.NodeDataLoader(
                g,
                th.arange(g.number_of_nodes()),
                sampler,
                batch_size=args.batch_size,
                shuffle=True,
                drop_last=False,
                num_workers=args.num_workers)

            for input_nodes, output_nodes, blocks in tqdm.tqdm(dataloader):
                block = blocks[0]
=======
            for start in tqdm.trange(0, len(nodes), batch_size):
                end = start + batch_size
                batch_nodes = nodes[start:end]
                block = dgl.to_block(dgl.in_subgraph(g, batch_nodes), batch_nodes)
                block = block.to(device)
                input_nodes = block.srcdata[dgl.NID]
>>>>>>> faa1dc56

                h = x[input_nodes].to(device)
                h = layer(block, h)
                if l != len(self.layers) - 1:
                    h = self.activation(h)
                    h = self.dropout(h)

                y[output_nodes] = h.cpu()

            x = y
        return y

class CrossEntropyLoss(nn.Module):
    def forward(self, block_outputs, pos_graph, neg_graph):
        with pos_graph.local_scope():
            pos_graph.ndata['h'] = block_outputs
            pos_graph.apply_edges(fn.u_dot_v('h', 'h', 'score'))
            pos_score = pos_graph.edata['score']
        with neg_graph.local_scope():
            neg_graph.ndata['h'] = block_outputs
            neg_graph.apply_edges(fn.u_dot_v('h', 'h', 'score'))
            neg_score = neg_graph.edata['score']

        score = th.cat([pos_score, neg_score])
        label = th.cat([th.ones_like(pos_score), th.zeros_like(neg_score)]).long()
        loss = F.binary_cross_entropy_with_logits(score, label.float())
        return loss

def compute_acc(emb, labels, train_nids, val_nids, test_nids):
    """
    Compute the accuracy of prediction given the labels.
    """
    emb = emb.cpu().numpy()
    train_nids = train_nids.cpu().numpy()
    train_labels = labels[train_nids].cpu().numpy()
    val_nids = val_nids.cpu().numpy()
    val_labels = labels[val_nids].cpu().numpy()
    test_nids = test_nids.cpu().numpy()
    test_labels = labels[test_nids].cpu().numpy()

    emb = (emb - emb.mean(0, keepdims=True)) / emb.std(0, keepdims=True)

    lr = lm.LogisticRegression(multi_class='multinomial', max_iter=10000)
    lr.fit(emb[train_nids], labels[train_nids])

    pred = lr.predict(emb)
    f1_micro_eval = skm.f1_score(labels[val_nids], pred[val_nids], average='micro')
    f1_micro_test = skm.f1_score(labels[test_nids], pred[test_nids], average='micro')
    f1_macro_eval = skm.f1_score(labels[val_nids], pred[val_nids], average='macro')
    f1_macro_test = skm.f1_score(labels[test_nids], pred[test_nids], average='macro')
    return f1_micro_eval, f1_micro_test

def evaluate(model, g, inputs, labels, train_nids, val_nids, test_nids, batch_size, device):
    """
    Evaluate the model on the validation set specified by ``val_mask``.
    g : The entire graph.
    inputs : The features of all the nodes.
    labels : The labels of all the nodes.
    val_mask : A 0-1 mask indicating which nodes do we actually compute the accuracy for.
    batch_size : Number of nodes to compute at the same time.
    device : The GPU device to evaluate on.
    """
    model.eval()
    with th.no_grad():
        # single gpu
        if isinstance(model, SAGE):
            pred = model.inference(g, inputs, batch_size, device)
        # multi gpu
        else:
            pred = model.module.inference(g, inputs, batch_size, device)
    model.train()
    return compute_acc(pred, labels, train_nids, val_nids, test_nids)

#### Entry point
def run(proc_id, n_gpus, args, devices, data):
    # Unpack data
    device = devices[proc_id]
    if n_gpus > 1:
        dist_init_method = 'tcp://{master_ip}:{master_port}'.format(
            master_ip='127.0.0.1', master_port='12345')
        world_size = n_gpus
        th.distributed.init_process_group(backend="nccl",
                                          init_method=dist_init_method,
                                          world_size=world_size,
                                          rank=proc_id)
    train_mask, val_mask, test_mask, in_feats, labels, n_classes, g = data

    train_nid = th.LongTensor(np.nonzero(train_mask)[0])
    val_nid = th.LongTensor(np.nonzero(val_mask)[0])
    test_nid = th.LongTensor(np.nonzero(test_mask)[0])

    # Create PyTorch DataLoader for constructing blocks
    n_edges = g.number_of_edges()
    train_seeds = np.arange(n_edges)
    if n_gpus > 0:
        num_per_gpu = (train_seeds.shape[0] + n_gpus -1) // n_gpus
        train_seeds = train_seeds[proc_id * num_per_gpu :
                                  (proc_id + 1) * num_per_gpu \
                                  if (proc_id + 1) * num_per_gpu < train_seeds.shape[0]
                                  else train_seeds.shape[0]]

    # Create sampler
    sampler = dgl.dataloading.MultiLayerNeighborSampler(
        [int(fanout) for fanout in args.fan_out.split(',')])
    dataloader = dgl.dataloading.EdgeDataLoader(
        g, train_seeds, sampler, exclude='reverse',
        # For each edge with ID e in Reddit dataset, the reverse edge is e ± |E|/2.
        reverse_eids=th.cat([
            th.arange(n_edges // 2, n_edges),
            th.arange(0, n_edges // 2)]),
        negative_sampler=NegativeSampler(g, args.num_negs),
        batch_size=args.batch_size,
        shuffle=True,
        drop_last=False,
        pin_memory=True,
        num_workers=args.num_workers)

    # Define model and optimizer
    model = SAGE(in_feats, args.num_hidden, args.num_hidden, args.num_layers, F.relu, args.dropout)
    model = model.to(device)
    if n_gpus > 1:
        model = DistributedDataParallel(model, device_ids=[device], output_device=device)
    loss_fcn = CrossEntropyLoss()
    loss_fcn = loss_fcn.to(device)
    optimizer = optim.Adam(model.parameters(), lr=args.lr)

    # Training loop
    avg = 0
    iter_pos = []
    iter_neg = []
    iter_d = []
    iter_t = []
    best_eval_acc = 0
    best_test_acc = 0
    for epoch in range(args.num_epochs):
        tic = time.time()

        # Loop over the dataloader to sample the computation dependency graph as a list of
        # blocks.

        tic_step = time.time()
        for step, (input_nodes, pos_graph, neg_graph, blocks) in enumerate(dataloader):
            batch_inputs = load_subtensor(g, input_nodes, device)
            d_step = time.time()

            pos_graph = pos_graph.to(device)
            neg_graph = neg_graph.to(device)
            blocks = [block.to(device) for block in blocks]
            # Compute loss and prediction
            batch_pred = model(blocks, batch_inputs)
            loss = loss_fcn(batch_pred, pos_graph, neg_graph)
            optimizer.zero_grad()
            loss.backward()
            optimizer.step()

            t = time.time()
            pos_edges = pos_graph.number_of_edges()
            neg_edges = neg_graph.number_of_edges()
            iter_pos.append(pos_edges / (t - tic_step))
            iter_neg.append(neg_edges / (t - tic_step))
            iter_d.append(d_step - tic_step)
            iter_t.append(t - d_step)
            if step % args.log_every == 0:
                gpu_mem_alloc = th.cuda.max_memory_allocated() / 1000000 if th.cuda.is_available() else 0
                print('[{}]Epoch {:05d} | Step {:05d} | Loss {:.4f} | Speed (samples/sec) {:.4f}|{:.4f} | Load {:.4f}| train {:.4f} | GPU {:.1f} MiB'.format(
                    proc_id, epoch, step, loss.item(), np.mean(iter_pos[3:]), np.mean(iter_neg[3:]), np.mean(iter_d[3:]), np.mean(iter_t[3:]), gpu_mem_alloc))
            tic_step = time.time()

            if step % args.eval_every == 0 and proc_id == 0:
                eval_acc, test_acc = evaluate(model, g, g.ndata['features'], labels, train_nid, val_nid, test_nid, args.batch_size, device)
                print('Eval Acc {:.4f} Test Acc {:.4f}'.format(eval_acc, test_acc))
                if eval_acc > best_eval_acc:
                    best_eval_acc = eval_acc
                    best_test_acc = test_acc
                print('Best Eval Acc {:.4f} Test Acc {:.4f}'.format(best_eval_acc, best_test_acc))
        if n_gpus > 1:
            th.distributed.barrier()
    print('Avg epoch time: {}'.format(avg / (epoch - 4)))

def main(args, devices):
    # load reddit data
    data = RedditDataset(self_loop=False)
    train_mask = data.train_mask
    val_mask = data.val_mask
    test_mask = data.test_mask
    features = th.Tensor(data.features)
    in_feats = features.shape[1]
    labels = th.LongTensor(data.labels)
    n_classes = data.num_labels
    # Construct graph
    g = dgl.graph(data.graph.all_edges())
    g.ndata['features'] = features
    # Pack data
    data = train_mask, val_mask, test_mask, in_feats, labels, n_classes, g

    n_gpus = len(devices)
    if devices[0] == -1:
        run(0, 0, args, ['cpu'], data)
    if n_gpus == 1:
        run(0, n_gpus, args, devices, data)
    else:
        procs = []
        for proc_id in range(n_gpus):
            p = mp.Process(target=thread_wrapped_func(run),
                           args=(proc_id, n_gpus, args, devices, data))
            p.start()
            procs.append(p)
        for p in procs:
            p.join()

    run(args, device, data)


if __name__ == '__main__':
    argparser = argparse.ArgumentParser("multi-gpu training")
    argparser.add_argument("--gpu", type=str, default='0',
            help="GPU, can be a list of gpus for multi-gpu trianing, e.g., 0,1,2,3; -1 for CPU")
    argparser.add_argument('--num-epochs', type=int, default=20)
    argparser.add_argument('--num-hidden', type=int, default=16)
    argparser.add_argument('--num-layers', type=int, default=2)
    argparser.add_argument('--num-negs', type=int, default=1)
    argparser.add_argument('--neg-share', default=False, action='store_true',
        help="sharing neg nodes for positive nodes")
    argparser.add_argument('--fan-out', type=str, default='10,25')
    argparser.add_argument('--batch-size', type=int, default=10000)
    argparser.add_argument('--log-every', type=int, default=20)
    argparser.add_argument('--eval-every', type=int, default=1000)
    argparser.add_argument('--lr', type=float, default=0.003)
    argparser.add_argument('--dropout', type=float, default=0.5)
    argparser.add_argument('--num-workers', type=int, default=0,
        help="Number of sampling processes. Use 0 for no extra process.")
    args = argparser.parse_args()
    
    devices = list(map(int, args.gpu.split(',')))

    main(args, devices)<|MERGE_RESOLUTION|>--- conflicted
+++ resolved
@@ -86,12 +86,12 @@
         for l, layer in enumerate(self.layers):
             y = th.zeros(g.number_of_nodes(), self.n_hidden if l != len(self.layers) - 1 else self.n_classes)
 
-<<<<<<< HEAD
             sampler = dgl.dataloading.MultiLayerNeighborSampler([None])
             dataloader = dgl.dataloading.NodeDataLoader(
                 g,
                 th.arange(g.number_of_nodes()),
                 sampler,
+                device='cuda',
                 batch_size=args.batch_size,
                 shuffle=True,
                 drop_last=False,
@@ -99,14 +99,6 @@
 
             for input_nodes, output_nodes, blocks in tqdm.tqdm(dataloader):
                 block = blocks[0]
-=======
-            for start in tqdm.trange(0, len(nodes), batch_size):
-                end = start + batch_size
-                batch_nodes = nodes[start:end]
-                block = dgl.to_block(dgl.in_subgraph(g, batch_nodes), batch_nodes)
-                block = block.to(device)
-                input_nodes = block.srcdata[dgl.NID]
->>>>>>> faa1dc56
 
                 h = x[input_nodes].to(device)
                 h = layer(block, h)
