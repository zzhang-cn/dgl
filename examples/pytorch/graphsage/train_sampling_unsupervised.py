--- conflicted
+++ resolved
@@ -285,22 +285,15 @@
 
 def main(args, devices):
     # load reddit data
-<<<<<<< HEAD
-    data = RedditDataset(self_loop=False)
-    train_mask = data.train_mask
-    val_mask = data.val_mask
-    test_mask = data.test_mask
-    features = th.Tensor(data.features)
-=======
     data = RedditDataset(self_loop=True)
     n_classes = data.num_classes
     g = data[0]
     features = g.ndata['feat']
->>>>>>> 4a8cc489
     in_feats = features.shape[1]
     labels = g.ndata['label']
     train_mask = g.ndata['train_mask']
     val_mask = g.ndata['val_mask']
+    test_mask = g.ndata['test_mask']
     g.ndata['features'] = features
     # Pack data
     data = train_mask, val_mask, test_mask, in_feats, labels, n_classes, g
