--- conflicted
+++ resolved
@@ -14,239 +14,8 @@
 
 import dgl
 from dgl.data.rdf import AIFB, MUTAG, BGS, AM
-<<<<<<< HEAD
-
-class RelGraphConvHetero(nn.Module):
-    r"""Relational graph convolution layer.
-
-    Parameters
-    ----------
-    in_feat : int
-        Input feature size.
-    out_feat : int
-        Output feature size.
-    rel_names : int
-        Relation names.
-    regularizer : str
-        Which weight regularizer to use "basis" or "bdd"
-    num_bases : int, optional
-        Number of bases. If is none, use number of relations. Default: None.
-    bias : bool, optional
-        True if bias is added. Default: True
-    activation : callable, optional
-        Activation function. Default: None
-    self_loop : bool, optional
-        True to include self loop message. Default: False
-    use_weight : bool, optional
-        If True, multiply the input node feature with a learnable weight matrix
-        before message passing.
-    dropout : float, optional
-        Dropout rate. Default: 0.0
-    """
-    def __init__(self,
-                 in_feat,
-                 out_feat,
-                 rel_names,
-                 regularizer="basis",
-                 num_bases=None,
-                 bias=True,
-                 activation=None,
-                 self_loop=False,
-                 use_weight=True,
-                 dropout=0.0):
-        super(RelGraphConvHetero, self).__init__()
-        self.in_feat = in_feat
-        self.out_feat = out_feat
-        self.rel_names = rel_names
-        self.num_rels = len(rel_names)
-        self.regularizer = regularizer
-        self.num_bases = num_bases
-        if self.num_bases is None or self.num_bases > self.num_rels or self.num_bases < 0:
-            self.num_bases = self.num_rels
-        self.bias = bias
-        self.activation = activation
-        self.self_loop = self_loop
-
-        self.use_weight = use_weight
-        if use_weight:
-            if regularizer == "basis":
-                # add basis weights
-                self.weight = nn.Parameter(th.Tensor(self.num_bases, self.in_feat, self.out_feat))
-                if self.num_bases < self.num_rels:
-                    # linear combination coefficients
-                    self.w_comp = nn.Parameter(th.Tensor(self.num_rels, self.num_bases))
-                nn.init.xavier_uniform_(self.weight, gain=nn.init.calculate_gain('relu'))
-                if self.num_bases < self.num_rels:
-                    nn.init.xavier_uniform_(self.w_comp,
-                                            gain=nn.init.calculate_gain('relu'))
-            else:
-                raise ValueError("Only basis regularizer is supported.")
-
-        # bias
-        if self.bias:
-            self.h_bias = nn.Parameter(th.Tensor(out_feat))
-            nn.init.zeros_(self.h_bias)
-
-        # weight for self loop
-        if self.self_loop:
-            self.loop_weight = nn.Parameter(th.Tensor(in_feat, out_feat))
-            nn.init.xavier_uniform_(self.loop_weight,
-                                    gain=nn.init.calculate_gain('relu'))
-
-        self.dropout = nn.Dropout(dropout)
-
-    def basis_weight(self):
-        """Message function for basis regularizer"""
-        if self.num_bases < self.num_rels:
-            # generate all weights from bases
-            weight = self.weight.view(self.num_bases,
-                                      self.in_feat * self.out_feat)
-            weight = th.matmul(self.w_comp, weight).view(
-                self.num_rels, self.in_feat, self.out_feat)
-        else:
-            weight = self.weight
-        return {self.rel_names[i] : w.squeeze(0) for i, w in enumerate(th.split(weight, 1, dim=0))}
-
-    def forward(self, g, xs):
-        """Forward computation
-
-        Parameters
-        ----------
-        g : DGLHeteroGraph
-            Input block graph.
-        xs : dict[str, torch.Tensor]
-            Node feature for each node type.
-
-        Returns
-        -------
-        list of torch.Tensor
-            New node features for each node type.
-        """
-        g = g.local_var()
-        for ntype, x in xs.items():
-            g.srcnodes[ntype].data['x'] = x
-        if self.use_weight:
-            ws = self.basis_weight()
-            funcs = {}
-            for i, (srctype, etype, dsttype) in enumerate(g.canonical_etypes):
-                if srctype not in xs:
-                    continue
-                g.srcnodes[srctype].data['h%d' % i] = th.matmul(
-                    g.srcnodes[srctype].data['x'], ws[etype])
-                funcs[(srctype, etype, dsttype)] = (fn.copy_u('h%d' % i, 'm'), fn.mean('m', 'h'))
-        else:
-            funcs = {}
-            f_map = {}
-            for i, ntype in enumerate(g.ntypes):
-                if ntype not in xs:
-                    continue
-                f_map[ntype] = 'h%d' % i
-                g.srcnodes[ntype].data['h%d' % i] = g.srcnodes[ntype].data['x']
-
-            for i, (srctype, etype, dsttype) in enumerate(g.canonical_etypes):
-                if srctype not in xs:
-                    continue
-                fname = f_map[srctype]
-                funcs[(srctype, etype, dsttype)] = (fn.copy_u(fname, 'm'), fn.mean('m', 'h'))
-        # message passing
-        g.multi_update_all(funcs, 'sum')
-
-        hs = {}
-        for ntype in g.dsttypes:
-            if 'h' in g.dstnodes[ntype].data:
-                hs[ntype] = g.dstnodes[ntype].data['h']
-        def _apply(ntype, h):
-            # apply bias and activation
-            if self.self_loop:
-                h = h + th.matmul(xs[ntype][:h.shape[0]], self.loop_weight)
-            if self.activation:
-                h = self.activation(h)
-            h = self.dropout(h)
-            return h
-        hs = {ntype : _apply(ntype, h) for ntype, h in hs.items()}
-        return hs
-
-class RelGraphEmbed(nn.Module):
-    r"""Embedding layer for featureless heterograph."""
-    def __init__(self,
-                 g,
-                 embed_size,
-                 activation=None,
-                 dropout=0.0):
-        super(RelGraphEmbed, self).__init__()
-        self.g = g
-        self.embed_size = embed_size
-        self.activation = activation
-        self.dropout = nn.Dropout(dropout)
-
-        # create weight embeddings for each node for each relation
-        self.embeds = nn.ParameterDict()
-        for ntype in g.ntypes:
-            embed = nn.Parameter(th.Tensor(g.number_of_nodes(ntype), self.embed_size))
-            nn.init.xavier_uniform_(embed, gain=nn.init.calculate_gain('relu'))
-            self.embeds[ntype] = embed
-
-    def forward(self, block=None):
-        """Forward computation
-
-        Parameters
-        ----------
-        block : DGLHeteroGraph, optional
-            If not specified, directly return the full graph with embeddings stored in
-            :attr:`embed_name`. Otherwise, extract and store the embeddings to the block
-            graph and return.
-
-        Returns
-        -------
-        DGLHeteroGraph
-            The block graph fed with embeddings.
-        """
-        return self.embeds
-
-class EntityClassify(nn.Module):
-    def __init__(self,
-                 g,
-                 h_dim, out_dim,
-                 num_bases,
-                 num_hidden_layers=1,
-                 dropout=0,
-                 use_self_loop=False):
-        super(EntityClassify, self).__init__()
-        self.g = g
-        self.h_dim = h_dim
-        self.out_dim = out_dim
-        self.rel_names = list(set(g.etypes))
-        self.rel_names.sort()
-        self.num_bases = None if num_bases < 0 else num_bases
-        self.num_hidden_layers = num_hidden_layers
-        self.dropout = dropout
-        self.use_self_loop = use_self_loop
-
-        self.layers = nn.ModuleList()
-        # i2h
-        self.layers.append(RelGraphConvHetero(
-            self.h_dim, self.h_dim, self.rel_names, "basis",
-            self.num_bases, activation=F.relu, self_loop=self.use_self_loop,
-            dropout=self.dropout, use_weight=False))
-        # h2h
-        for i in range(self.num_hidden_layers):
-            self.layers.append(RelGraphConvHetero(
-                self.h_dim, self.h_dim, self.rel_names, "basis",
-                self.num_bases, activation=F.relu, self_loop=self.use_self_loop,
-                dropout=self.dropout))
-        # h2o
-        self.layers.append(RelGraphConvHetero(
-            self.h_dim, self.out_dim, self.rel_names, "basis",
-            self.num_bases, activation=None,
-            self_loop=self.use_self_loop))
-
-    def forward(self, h, blocks):
-        for layer, block in zip(self.layers, blocks):
-            h = layer(block, h)
-        return h
-=======
+
 from model import EntityClassify, RelGraphEmbed
->>>>>>> 4b4186f8
 
 class HeteroNeighborSampler:
     """Neighbor sampler on heterogeneous graphs
