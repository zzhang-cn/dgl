# Relational-GCN

* Paper: [https://arxiv.org/abs/1703.06103](https://arxiv.org/abs/1703.06103)
* Author's code for entity classification: [https://github.com/tkipf/relational-gcn](https://github.com/tkipf/relational-gcn)
* Author's code for link prediction: [https://github.com/MichSchli/RelationPrediction](https://github.com/MichSchli/RelationPrediction)

### Dependencies
* PyTorch 0.4.1+
* requests
* rdflib
* pandas

```
pip install requests torch rdflib pandas
```

Example code was tested with rdflib 4.2.2 and pandas 0.23.4

### Entity Classification
AIFB: accuracy 92.59% (3 runs, DGL), 95.83% (paper)
```
python3 entity_classify.py -d aifb --testing --gpu 0
```

MUTAG: accuracy 72.55% (3 runs, DGL), 73.23% (paper)
```
python3 entity_classify.py -d mutag --l2norm 5e-4 --n-bases 30 --testing --gpu 0
```

BGS: accuracy 89.66% (3 runs, DGL), 83.10% (paper)
```
python3 entity_classify.py -d bgs --l2norm 5e-4 --n-bases 40 --testing --gpu 0
```

AM: accuracy 89.73% (3 runs, DGL), 89.29% (paper)
```
python3 entity_classify.py -d am --n-bases=40 --n-hidden=10 --l2norm=5e-4 --testing
```

### Entity Classification with minibatch
AIFB: accuracy avg(5 runs) 90.56%, best 94.44% (DGL)
```
python3 entity_classify_mp.py -d aifb --testing --gpu 0 --fanout='20,20' --batch-size 128
```

MUTAG: accuracy avg(5 runs) 66.77%, best 69.12% (DGL)
```
python3 entity_classify_mp.py -d mutag --l2norm 5e-4 --n-bases 30 --testing --gpu 0 --batch-size 256 --use-self-loop --n-epochs 40
```

<<<<<<< HEAD
```
python3 entity_classify_mp.py -d bgs --l2norm 5e-4 --n-bases 40 --testing --gpu 0 --fanout '40,40' --n-epochs=40 --batch-size=128
```

BGS: accuracy avg(5 runs) 84.14%, best 89.66% (DGL)
=======
BGS: accuracy avg(5 runs) 91.72%, best 96.55% (DGL)
>>>>>>> aee10679

```
python3 entity_classify_mp.py -d bgs --l2norm 5e-4 --n-bases 40 --testing --gpu 0 --fanout '40,40' --n-epochs=40 --batch-size=128
```

AM: accuracy avg(5 runs) 88.28%, best 90.40% (DGL)
```
python3 entity_classify_mp.py -d am --l2norm 5e-4 --n-bases 40 --testing --gpu 0 --fanout '35,35' --batch-size 256 --lr 1e-2 --n-hidden 16 --use-self-loop --n-epochs=40
```

### Entity Classification on OGBN-MAG
Test-bd: P3-8xlarge

OGBN-MAG accuracy 45.92
```
python3 entity_classify_mp.py -d ogbn-mag --testing --fanout='25,25' --batch-size 256 --n-hidden 64 --lr 0.01 --num-worker 0 --eval-batch-size 8 --low-mem --gpu 0,1,2,3,4,5,6,7 --dropout 0.5 --use-self-loop --n-bases 2 --n-epochs 3 --mix-cpu-gpu --node-feats --layer-norm
```

OGBN-MAG without node-feats 43.24
```
python3 entity_classify_mp.py -d ogbn-mag --testing --fanout='25,25' --batch-size 256 --n-hidden 64 --lr 0.01 --num-worker 0 --eval-batch-size 8 --low-mem --gpu 0,1,2,3,4,5,6,7 --dropout 0.5 --use-self-loop --n-bases 2 --n-epochs 3 --mix-cpu-gpu --layer-norm
```

Test-bd: P2-8xlarge

### Link Prediction
FB15k-237: MRR 0.151 (DGL), 0.158 (paper)
```
python3 link_predict.py -d FB15k-237 --gpu 0 --raw
```
FB15k-237: Filtered-MRR 0.2044
```
python3 link_predict.py -d FB15k-237 --gpu 0 --filtered
```<|MERGE_RESOLUTION|>--- conflicted
+++ resolved
@@ -48,16 +48,7 @@
 python3 entity_classify_mp.py -d mutag --l2norm 5e-4 --n-bases 30 --testing --gpu 0 --batch-size 256 --use-self-loop --n-epochs 40
 ```
 
-<<<<<<< HEAD
-```
-python3 entity_classify_mp.py -d bgs --l2norm 5e-4 --n-bases 40 --testing --gpu 0 --fanout '40,40' --n-epochs=40 --batch-size=128
-```
-
-BGS: accuracy avg(5 runs) 84.14%, best 89.66% (DGL)
-=======
 BGS: accuracy avg(5 runs) 91.72%, best 96.55% (DGL)
->>>>>>> aee10679
-
 ```
 python3 entity_classify_mp.py -d bgs --l2norm 5e-4 --n-bases 40 --testing --gpu 0 --fanout '40,40' --n-epochs=40 --batch-size=128
 ```
