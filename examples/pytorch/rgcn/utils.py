"""
Utility functions for link prediction
Most code is adapted from authors' implementation of RGCN link prediction:
https://github.com/MichSchli/RelationPrediction

"""

import numpy as np
import torch
import dgl

#######################################################################
#
# Utility function for building training and testing graphs
#
#######################################################################

def get_adj_and_degrees(num_nodes, triplets):
    """ Get adjacency list and degrees of the graph
    """
    adj_list = [[] for _ in range(num_nodes)]
    for i,triplet in enumerate(triplets):
        adj_list[triplet[0]].append([i, triplet[2]])
        adj_list[triplet[2]].append([i, triplet[0]])

    degrees = np.array([len(a) for a in adj_list])
    adj_list = [np.array(a) for a in adj_list]
    return adj_list, degrees

def sample_edge_neighborhood(adj_list, degrees, n_triplets, sample_size):
    """Sample edges by neighborhool expansion.

    This guarantees that the sampled edges form a connected graph, which
    may help deeper GNNs that require information from more than one hop.
    """
    edges = np.zeros((sample_size), dtype=np.int32)

    #initialize
    sample_counts = np.array([d for d in degrees])
    picked = np.array([False for _ in range(n_triplets)])
    seen = np.array([False for _ in degrees])

    for i in range(0, sample_size):
        weights = sample_counts * seen

        if np.sum(weights) == 0:
            weights = np.ones_like(weights)
            weights[np.where(sample_counts == 0)] = 0

        probabilities = (weights) / np.sum(weights)
        chosen_vertex = np.random.choice(np.arange(degrees.shape[0]),
                                         p=probabilities)
        chosen_adj_list = adj_list[chosen_vertex]
        seen[chosen_vertex] = True

        chosen_edge = np.random.choice(np.arange(chosen_adj_list.shape[0]))
        chosen_edge = chosen_adj_list[chosen_edge]
        edge_number = chosen_edge[0]

        while picked[edge_number]:
            chosen_edge = np.random.choice(np.arange(chosen_adj_list.shape[0]))
            chosen_edge = chosen_adj_list[chosen_edge]
            edge_number = chosen_edge[0]

        edges[i] = edge_number
        other_vertex = chosen_edge[1]
        picked[edge_number] = True
        sample_counts[chosen_vertex] -= 1
        sample_counts[other_vertex] -= 1
        seen[other_vertex] = True

    return edges

def sample_edge_uniform(adj_list, degrees, n_triplets, sample_size):
    """Sample edges uniformly from all the edges."""
    all_edges = np.arange(n_triplets)
    return np.random.choice(all_edges, sample_size, replace=False)

def generate_sampled_graph_and_labels(triplets, sample_size, split_size,
                                      num_rels, adj_list, degrees,
                                      negative_rate, sampler="uniform"):
    """Get training graph and signals
    First perform edge neighborhood sampling on graph, then perform negative
    sampling to generate negative samples
    """
    # perform edge neighbor sampling
    if sampler == "uniform":
        edges = sample_edge_uniform(adj_list, degrees, len(triplets), sample_size)
    elif sampler == "neighbor":
        edges = sample_edge_neighborhood(adj_list, degrees, len(triplets), sample_size)
    else:
        raise ValueError("Sampler type must be either 'uniform' or 'neighbor'.")

    # relabel nodes to have consecutive node ids
    edges = triplets[edges]
    src, rel, dst = edges.transpose()
    uniq_v, edges = np.unique((src, dst), return_inverse=True)
    src, dst = np.reshape(edges, (2, -1))
    relabeled_edges = np.stack((src, rel, dst)).transpose()

    # negative sampling
    samples, labels = negative_sampling(relabeled_edges, len(uniq_v),
                                        negative_rate)

    # further split graph, only half of the edges will be used as graph
    # structure, while the rest half is used as unseen positive samples
    split_size = int(sample_size * split_size)
    graph_split_ids = np.random.choice(np.arange(sample_size),
                                       size=split_size, replace=False)
    src = src[graph_split_ids]
    dst = dst[graph_split_ids]
    rel = rel[graph_split_ids]

    # build DGL graph
    print("# sampled nodes: {}".format(len(uniq_v)))
    print("# sampled edges: {}".format(len(src) * 2))
    g, rel, norm = build_graph_from_triplets(len(uniq_v), num_rels,
                                             (src, rel, dst))
    return g, uniq_v, rel, norm, samples, labels

def comp_deg_norm(g):
    g = g.local_var()
    in_deg = g.in_degrees(range(g.number_of_nodes())).float().numpy()
    norm = 1.0 / in_deg
    norm[np.isinf(norm)] = 0
    return norm

def build_graph_from_triplets(num_nodes, num_rels, triplets):
    """ Create a DGL graph. The graph is bidirectional because RGCN authors
        use reversed relations.
        This function also generates edge type and normalization factor
        (reciprocal of node incoming degree)
    """
    g = dgl.DGLGraph()
    g.add_nodes(num_nodes)
    src, rel, dst = triplets
    src, dst = np.concatenate((src, dst)), np.concatenate((dst, src))
    rel = np.concatenate((rel, rel + num_rels))
    edges = sorted(zip(dst, src, rel))
    dst, src, rel = np.array(edges).transpose()
    g.add_edges(src, dst)
    norm = comp_deg_norm(g)
    print("# nodes: {}, # edges: {}".format(num_nodes, len(src)))
    return g, rel, norm

def build_test_graph(num_nodes, num_rels, edges):
    src, rel, dst = edges.transpose()
    print("Test graph:")
    return build_graph_from_triplets(num_nodes, num_rels, (src, rel, dst))

def negative_sampling(pos_samples, num_entity, negative_rate):
    size_of_batch = len(pos_samples)
    num_to_generate = size_of_batch * negative_rate
    neg_samples = np.tile(pos_samples, (negative_rate, 1))
    labels = np.zeros(size_of_batch * (negative_rate + 1), dtype=np.float32)
    labels[: size_of_batch] = 1
    values = np.random.randint(num_entity, size=num_to_generate)
    choices = np.random.uniform(size=num_to_generate)
    subj = choices > 0.5
    obj = choices <= 0.5
    neg_samples[subj, 0] = values[subj]
    neg_samples[obj, 2] = values[obj]

    return np.concatenate((pos_samples, neg_samples)), labels

#######################################################################
#
# Utility function for evaluations
#
#######################################################################

def sort_and_rank(score, target):
    _, indices = torch.sort(score, dim=1, descending=True)
    indices = torch.nonzero(indices == target.view(-1, 1))
    indices = indices[:, 1].view(-1)
    return indices

def perturb_and_get_rank(embedding, w, a, r, b, test_size, batch_size=100):
    """ Perturb one element in the triplets
    """
    n_batch = (test_size + batch_size - 1) // batch_size
    ranks = []
    for idx in range(n_batch):
        print("batch {} / {}".format(idx, n_batch))
        batch_start = idx * batch_size
        batch_end = min(test_size, (idx + 1) * batch_size)
        batch_a = a[batch_start: batch_end]
        batch_r = r[batch_start: batch_end]
        emb_ar = embedding[batch_a] * w[batch_r]
        emb_ar = emb_ar.transpose(0, 1).unsqueeze(2) # size: D x E x 1
        emb_c = embedding.transpose(0, 1).unsqueeze(1) # size: D x 1 x V
        # out-prod and reduce sum
        out_prod = torch.bmm(emb_ar, emb_c) # size D x E x V
        score = torch.sum(out_prod, dim=0) # size E x V
        score = torch.sigmoid(score)
        target = b[batch_start: batch_end]
        ranks.append(sort_and_rank(score, target))
    return torch.cat(ranks)

# TODO (lingfan): implement filtered metrics
# return MRR (raw), and Hits @ (1, 3, 10)
<<<<<<< HEAD
def calc_mrr(embedding, w, test_triplets, num_entity, hits=[], eval_bz=100):
=======
def evaluate(test_graph, model, test_triplets, hits=[], eval_bz=100):
>>>>>>> 2bff8339
    with torch.no_grad():
        s = test_triplets[:, 0]
        r = test_triplets[:, 1]
        o = test_triplets[:, 2]
        test_size = test_triplets.shape[0]

        # perturb subject
        ranks_s = perturb_and_get_rank(embedding, w, o, r, s, test_size, eval_bz)
        # perturb object
        ranks_o = perturb_and_get_rank(embedding, w, s, r, o, test_size, eval_bz)

        ranks = torch.cat([ranks_s, ranks_o])
        ranks += 1 # change to 1-indexed

        mrr = torch.mean(1.0 / ranks.float())
        print("MRR (raw): {:.6f}".format(mrr.item()))

        for hit in hits:
            avg_count = torch.mean((ranks <= hit).float())
            print("Hits (raw) @ {}: {:.6f}".format(hit, avg_count.item()))
    return mrr.item()<|MERGE_RESOLUTION|>--- conflicted
+++ resolved
@@ -199,11 +199,7 @@
 
 # TODO (lingfan): implement filtered metrics
 # return MRR (raw), and Hits @ (1, 3, 10)
-<<<<<<< HEAD
-def calc_mrr(embedding, w, test_triplets, num_entity, hits=[], eval_bz=100):
-=======
-def evaluate(test_graph, model, test_triplets, hits=[], eval_bz=100):
->>>>>>> 2bff8339
+def calc_mrr(embedding, w, test_triplets, hits=[], eval_bz=100):
     with torch.no_grad():
         s = test_triplets[:, 0]
         r = test_triplets[:, 1]
