"""
Modeling Relational Data with Graph Convolutional Networks
Paper: https://arxiv.org/abs/1703.06103
Code: https://github.com/tkipf/relational-gcn
Difference compared to tkipf/relation-gcn
* l2norm applied to all weights
* remove nodes that won't be touched
"""
import argparse
import itertools
import numpy as np
import time
import gc
import torch as th
import torch.nn as nn
import torch.nn.functional as F
import torch.multiprocessing as mp
from torch.multiprocessing import Queue
from torch.nn.parallel import DistributedDataParallel
from torch.utils.data import DataLoader
import dgl
from dgl import DGLGraph
from functools import partial

from dgl.data.rdf import AIFBDataset, MUTAGDataset, BGSDataset, AMDataset
from model import RelGraphEmbedLayer
from dgl.nn import RelGraphConv
from utils import thread_wrapped_func
import tqdm

from ogb.nodeproppred import DglNodePropPredDataset

class EntityClassify(nn.Module):
    """ Entity classification class for RGCN
    Parameters
    ----------
    device : int
        Device to run the layer.
    num_nodes : int
        Number of nodes.
    h_dim : int
        Hidden dim size.
    out_dim : int
        Output dim size.
    num_rels : int
        Numer of relation types.
    num_bases : int
        Number of bases. If is none, use number of relations.
    num_hidden_layers : int
        Number of hidden RelGraphConv Layer
    dropout : float
        Dropout
    use_self_loop : bool
        Use self loop if True, default False.
    low_mem : bool
        True to use low memory implementation of relation message passing function
        trade speed with memory consumption
    """
    def __init__(self,
                 device,
                 num_nodes,
                 h_dim,
                 out_dim,
                 num_rels,
                 num_bases=None,
                 num_hidden_layers=1,
                 dropout=0,
                 use_self_loop=False,
                 low_mem=False,
                 layer_norm=False):
        super(EntityClassify, self).__init__()
        self.device = th.device(device if device >= 0 else 'cpu')
        self.num_nodes = num_nodes
        self.h_dim = h_dim
        self.out_dim = out_dim
        self.num_rels = num_rels
        self.num_bases = None if num_bases < 0 else num_bases
        self.num_hidden_layers = num_hidden_layers
        self.dropout = dropout
        self.use_self_loop = use_self_loop
        self.low_mem = low_mem
        self.layer_norm = layer_norm

        self.layers = nn.ModuleList()
        # i2h
        self.layers.append(RelGraphConv(
            self.h_dim, self.h_dim, self.num_rels, "basis",
            self.num_bases, activation=F.relu, self_loop=self.use_self_loop,
            low_mem=self.low_mem, dropout=self.dropout, layer_norm = layer_norm))
        # h2h
        for idx in range(self.num_hidden_layers):
            self.layers.append(RelGraphConv(
                self.h_dim, self.h_dim, self.num_rels, "basis",
                self.num_bases, activation=F.relu, self_loop=self.use_self_loop,
                low_mem=self.low_mem, dropout=self.dropout, layer_norm = layer_norm))
        # h2o
        self.layers.append(RelGraphConv(
            self.h_dim, self.out_dim, self.num_rels, "basis",
            self.num_bases, activation=None,
            self_loop=self.use_self_loop,
            low_mem=self.low_mem, layer_norm = layer_norm))

    def forward(self, blocks, feats, norm=None):
        if blocks is None:
            # full graph training
            blocks = [self.g] * len(self.layers)
        h = feats
        for layer, block in zip(self.layers, blocks):
            block = block.to(self.device)
            h = layer(block, h, block.edata['etype'], block.edata['norm'])
        return h

class NeighborSampler:
    """Neighbor sampler
    Parameters
    ----------
    g : DGLHeterograph
        Full graph
    target_idx : tensor
        The target training node IDs in g
    fanouts : list of int
        Fanout of each hop starting from the seed nodes. If a fanout is None,
        sample full neighbors.
    """
    def __init__(self, g, target_idx, fanouts):
        self.g = g
        self.target_idx = target_idx
        self.fanouts = fanouts

    """Do neighbor sample
    Parameters
    ----------
    seeds :
        Seed nodes
    Returns
    -------
    tensor
        Seed nodes, also known as target nodes
    blocks
        Sampled subgraphs
    """
    def sample_blocks(self, seeds):
        blocks = []
        etypes = []
        norms = []
        ntypes = []
        seeds = th.tensor(seeds).long()
        cur = self.target_idx[seeds]
        for fanout in self.fanouts:
            if fanout is None or fanout == -1:
                frontier = dgl.in_subgraph(self.g, cur)
            else:
                frontier = dgl.sampling.sample_neighbors(self.g, cur, fanout)
            etypes = self.g.edata[dgl.ETYPE][frontier.edata[dgl.EID]]
            block = dgl.to_block(frontier, cur)
            block.srcdata[dgl.NTYPE] = self.g.ndata[dgl.NTYPE][block.srcdata[dgl.NID]]
            block.srcdata['type_id'] = self.g.ndata[dgl.NID][block.srcdata[dgl.NID]]
            block.edata['etype'] = etypes
            cur = block.srcdata[dgl.NID]
            blocks.insert(0, block)
        return seeds, blocks

def evaluate(model, embed_layer, eval_loader, node_feats):
    model.eval()
    embed_layer.eval()
    eval_logits = []
    eval_seeds = []

    with th.no_grad():
        for sample_data in tqdm.tqdm(eval_loader):
            th.cuda.empty_cache()
            seeds, blocks = sample_data
            feats = embed_layer(blocks[0].srcdata[dgl.NID],
                    blocks[0].srcdata[dgl.NTYPE],
                    blocks[0].srcdata['type_id'],
                    node_feats)
            logits = model(blocks, feats)
            eval_logits.append(logits.cpu().detach())
            eval_seeds.append(seeds.cpu().detach())
    eval_logits = th.cat(eval_logits)
    eval_seeds = th.cat(eval_seeds)

    return eval_logits, eval_seeds


@thread_wrapped_func
def run(proc_id, n_gpus, n_cpus, args, devices, dataset, split, queue=None, sparse_queues=None):
    dev_id = devices[proc_id] if devices[proc_id] != 'cpu' else -1
    g, node_feats, num_of_ntype, num_classes, num_rels, target_idx, \
        train_idx, val_idx, test_idx, labels = dataset
    if split is not None:
        train_seed, val_seed, test_seed = split
        train_idx = train_idx[train_seed]
        val_idx = val_idx[val_seed]
        test_idx = test_idx[test_seed]

    fanouts = [int(fanout) for fanout in args.fanout.split(',')]
    node_tids = g.ndata[dgl.NTYPE]
    sampler = NeighborSampler(g, target_idx, fanouts)
    loader = DataLoader(dataset=train_idx.numpy(),
                        batch_size=args.batch_size,
                        collate_fn=sampler.sample_blocks,
                        shuffle=True,
                        num_workers=args.num_workers)

    # validation sampler
    val_sampler = NeighborSampler(g, target_idx, fanouts)
    val_loader = DataLoader(dataset=val_idx.numpy(),
                            batch_size=args.batch_size,
                            collate_fn=val_sampler.sample_blocks,
                            shuffle=False,
                            num_workers=args.num_workers)

    # test sampler
    test_sampler = NeighborSampler(g, target_idx, [None] * args.n_layers)
    test_loader = DataLoader(dataset=test_idx.numpy(),
                             batch_size=args.eval_batch_size,
                             collate_fn=test_sampler.sample_blocks,
                             shuffle=False,
                             num_workers=args.num_workers)

    world_size = n_gpus
    if n_gpus > 1:
        dist_init_method = 'tcp://{master_ip}:{master_port}'.format(
            master_ip='127.0.0.1', master_port='12345')
        backend = 'nccl'

        # using sparse embedding or usig mix_cpu_gpu model (embedding model can not be stored in GPU)
        if args.dgl_sparse is False:
            backend = 'gloo'
        print("backend using {}".format(backend))
        th.distributed.init_process_group(backend=backend,
                                          init_method=dist_init_method,
                                          world_size=world_size,
                                          rank=dev_id)

    # node features
    # None for one-hot feature, if not none, it should be the feature tensor.
    #
    embed_layer = RelGraphEmbedLayer(dev_id,
                                     g.number_of_nodes(),
                                     node_tids,
                                     num_of_ntype,
                                     node_feats,
                                     args.n_hidden,
                                     dgl_sparse=args.dgl_sparse,
                                     world_size=world_size,
                                     queues=sparse_queues)

    # create model
    # all model params are in device.
    model = EntityClassify(dev_id,
                           g.number_of_nodes(),
                           args.n_hidden,
                           num_classes,
                           num_rels,
                           num_bases=args.n_bases,
                           num_hidden_layers=args.n_layers - 2,
                           dropout=args.dropout,
                           use_self_loop=args.use_self_loop,
                           low_mem=args.low_mem,
                           layer_norm=args.layer_norm)

    if dev_id >= 0 and n_gpus == 1:
        th.cuda.set_device(dev_id)
        labels = labels.to(dev_id)
        model.cuda(dev_id)
        # with dgl_sparse emb, only node embedding is not in GPU
        if args.dgl_sparse:
            embed_layer.cuda(dev_id)

    if n_gpus > 1:
        labels = labels.to(dev_id)
        model.cuda(dev_id)
        model = DistributedDataParallel(model, device_ids=[dev_id], output_device=dev_id)
        if args.dgl_sparse:
            embed_layer.cuda(dev_id)
            if len(list(embed_layer.parameters())) > 0:
                embed_layer = DistributedDataParallel(embed_layer, device_ids=[dev_id], output_device=dev_id)
        else:
            if len(list(embed_layer.parameters())) > 0:
                embed_layer = DistributedDataParallel(embed_layer, device_ids=None, output_device=None)

    # optimizer
    dense_params = list(model.parameters())
    if args.node_feats:
        if  n_gpus > 1:
            dense_params += list(embed_layer.module.embeds.parameters())
        else:
            dense_params += list(embed_layer.embeds.parameters())
    optimizer = th.optim.Adam(dense_params, lr=args.lr, weight_decay=args.l2norm)

    if args.dgl_sparse:
        all_params = list(model.parameters()) + list(embed_layer.parameters())
        optimizer = th.optim.Adam(all_params, lr=args.lr, weight_decay=args.l2norm)
        if n_gpus > 1 and isinstance(embed_layer, DistributedDataParallel):
            dgl_emb = embed_layer.module.dgl_emb
        else:
            dgl_emb = embed_layer.dgl_emb
        emb_optimizer = dgl.backend.pytorch.SparseAdamOptimizer(params=dgl_emb, lr=args.lr) if len(dgl_emb) > 0 else None
    else:
        if n_gpus > 1:
            embs = list(embed_layer.module.node_embeds.parameters())
        else:
            embs = list(embed_layer.node_embeds.parameters())
        emb_optimizer = th.optim.SparseAdam(embs, lr=args.lr) if len(embs) > 0 else None

    # training loop
    print("start training...")
    forward_time = []
    backward_time = []

    train_time = 0
    validation_time = 0
    test_time = 0
    if n_gpus > 1 and n_cpus - args.num_workers > 0:
        th.set_num_threads(n_cpus-args.num_workers)
    for epoch in range(args.n_epochs):
        tstart = time.time()
        model.train()
        embed_layer.train()

        for i, sample_data in enumerate(loader):
            seeds, blocks = sample_data
            t0 = time.time()
            feats = embed_layer(blocks[0].srcdata[dgl.NID],
                                blocks[0].srcdata[dgl.NTYPE],
                                blocks[0].srcdata['type_id'],
                                node_feats)
            logits = model(blocks, feats)
            loss = F.cross_entropy(logits, labels[seeds])
            t1 = time.time()
            optimizer.zero_grad()
            if emb_optimizer is not None:
                emb_optimizer.zero_grad()

            loss.backward()
            if emb_optimizer is not None:
                emb_optimizer.step()
            optimizer.step()
            t2 = time.time()

            forward_time.append(t1 - t0)
            backward_time.append(t2 - t1)
            train_acc = th.sum(logits.argmax(dim=1) == labels[seeds]).item() / len(seeds)
            if i % 100 and proc_id == 0:
                print("Train Accuracy: {:.4f} | Train Loss: {:.4f}".
                    format(train_acc, loss.item()))
        print("Epoch {:05d}:{:05d} | Train Forward Time(s) {:.4f} | Backward Time(s) {:.4f}".
            format(epoch, args.n_epochs, forward_time[-1], backward_time[-1]))
        tend = time.time()
        train_time += (tend - tstart)
        vstart = time.time()
        if (queue is not None) or (proc_id == 0):
            val_logits, val_seeds = evaluate(model, embed_layer, val_loader, node_feats)
            if queue is not None:
                queue.put((val_logits, val_seeds))

            # gather evaluation result from multiple processes
            if proc_id == 0:
                if queue is not None:
                    val_logits = []
                    val_seeds = []
                    for i in range(n_gpus):
                        log = queue.get()
                        val_l, val_s = log
                        val_logits.append(val_l)
                        val_seeds.append(val_s)
                    val_logits = th.cat(val_logits)
                    val_seeds = th.cat(val_seeds)
                val_loss = F.cross_entropy(val_logits, labels[val_seeds].cpu()).item()
                val_acc = th.sum(val_logits.argmax(dim=1) == labels[val_seeds].cpu()).item() / len(val_seeds)

                print("Validation Accuracy: {:.4f} | Validation loss: {:.4f}".
                        format(val_acc, val_loss))
        if n_gpus > 1:
            th.distributed.barrier()
        vend = time.time()
        validation_time += (vend - vstart)

    tstart = time.time()
    if (queue is not None) or (proc_id == 0):
        test_logits, test_seeds = evaluate(model, embed_layer, test_loader, node_feats)
        if queue is not None:
            queue.put((test_logits, test_seeds))

        # gather evaluation result from multiple processes
        if proc_id == 0:
            if queue is not None:
                test_logits = []
                test_seeds = []
                for i in range(n_gpus):
                    log = queue.get()
                    test_l, test_s = log
                    test_logits.append(test_l)
                    test_seeds.append(test_s)
                test_logits = th.cat(test_logits)
                test_seeds = th.cat(test_seeds)
            test_loss = F.cross_entropy(test_logits, labels[test_seeds].cpu()).item()
            test_acc = th.sum(test_logits.argmax(dim=1) == labels[test_seeds].cpu()).item() / len(test_seeds)
            print("Test Accuracy: {:.4f} | Test loss: {:.4f}".format(test_acc, test_loss))
            print()
    tend = time.time()
    test_time += (tend-tstart)

    # sync for test
    if n_gpus > 1:
        th.distributed.barrier()

    print("{}/{} Mean forward time: {:4f}".format(proc_id, n_gpus,
                                                  np.mean(forward_time[len(forward_time) // 4:])))
    print("{}/{} Mean backward time: {:4f}".format(proc_id, n_gpus,
                                                   np.mean(backward_time[len(backward_time) // 4:])))
    if proc_id == 0:
        print("Train {}s, valid {}s, test {}s".format(train_time, validation_time, test_time))

def main(args, devices):
    # load graph data
    ogb_dataset = False
    if args.dataset == 'aifb':
        dataset = AIFBDataset()
    elif args.dataset == 'mutag':
        dataset = MUTAGDataset()
    elif args.dataset == 'bgs':
        dataset = BGSDataset()
    elif args.dataset == 'am':
        dataset = AMDataset()
    elif args.dataset == 'ogbn-mag':
        dataset = DglNodePropPredDataset(name=args.dataset)
        ogb_dataset = True
    else:
        raise ValueError()

    if ogb_dataset is True:
        split_idx = dataset.get_idx_split()
        train_idx = split_idx["train"]['paper']
        val_idx = split_idx["valid"]['paper']
        test_idx = split_idx["test"]['paper']
        hg_orig, labels = dataset[0]
        subgs = {}
        for etype in hg_orig.canonical_etypes:
            u, v = hg_orig.all_edges(etype=etype)
            subgs[etype] = (u, v)
            subgs[(etype[2], 'rev-'+etype[1], etype[0])] = (v, u)
        hg = dgl.heterograph(subgs)
        hg.nodes['paper'].data['feat'] = hg_orig.nodes['paper'].data['feat']
        labels = labels['paper'].squeeze()

        num_rels = len(hg.canonical_etypes)
        num_of_ntype = len(hg.ntypes)
        num_classes = dataset.num_classes
        if args.dataset == 'ogbn-mag':
            category = 'paper'
        print('Number of relations: {}'.format(num_rels))
        print('Number of class: {}'.format(num_classes))
        print('Number of train: {}'.format(len(train_idx)))
        print('Number of valid: {}'.format(len(val_idx)))
        print('Number of test: {}'.format(len(test_idx)))

    else:
        # Load from hetero-graph
        hg = dataset[0]

        num_rels = len(hg.canonical_etypes)
        num_of_ntype = len(hg.ntypes)
        category = dataset.predict_category
        num_classes = dataset.num_classes
        train_mask = hg.nodes[category].data.pop('train_mask')
        test_mask = hg.nodes[category].data.pop('test_mask')
        labels = hg.nodes[category].data.pop('labels')
<<<<<<< HEAD
        train_idx = th.nonzero(train_mask).squeeze()
        test_idx = th.nonzero(test_mask).squeeze()
=======
        train_idx = th.nonzero(train_mask, as_tuple=False).squeeze()
        test_idx = th.nonzero(test_mask, as_tuple=False).squeeze()
        node_feats = [None] * num_of_ntype
>>>>>>> 4444a43a

        # AIFB, MUTAG, BGS and AM datasets do not provide validation set split.
        # Split train set into train and validation if args.validation is set
        # otherwise use train set as the validation set.
        if args.validation:
            val_idx = train_idx[:len(train_idx) // 5]
            train_idx = train_idx[len(train_idx) // 5:]
        else:
            val_idx = train_idx

    node_feats = []
    for ntype in hg.ntypes:
        if len(hg.nodes[ntype].data) == 0 or args.node_feats is False:
            node_feats.append(hg.number_of_nodes(ntype))
        else:
            assert len(hg.nodes[ntype].data) == 1
            feat = hg.nodes[ntype].data.pop('feat')
            node_feats.append(feat.share_memory_())

    # calculate norm for each edge type and store in edge
    if args.global_norm is False:
        for canonical_etype in hg.canonical_etypes:
            u, v, eid = hg.all_edges(form='all', etype=canonical_etype)
            _, inverse_index, count = th.unique(v, return_inverse=True, return_counts=True)
            degrees = count[inverse_index]
            norm = th.ones(eid.shape[0]) / degrees
            norm = norm.unsqueeze(1)
            hg.edges[canonical_etype].data['norm'] = norm

    # get target category id
    category_id = len(hg.ntypes)
    for i, ntype in enumerate(hg.ntypes):
        if ntype == category:
            category_id = i

    g = dgl.to_homogeneous(hg, edata=['norm'])
    if args.global_norm:
        u, v, eid = g.all_edges(form='all')
        _, inverse_index, count = th.unique(v, return_inverse=True, return_counts=True)
        degrees = count[inverse_index]
        norm = th.ones(eid.shape[0]) / degrees
        norm = norm.unsqueeze(1)
        g.edata['norm'] = norm

    g.ndata[dgl.NTYPE].share_memory_()
    g.edata[dgl.ETYPE].share_memory_()
    g.edata['norm'].share_memory_()
    node_ids = th.arange(g.number_of_nodes())

    # find out the target node ids
    node_tids = g.ndata[dgl.NTYPE]
    loc = (node_tids == category_id)
    target_idx = node_ids[loc]
    target_idx.share_memory_()
    train_idx.share_memory_()
    val_idx.share_memory_()
    test_idx.share_memory_()
    # Create csr/coo/csc formats before launching training processes with multi-gpu.
    # This avoids creating certain formats in each sub-process, which saves momory and CPU.
    g.create_formats_()

    n_gpus = len(devices)
    n_cpus = mp.cpu_count()
    # cpu
    if devices[0] == -1:
        run(0, 0, n_cpus, args, ['cpu'],
            (g, node_feats, num_of_ntype, num_classes, num_rels, target_idx,
             train_idx, val_idx, test_idx, labels), None, None, None)
    # gpu
    elif n_gpus == 1:
        run(0, n_gpus, n_cpus, args, devices,
            (g, node_feats, num_of_ntype, num_classes, num_rels, target_idx,
            train_idx, val_idx, test_idx, labels), None, None, None)
    # multi gpu
    else:
        queue = mp.Queue(n_gpus)
        sparse_queues = [mp.Queue() for _ in range(n_gpus)]
        procs = []
        num_train_seeds = train_idx.shape[0]
        num_valid_seeds = val_idx.shape[0]
        num_test_seeds = test_idx.shape[0]
        train_seeds = th.randperm(num_train_seeds)
        valid_seeds = th.randperm(num_valid_seeds)
        test_seeds = th.randperm(num_test_seeds)
        tseeds_per_proc = num_train_seeds // n_gpus
        vseeds_per_proc = num_valid_seeds // n_gpus
        tstseeds_per_proc = num_test_seeds // n_gpus
        for proc_id in range(n_gpus):
            # we have multi-gpu for training, evaluation and testing
            # so split trian set, valid set and test set into num-of-gpu parts.
            proc_train_seeds = train_seeds[proc_id * tseeds_per_proc :
                                           (proc_id + 1) * tseeds_per_proc \
                                           if (proc_id + 1) * tseeds_per_proc < num_train_seeds \
                                           else num_train_seeds]
            proc_valid_seeds = valid_seeds[proc_id * vseeds_per_proc :
                                           (proc_id + 1) * vseeds_per_proc \
                                           if (proc_id + 1) * vseeds_per_proc < num_valid_seeds \
                                           else num_valid_seeds]
            proc_test_seeds = test_seeds[proc_id * tstseeds_per_proc :
                                         (proc_id + 1) * tstseeds_per_proc \
                                         if (proc_id + 1) * tstseeds_per_proc < num_test_seeds \
                                         else num_test_seeds]
            p = mp.Process(target=run, args=(proc_id, n_gpus, n_cpus // n_gpus, args, devices,
                                             (g, node_feats, num_of_ntype, num_classes, num_rels, target_idx,
                                             train_idx, val_idx, test_idx, labels),
                                             (proc_train_seeds, proc_valid_seeds, proc_test_seeds),
                                             queue, sparse_queues))
            p.start()
            procs.append(p)
        for p in procs:
            p.join()


def config():
    parser = argparse.ArgumentParser(description='RGCN')
    parser.add_argument("--dropout", type=float, default=0,
            help="dropout probability")
    parser.add_argument("--n-hidden", type=int, default=16,
            help="number of hidden units")
    parser.add_argument("--gpu", type=str, default='0',
            help="gpu")
    parser.add_argument("--lr", type=float, default=1e-2,
            help="learning rate")
    parser.add_argument("--n-bases", type=int, default=-1,
            help="number of filter weight matrices, default: -1 [use all]")
    parser.add_argument("--n-layers", type=int, default=2,
            help="number of propagation rounds")
    parser.add_argument("-e", "--n-epochs", type=int, default=50,
            help="number of training epochs")
    parser.add_argument("-d", "--dataset", type=str, required=True,
            help="dataset to use")
    parser.add_argument("--l2norm", type=float, default=0,
            help="l2 norm coef")
    parser.add_argument("--relabel", default=False, action='store_true',
            help="remove untouched nodes and relabel")
    parser.add_argument("--fanout", type=str, default="4, 4",
            help="Fan-out of neighbor sampling.")
    parser.add_argument("--use-self-loop", default=False, action='store_true',
            help="include self feature as a special relation")
    fp = parser.add_mutually_exclusive_group(required=False)
    fp.add_argument('--validation', dest='validation', action='store_true')
    fp.add_argument('--testing', dest='validation', action='store_false')
    parser.add_argument("--batch-size", type=int, default=100,
            help="Mini-batch size. ")
    parser.add_argument("--eval-batch-size", type=int, default=128,
            help="Mini-batch size. ")
    parser.add_argument("--num-workers", type=int, default=0,
            help="Number of workers for dataloader.")
    parser.add_argument("--low-mem", default=False, action='store_true',
            help="Whether use low mem RelGraphCov")
    parser.add_argument("--dgl-sparse", default=False, action='store_true',
            help='Use sparse embedding for node embeddings.')
    parser.add_argument('--node-feats', default=False, action='store_true',
            help='Whether use node features')
    parser.add_argument('--global-norm', default=False, action='store_true',
            help='User global norm instead of per node type norm')
    parser.add_argument('--layer-norm', default=False, action='store_true',
            help='Use layer norm')
    parser.set_defaults(validation=True)
    args = parser.parse_args()
    return args

if __name__ == '__main__':
    args = config()
    devices = list(map(int, args.gpu.split(',')))
    print(args)
    main(args, devices)<|MERGE_RESOLUTION|>--- conflicted
+++ resolved
@@ -468,14 +468,8 @@
         train_mask = hg.nodes[category].data.pop('train_mask')
         test_mask = hg.nodes[category].data.pop('test_mask')
         labels = hg.nodes[category].data.pop('labels')
-<<<<<<< HEAD
-        train_idx = th.nonzero(train_mask).squeeze()
-        test_idx = th.nonzero(test_mask).squeeze()
-=======
         train_idx = th.nonzero(train_mask, as_tuple=False).squeeze()
         test_idx = th.nonzero(test_mask, as_tuple=False).squeeze()
-        node_feats = [None] * num_of_ntype
->>>>>>> 4444a43a
 
         # AIFB, MUTAG, BGS and AM datasets do not provide validation set split.
         # Split train set into train and validation if args.validation is set
