import torch
<<<<<<< HEAD
torch.backends.cudnn.enabled = False
=======
# torch.backends.cudnn.enabled = False
>>>>>>> 13bc8dbe
import torch.nn as nn
import torch.nn.functional as F
import torch.optim as optim
from torch.utils.data import DataLoader
import dgl
from dgl.data.utils import download, get_download_dir

from functools import partial
import tqdm
import urllib
import os
import argparse

from dataset import ModelNet
from pointnet_cls import PointNetCls, compute_loss
from pointnet2 import PointNet2Cls

parser = argparse.ArgumentParser()
parser.add_argument('--dataset-path', type=str, default='')
parser.add_argument('--load-model-path', type=str, default='')
parser.add_argument('--save-model-path', type=str, default='')
parser.add_argument('--num-epochs', type=int, default=200)
parser.add_argument('--num-workers', type=int, default=6)
parser.add_argument('--batch-size', type=int, default=24)
args = parser.parse_args()

num_workers = args.num_workers
batch_size = args.batch_size
data_filename = 'modelnet40-sampled-2048.h5'
local_path = args.dataset_path or os.path.join(get_download_dir(), data_filename)

if not os.path.exists(local_path):
    download('https://data.dgl.ai/dataset/modelnet40-sampled-2048.h5', local_path)

CustomDataLoader = partial(
        DataLoader,
        num_workers=num_workers,
        batch_size=batch_size,
        shuffle=True,
        drop_last=True)

def train(net, opt, scheduler, train_loader, dev):

    net.train()

    total_loss = 0
    num_batches = 0
    total_correct = 0
    count = 0
    with tqdm.tqdm(train_loader, ascii=True) as tq:
        # for data, label in tq:
        for data, label in tq:
            num_examples = label.shape[0]
            data, label = data.to(dev), label.to(dev).squeeze().long()
            opt.zero_grad()
            logits = net(data)
            loss = compute_loss(logits, label)
            loss.backward()
            opt.step()

            _, preds = logits.max(1)

            num_batches += 1
            count += num_examples
            loss = loss.item()
            correct = (preds == label).sum().item()
            total_loss += loss
            total_correct += correct

            tq.set_postfix({
                'AvgLoss': '%.5f' % (total_loss / num_batches),
                'AvgAcc': '%.5f' % (total_correct / count)})
    scheduler.step()

def evaluate(net, test_loader, dev):
    net.eval()

    total_correct = 0
    count = 0

    with torch.no_grad():
        with tqdm.tqdm(test_loader, ascii=True) as tq:
            for data, label in tq:
                num_examples = label.shape[0]
                data, label = data.to(dev), label.to(dev).squeeze().long()
                logits = net(data)
                _, preds = logits.max(1)

                correct = (preds == label).sum().item()
                total_correct += correct
                count += num_examples

                tq.set_postfix({
                    'AvgAcc': '%.5f' % (total_correct / count)})

    return total_correct / count


dev = torch.device("cuda" if torch.cuda.is_available() else "cpu")
# dev = "cpu"

# net = PointNetCls(40)
net = PointNet2Cls(40, batch_size)
net = net.to(dev)
if args.load_model_path:
    net.load_state_dict(torch.load(args.load_model_path, map_location=dev))

opt = optim.Adam(net.parameters(), lr=1e-4, weight_decay=1e-4)

scheduler = optim.lr_scheduler.StepLR(opt, step_size=20, gamma=0.7)

modelnet = ModelNet(local_path, 1024)

train_loader = CustomDataLoader(modelnet.train())
test_loader = CustomDataLoader(modelnet.test())

best_test_acc = 0

for epoch in range(args.num_epochs):
    train(net, opt, scheduler, train_loader, dev)
    if (epoch + 1) % 5 == 0:
        print('Epoch #%d Testing' % epoch)
        test_acc = evaluate(net, test_loader, dev)
        if test_acc > best_test_acc:
            best_test_acc = test_acc
            if args.save_model_path:
                torch.save(net.state_dict(), args.save_model_path)
        print('Current test acc: %.5f (best: %.5f)' % (
               test_acc, best_test_acc))<|MERGE_RESOLUTION|>--- conflicted
+++ resolved
@@ -1,9 +1,5 @@
 import torch
-<<<<<<< HEAD
 torch.backends.cudnn.enabled = False
-=======
-# torch.backends.cudnn.enabled = False
->>>>>>> 13bc8dbe
 import torch.nn as nn
 import torch.nn.functional as F
 import torch.optim as optim
