import argparse, time
import numpy as np
import networkx as nx
import torch
import torch.nn as nn
import torch.nn.functional as F
import dgl
from dgl.data import register_data_args
from dgl.data import CoraGraphDataset, CiteseerGraphDataset, PubmedGraphDataset

from gcn import GCN
#from gcn_mp import GCN
#from gcn_spmv import GCN

def evaluate(model, features, labels, mask):
    model.eval()
    with torch.no_grad():
        logits = model(features)
        logits = logits[mask]
        labels = labels[mask]
        _, indices = torch.max(logits, dim=1)
        correct = torch.sum(indices == labels)
        return correct.item() * 1.0 / len(labels)

def main(args):
    # load and preprocess dataset
    if args.dataset == 'cora':
        data = CoraGraphDataset()
    elif args.dataset == 'citeseer':
        data = CiteseerGraphDataset()
    elif args.dataset == 'pubmed':
        data = PubmedGraphDataset()
    else:
        raise ValueError('Unknown dataset: {}'.format(args.dataset))

    g = data[0]
    if args.gpu < 0:
        cuda = False
    else:
        cuda = True
        g = g.to(args.gpu)

    features = g.ndata['feat']
    labels = g.ndata['label']
    train_mask = g.ndata['train_mask']
    val_mask = g.ndata['val_mask']
    test_mask = g.ndata['test_mask']
    in_feats = features.shape[1]
    n_classes = data.num_labels
    n_edges = data.graph.number_of_edges()
    print("""----Data statistics------'
      #Edges %d
      #Classes %d
      #Train samples %d
      #Val samples %d
      #Test samples %d""" %
          (n_edges, n_classes,
              train_mask.int().sum().item(),
              val_mask.int().sum().item(),
              test_mask.int().sum().item()))

    # add self loop
    if args.self_loop:
        g = dgl.remove_self_loop(g)
        g = dgl.add_self_loop(g)
    n_edges = g.number_of_edges()
<<<<<<< HEAD
    if cuda:
        g = g.to(args.gpu)
=======

>>>>>>> 451ed6d8
    # normalization
    degs = g.in_degrees().float()
    norm = torch.pow(degs, -0.5)
    norm[torch.isinf(norm)] = 0
    if cuda:
        norm = norm.cuda()
    g.ndata['norm'] = norm.unsqueeze(1)

    # create GCN model
    model = GCN(g,
                in_feats,
                args.n_hidden,
                n_classes,
                args.n_layers,
                F.relu,
                args.dropout)

    if cuda:
        model.cuda()
    loss_fcn = torch.nn.CrossEntropyLoss()

    # use optimizer
    optimizer = torch.optim.Adam(model.parameters(),
                                 lr=args.lr,
                                 weight_decay=args.weight_decay)

    # initialize graph
    dur = []
    for epoch in range(args.n_epochs):
        model.train()
        if epoch >= 3:
            t0 = time.time()
        # forward
        logits = model(features)
        loss = loss_fcn(logits[train_mask], labels[train_mask])

        optimizer.zero_grad()
        loss.backward()
        optimizer.step()

        if epoch >= 3:
            dur.append(time.time() - t0)

        acc = evaluate(model, features, labels, val_mask)
        print("Epoch {:05d} | Time(s) {:.4f} | Loss {:.4f} | Accuracy {:.4f} | "
              "ETputs(KTEPS) {:.2f}". format(epoch, np.mean(dur), loss.item(),
                                             acc, n_edges / np.mean(dur) / 1000))

    print()
    acc = evaluate(model, features, labels, test_mask)
    print("Test accuracy {:.2%}".format(acc))


if __name__ == '__main__':
    parser = argparse.ArgumentParser(description='GCN')
    register_data_args(parser)
    parser.add_argument("--dropout", type=float, default=0.5,
            help="dropout probability")
    parser.add_argument("--gpu", type=int, default=-1,
            help="gpu")
    parser.add_argument("--lr", type=float, default=1e-2,
            help="learning rate")
    parser.add_argument("--n-epochs", type=int, default=200,
            help="number of training epochs")
    parser.add_argument("--n-hidden", type=int, default=16,
            help="number of hidden gcn units")
    parser.add_argument("--n-layers", type=int, default=1,
            help="number of hidden gcn layers")
    parser.add_argument("--weight-decay", type=float, default=5e-4,
            help="Weight for L2 loss")
    parser.add_argument("--self-loop", action='store_true',
            help="graph self-loop (default=False)")
    parser.set_defaults(self_loop=False)
    args = parser.parse_args()
    print(args)

    main(args)<|MERGE_RESOLUTION|>--- conflicted
+++ resolved
@@ -64,12 +64,6 @@
         g = dgl.remove_self_loop(g)
         g = dgl.add_self_loop(g)
     n_edges = g.number_of_edges()
-<<<<<<< HEAD
-    if cuda:
-        g = g.to(args.gpu)
-=======
-
->>>>>>> 451ed6d8
     # normalization
     degs = g.in_degrees().float()
     norm = torch.pow(degs, -0.5)
