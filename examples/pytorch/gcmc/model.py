"""NN modules"""
import torch as th
import torch.nn as nn
from torch.nn import init
import dgl.function as fn
import dgl.nn.pytorch as dglnn

from utils import get_activation

class GCMCGraphConv(nn.Module):
    """Graph convolution module used in the GCMC model.

    Parameters
    ----------
    in_feats : int
        Input feature size.
    out_feats : int
        Output feature size.
    weight : bool, optional
        If True, apply a linear layer. Otherwise, aggregating the messages
        without a weight matrix or with an shared weight provided by caller.
    device: str, optional
        Which device to put data in. Useful in mix_cpu_gpu training and
        multi-gpu training
    """
    def __init__(self,
                 in_feats,
                 out_feats,
                 weight=True,
                 device=None,
                 dropout_rate=0.0):
        super(GCMCGraphConv, self).__init__()
        self._in_feats = in_feats
        self._out_feats = out_feats
        self.device = device
        self.dropout = nn.Dropout(dropout_rate)

        if weight:
            self.weight = nn.Parameter(th.Tensor(in_feats, out_feats))
        else:
            self.register_parameter('weight', None)
        self.reset_parameters()

    def reset_parameters(self):
        """Reinitialize learnable parameters."""
        if self.weight is not None:
            init.xavier_uniform_(self.weight)

    def forward(self, graph, feat, weight=None):
        """Compute graph convolution.

        Normalizer constant :math:`c_{ij}` is stored as two node data "ci"
        and "cj".

        Parameters
        ----------
        graph : DGLGraph
            The graph.
        feat : torch.Tensor
            The input feature
        weight : torch.Tensor, optional
            Optional external weight tensor.
        dropout : torch.nn.Dropout, optional
            Optional external dropout layer.

        Returns
        -------
        torch.Tensor
            The output feature
        """
        with graph.local_scope():
            if isinstance(feat, tuple):
                feat, _ = feat      # dst feature not used
            cj = graph.srcdata['cj']
            ci = graph.dstdata['ci']
            if self.device is not None:
                cj = cj.to(self.device)
                ci = ci.to(self.device)
            if weight is not None:
                if self.weight is not None:
                    raise DGLError('External weight is provided while at the same time the'
                                   ' module has defined its own weight parameter. Please'
                                   ' create the module with flag weight=False.')
            else:
                weight = self.weight

            if weight is not None:
                feat = dot_or_identity(feat, weight, self.device)

            feat = feat * self.dropout(cj)
            graph.srcdata['h'] = feat
            graph.update_all(fn.copy_src(src='h', out='m'),
                             fn.sum(msg='m', out='h'))
            rst = graph.dstdata['h']
            rst = rst * ci

        return rst

class GCMCLayer(nn.Module):
    r"""GCMC layer

    .. math::
        z_j^{(l+1)} = \sigma_{agg}\left[\mathrm{agg}\left(
        \sum_{j\in\mathcal{N}_1}\frac{1}{c_{ij}}W_1h_j, \ldots,
        \sum_{j\in\mathcal{N}_R}\frac{1}{c_{ij}}W_Rh_j
        \right)\right]

    After that, apply an extra output projection:

    .. math::
        h_j^{(l+1)} = \sigma_{out}W_oz_j^{(l+1)}

    The equation is applied to both user nodes and movie nodes and the parameters
    are not shared unless ``share_user_item_param`` is true.

    Parameters
    ----------
    rating_vals : list of int or float
        Possible rating values.
    user_in_units : int
        Size of user input feature
    movie_in_units : int
        Size of movie input feature
    msg_units : int
        Size of message :math:`W_rh_j`
    out_units : int
        Size of of final output user and movie features
    dropout_rate : float, optional
        Dropout rate (Default: 0.0)
    agg : str, optional
        Function to aggregate messages of different ratings.
        Could be any of the supported cross type reducers:
        "sum", "max", "min", "mean", "stack".
        (Default: "stack")
    agg_act : callable, str, optional
        Activation function :math:`sigma_{agg}`. (Default: None)
    out_act : callable, str, optional
        Activation function :math:`sigma_{agg}`. (Default: None)
    share_user_item_param : bool, optional
        If true, user node and movie node share the same set of parameters.
        Require ``user_in_units`` and ``move_in_units`` to be the same.
        (Default: False)
    device: str, optional
        Which device to put data in. Useful in mix_cpu_gpu training and
        multi-gpu training
    """
    def __init__(self,
                 rating_vals,
                 user_in_units,
                 movie_in_units,
                 msg_units,
                 out_units,
                 dropout_rate=0.0,
                 agg='stack',  # or 'sum'
                 agg_act=None,
                 out_act=None,
                 share_user_item_param=False,
                 device=None):
        super(GCMCLayer, self).__init__()
        self.rating_vals = rating_vals
        self.agg = agg
        self.share_user_item_param = share_user_item_param
        self.ufc = nn.Linear(msg_units, out_units)
        if share_user_item_param:
            self.ifc = self.ufc
        else:
            self.ifc = nn.Linear(msg_units, out_units)
        if agg == 'stack':
            # divide the original msg unit size by number of ratings to keep
            # the dimensionality
            assert msg_units % len(rating_vals) == 0
            msg_units = msg_units // len(rating_vals)
        self.dropout = nn.Dropout(dropout_rate)
        self.W_r = nn.ParameterDict()
        subConv = {}
        for rating in rating_vals:
            # PyTorch parameter name can't contain "."
            rating = str(rating).replace('.', '_')
            rev_rating = 'rev-%s' % rating
            if share_user_item_param and user_in_units == movie_in_units:
                self.W_r[rating] = nn.Parameter(th.randn(user_in_units, msg_units))
                self.W_r['rev-%s' % rating] = self.W_r[rating]
                subConv[rating] = GCMCGraphConv(user_in_units,
                                                msg_units,
                                                weight=False,
                                                device=device,
                                                dropout_rate=dropout_rate)
                subConv[rev_rating] = GCMCGraphConv(user_in_units,
                                                    msg_units,
                                                    weight=False,
                                                    device=device,
                                                    dropout_rate=dropout_rate)
            else:
                self.W_r = None
                subConv[rating] = GCMCGraphConv(user_in_units,
                                                msg_units,
                                                weight=True,
                                                device=device,
                                                dropout_rate=dropout_rate)
                subConv[rev_rating] = GCMCGraphConv(movie_in_units,
                                                    msg_units,
                                                    weight=True,
                                                    device=device,
                                                    dropout_rate=dropout_rate)
        self.conv = dglnn.HeteroGraphConv(subConv, aggregate=agg)
        self.agg_act = get_activation(agg_act)
        self.out_act = get_activation(out_act)
        self.device = device
        self.reset_parameters()

    def partial_to(self, device):
        """Put parameters into device except W_r

        Parameters
        ----------
        device : torch device
            Which device the parameters are put in.
        """
        assert device == self.device
        if device is not None:
            self.ufc.cuda(device)
            if self.share_user_item_param is False:
                self.ifc.cuda(device)
            self.dropout.cuda(device)

    def reset_parameters(self):
        for p in self.parameters():
            if p.dim() > 1:
                nn.init.xavier_uniform_(p)

    def forward(self, graph, ufeat=None, ifeat=None):
        """Forward function

        Parameters
        ----------
        graph : DGLHeteroGraph
            User-movie rating graph. It should contain two node types: "user"
            and "movie" and many edge types each for one rating value.
        ufeat : torch.Tensor, optional
            User features. If None, using an identity matrix.
        ifeat : torch.Tensor, optional
            Movie features. If None, using an identity matrix.

        Returns
        -------
        new_ufeat : torch.Tensor
            New user features
        new_ifeat : torch.Tensor
            New movie features
        """
        in_feats = {'user' : ufeat, 'movie' : ifeat}
        mod_args = {}
        for i, rating in enumerate(self.rating_vals):
            rating = str(rating).replace('.', '_')
            rev_rating = 'rev-%s' % rating
            mod_args[rating] = (self.W_r[rating] if self.W_r is not None else None,)
            mod_args[rev_rating] = (self.W_r[rev_rating] if self.W_r is not None else None,)
        out_feats = self.conv(graph, in_feats, mod_args=mod_args)
        ufeat = out_feats['user']
        ifeat = out_feats['movie']
        ufeat = ufeat.view(ufeat.shape[0], -1)
        ifeat = ifeat.view(ifeat.shape[0], -1)

        # fc and non-linear
        ufeat = self.agg_act(ufeat)
        ifeat = self.agg_act(ifeat)
        ufeat = self.dropout(ufeat)
        ifeat = self.dropout(ifeat)
        ufeat = self.ufc(ufeat)
        ifeat = self.ifc(ifeat)
        return self.out_act(ufeat), self.out_act(ifeat)

class BiDecoder(nn.Module):
    r"""Bi-linear decoder.

    Given a bipartite graph G, for each edge (i, j) ~ G, compute the likelihood
    of it being class r by:

    .. math::
        p(M_{ij}=r) = \text{softmax}(u_i^TQ_rv_j)

    The trainable parameter :math:`Q_r` is further decomposed to a linear
    combination of basis weight matrices :math:`P_s`:

    .. math::
        Q_r = \sum_{s=1}^{b} a_{rs}P_s

    Parameters
    ----------
    in_units : int
        Size of input user and movie features
    num_classes : int
        Number of classes.
    num_basis : int, optional
        Number of basis. (Default: 2)
    dropout_rate : float, optional
        Dropout raite (Default: 0.0)
    """
    def __init__(self,
                 in_units,
                 num_classes,
                 num_basis=2,
                 dropout_rate=0.0):
        super(BiDecoder, self).__init__()
        self._num_basis = num_basis
        self.dropout = nn.Dropout(dropout_rate)
        self.P = nn.Parameter(th.randn(num_basis, in_units, in_units))
        self.combine_basis = nn.Linear(self._num_basis, num_classes, bias=False)
        self.reset_parameters()

    def reset_parameters(self):
        for p in self.parameters():
            if p.dim() > 1:
                nn.init.xavier_uniform_(p)

    def apply_edges(self, edges):
        sr = th.einsum('ai,bij,aj->ab', edges.src['h'], self.P, edges.dst['h'])
        return {'sr': sr}

    def forward(self, graph, ufeat, ifeat):
        """Forward function.

        Parameters
        ----------
        graph : DGLHeteroGraph
            "Flattened" user-movie graph with only one edge type.
        ufeat : th.Tensor
            User embeddings. Shape: (|V_u|, D)
        ifeat : th.Tensor
            Movie embeddings. Shape: (|V_m|, D)

        Returns
        -------
        th.Tensor
            Predicting scores for each user-movie edge.
        """
        with graph.local_scope():
            ufeat = self.dropout(ufeat)
            ifeat = self.dropout(ifeat)
            graph.nodes['movie'].data['h'] = ifeat
<<<<<<< HEAD
            graph.nodes['user'].data['h'] = ufeat
            graph.apply_edges(self.apply_edges)
            out = graph.edata['sr']
=======
            basis_out = []
            for i in range(self._num_basis):
                graph.nodes['user'].data['h'] = ufeat @ self.Ps[i]
                graph.apply_edges(fn.u_dot_v('h', 'h', 'sr'))
                basis_out.append(graph.edata['sr'])
            out = th.cat(basis_out, dim=1)
>>>>>>> 729ff2ef
            out = self.combine_basis(out)
        return out

class DenseBiDecoder(BiDecoder):
    r"""Dense bi-linear decoder.

    Dense implementation of the bi-linear decoder used in GCMC. Suitable when
    the graph can be efficiently represented by a pair of arrays (one for source
    nodes; one for destination nodes).

    Parameters
    ----------
    in_units : int
        Size of input user and movie features
    num_classes : int
        Number of classes.
    num_basis : int, optional
        Number of basis. (Default: 2)
    dropout_rate : float, optional
        Dropout raite (Default: 0.0)
    """
    def __init__(self,
                 in_units,
                 num_classes,
                 num_basis=2,
                 dropout_rate=0.0):
        super(DenseBiDecoder, self).__init__(in_units,
                                             num_classes,
                                             num_basis,
                                             dropout_rate)

    def forward(self, ufeat, ifeat):
        """Forward function.

        Compute logits for each pair ``(ufeat[i], ifeat[i])``.

        Parameters
        ----------
        ufeat : th.Tensor
            User embeddings. Shape: (B, D)
        ifeat : th.Tensor
            Movie embeddings. Shape: (B, D)

        Returns
        -------
        th.Tensor
            Predicting scores for each user-movie edge. Shape: (B, num_classes)
        """
        ufeat = self.dropout(ufeat)
        ifeat = self.dropout(ifeat)
        out = th.einsum('ai,bij,aj->ab', ufeat, self.P, ifeat)
        out = self.combine_basis(out)
        return out

def dot_or_identity(A, B, device=None):
    # if A is None, treat as identity matrix
    if A is None:
        return B
    elif len(A.shape) == 1:
        if device is None:
            return B[A]
        else:
            return B[A].to(device)
    else:
        return A @ B<|MERGE_RESOLUTION|>--- conflicted
+++ resolved
@@ -338,18 +338,15 @@
             ufeat = self.dropout(ufeat)
             ifeat = self.dropout(ifeat)
             graph.nodes['movie'].data['h'] = ifeat
-<<<<<<< HEAD
             graph.nodes['user'].data['h'] = ufeat
             graph.apply_edges(self.apply_edges)
             out = graph.edata['sr']
-=======
-            basis_out = []
-            for i in range(self._num_basis):
-                graph.nodes['user'].data['h'] = ufeat @ self.Ps[i]
-                graph.apply_edges(fn.u_dot_v('h', 'h', 'sr'))
-                basis_out.append(graph.edata['sr'])
-            out = th.cat(basis_out, dim=1)
->>>>>>> 729ff2ef
+            #basis_out = []
+            #for i in range(self._num_basis):
+            #    graph.nodes['user'].data['h'] = ufeat @ self.Ps[i]
+            #    graph.apply_edges(fn.u_dot_v('h', 'h', 'sr'))
+            #    basis_out.append(graph.edata['sr'])
+            #out = th.cat(basis_out, dim=1)
             out = self.combine_basis(out)
         return out
 
