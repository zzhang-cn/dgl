--- conflicted
+++ resolved
@@ -496,7 +496,6 @@
     def save_embedding_pt(self, dataset, file_name):
         """ For ogb leaderboard.
         """
-<<<<<<< HEAD
         max_node_id = max(dataset.node2id.keys())
         if max_node_id + 1 != self.emb_size:
             print("WARNING: The node ids are not serial.")
@@ -507,14 +506,7 @@
 
         if self.norm:
             embedding /= torch.sqrt(torch.sum(embedding.mul(embedding), 1) + 1e-6).unsqueeze(1)
-=======
-        embedding = self.u_embeddings.weight.cpu().data
-        assert max(dataset.node2id.keys()) == self.emb_size - 1, "The node id does not starts from 0, saving embedding failed."
-        index = torch.LongTensor(list(map(lambda node: dataset.node2id[node], list(range(self.emb_size)))))
-        embedding = torch.index_select(embedding, 0, index)
-        if self.norm:
-            embedding /= torch.sqrt(torch.sum(embedding.mul(embedding), 1)).unsqueeze(1)
->>>>>>> f9fd3107
+
         torch.save(embedding, file_name)
 
     def save_embedding_txt(self, dataset, file_name):
