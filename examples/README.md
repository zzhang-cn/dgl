--- conflicted
+++ resolved
@@ -88,9 +88,7 @@
 | [Variational Graph Auto-Encoders](#vgae) |  | :heavy_check_mark: | | | |
 | [Composition-based Multi-Relational Graph Convolutional Networks](#compgcn)|  |  :heavy_check_mark: | | | |
 | [GNNExplainer: Generating Explanations for Graph Neural Networks](#gnnexplainer) |  :heavy_check_mark: |                                  |                                  |                                  |                                  |
-<<<<<<< HEAD
 | [Interaction Networks for Learning about Objects, Relations and Physics](#graphsim) |  |                                 |:heavy_check_mark:                 |                    |                    |
-=======
 | [Representation Learning on Graphs with Jumping Knowledge Networks](#jknet) |  :heavy_check_mark: |                                  |                                  |                                  |                                  |
 
 ## 2021
@@ -99,7 +97,6 @@
     - Example code: [PyTorch](../examples/pytorch/bgnn)
     - Tags: semi-supervised node classification, tabular data, GBDT
 
->>>>>>> 4c7476c8
 ## 2020
 
 - <a name="mvgrl"></a> Hassani and Khasahmadi. Contrastive Multi-View Representation Learning on Graphs. [Paper link](https://arxiv.org/abs/2006.05582). 
@@ -137,15 +134,13 @@
     - Example code: [Pytorch](../examples/pytorch/tgn)
     - Tags: over-smoothing, node classification 
 
-<<<<<<< HEAD
 - <a name="dagnn"></a> Rossi et al. Temporal Graph Networks For Deep Learning on Dynamic Graphs. [Paper link](https://arxiv.org/abs/2006.10637).
     - Example code: [Pytorch](../examples/pytorch/tgn)
     - Tags: over-smoothing, node classification 
-=======
+
 - <a name="compgcn"></a> Vashishth, Shikhar, et al. Composition-based Multi-Relational Graph Convolutional Networks. [Paper link](https://arxiv.org/abs/1911.03082).
     - Example code: [Pytorch](../examples/pytorch/compGCN)
     - Tags: multi-relational graphs, graph neural network
->>>>>>> 4c7476c8
 
 ## 2019
 
