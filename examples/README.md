--- conflicted
+++ resolved
@@ -45,11 +45,8 @@
 | [GNN-FiLM: Graph Neural Networks with Feature-wise Linear Modulation](#gnnfilm) | :heavy_check_mark:  |                     |                     |                     |                     |
 | [Hierarchical Graph Pooling with Structure Learning](#hgp-sl)                                                                                 |                     |                                  | :heavy_check_mark:        |                    |                    |
 | [Graph Representation Learning via Hard and Channel-Wise Attention Networks](#hardgat)                                   |:heavy_check_mark:                     |                 |                           |                    |                    |
-<<<<<<< HEAD
 | [Graph Cross Networks with Vertex Infomax Pooling](#gxn)                                   |                     |                                  | :heavy_check_mark:        |                    |                    |
-=======
 | [Towards Deeper Graph Neural Networks](#dagnn) | :heavy_check_mark:  |                                  |                           |                    |                    |
->>>>>>> 0855d255
 
 ## 2020
 
@@ -77,15 +74,13 @@
     - Example code: [Pytorch](../examples/pytorch/GNN-FiLM)
     - Tags: multi-relational graphs, hypernetworks, GNN architectures
 
-<<<<<<< HEAD
 - <a name="gxn"></a> Li, Maosen, et al. Graph Cross Networks with Vertex Infomax Pooling. [Paper link](https://arxiv.org/abs/2010.01804).
     - Example code: [Pytorch](../examples/pytorch/gxn)
     - Tags: pooling, graph classification
-=======
+
 - <a name="dagnn"></a> Liu et al. Towards Deeper Graph Neural Networks. [Paper link](https://arxiv.org/abs/2007.09296).
     - Example code: [Pytorch](../examples/pytorch/dagnn)
     - Tags: over-smoothing, node classification
->>>>>>> 0855d255
 
 ## 2019
 
