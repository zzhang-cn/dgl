--- conflicted
+++ resolved
@@ -91,13 +91,10 @@
 | [GNNExplainer: Generating Explanations for Graph Neural Networks](#gnnexplainer) |  :heavy_check_mark: |                                  |                                  |                                  |                                  |
 | [Interaction Networks for Learning about Objects, Relations and Physics](#graphsim) |  |                                 |:heavy_check_mark:                 |                    |                    |
 | [Representation Learning on Graphs with Jumping Knowledge Networks](#jknet) |  :heavy_check_mark: |                                  |                                  |                                  |                                  |
-<<<<<<< HEAD
 | [DeeperGCN: All You Need to Train Deeper GCNs](#deepergcn)                                                                        |                                  |                                  | :heavy_check_mark:        |                    | :heavy_check_mark: |
-
-=======
 | [Diffusion Convolutional Recurrent Neural Network: Data-Driven Traffic Forcasting](#dcrnn) |                     |                                  | :heavy_check_mark:        |                    |                    |
 | [GaAN: Gated Attention Networks for Learning on large and Spatiotemporal Graphs](#gaan) |                     |                                  | :heavy_check_mark:        |                    |                    |
->>>>>>> 66182b28
+
 ## 2021
 
 - <a name="bgnn"></a> Ivanov et al. Boost then Convolve: Gradient Boosting Meets Graph Neural Networks. [Paper link](https://openreview.net/forum?id=ebS5NUfoMKL). 
