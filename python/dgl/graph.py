--- conflicted
+++ resolved
@@ -901,20 +901,15 @@
         """
         return self._graph.in_degree(v)
 
-<<<<<<< HEAD
-    def in_degrees(self, v):
+    def in_degrees(self, v=ALL):
         """Return the array `d` of in-degrees of the node array `v`.
 
         `d[i]` is the in-degree of node `v[i]`.
-=======
-    def in_degrees(self, v=ALL):
-        """Return the in degrees of the nodes.
->>>>>>> 57daf9c9
-
-        Parameters
-        ----------
-        v : list, tensor
-            The node ID array.
+
+        Parameters
+        ----------
+        v : list, tensor, optional.
+            The node ID array. Default is to return the degrees of all the nodes.
 
         Returns
         -------
@@ -967,20 +962,15 @@
         """
         return self._graph.out_degree(v)
 
-<<<<<<< HEAD
-    def out_degrees(self, v):
+    def out_degrees(self, v=ALL):
         """Return the array `d` of out-degrees of the node array `v`.
 
         `d[i]` is the out-degree of node `v[i]`.
-=======
-    def out_degrees(self, v=ALL):
-        """Return the out degrees of the nodes.
->>>>>>> 57daf9c9
 
         Parameters
         ----------
         v : list, tensor
-            The node ID array.
+            The node ID array. Default is to return the degrees of all the nodes.
 
         Returns
         -------
