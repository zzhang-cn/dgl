--- conflicted
+++ resolved
@@ -2,11 +2,7 @@
 
 from collections.abc import Iterable, Mapping
 from collections import defaultdict
-<<<<<<< HEAD
-import warnings
-=======
 import time
->>>>>>> ea420c0a
 import numpy as np
 from scipy import sparse
 
