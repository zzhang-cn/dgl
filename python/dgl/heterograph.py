--- conflicted
+++ resolved
@@ -2441,415 +2441,6 @@
         else:
             return deg
 
-<<<<<<< HEAD
-    def _create_hetero_subgraph(self, sgi, induced_nodes, induced_edges):
-        """Internal function to create a subgraph."""
-        node_frames = []
-        for i, ind_nodes in enumerate(induced_nodes):
-            subframe = self._node_frames[i][utils.toindex(ind_nodes, self._idtype_str)]
-            node_frames.append(FrameRef(Frame(subframe, num_rows=len(ind_nodes))))
-        edge_frames = []
-        for i, ind_edges in enumerate(induced_edges):
-            subframe = self._edge_frames[i][utils.toindex(ind_edges, self._idtype_str)]
-            edge_frames.append(FrameRef(Frame(subframe, num_rows=len(ind_edges))))
-
-        hsg = DGLHeteroGraph(sgi.graph, self._ntypes, self._etypes, node_frames, edge_frames)
-        for ntype, induced_nid in zip(self.ntypes, induced_nodes):
-            ndata = hsg.nodes[ntype].data
-            orig_ndata = self.nodes[ntype].data
-            ndata[NID] = induced_nid
-            for key in orig_ndata:
-                ndata[key] = F.gather_row(orig_ndata[key], induced_nid)
-        for etype, induced_eid in zip(self.canonical_etypes, induced_edges):
-            edata = hsg.edges[etype].data
-            orig_edata = self.edges[etype].data
-            edata[EID] = induced_eid
-            for key in orig_edata:
-                edata[key] = F.gather_row(orig_edata[key], induced_eid)
-        return hsg
-
-    def subgraph(self, nodes):
-        """Return the subgraph induced on given nodes.
-
-        The metagraph of the returned subgraph is the same as the parent graph.
-        Features are copied from the original graph.
-
-        Parameters
-        ----------
-        nodes : list or dict[str->list or iterable]
-            A dictionary mapping node types to node ID array for constructing
-            subgraph. All nodes must exist in the graph.
-
-            If the graph only has one node type, one can just specify a list,
-            tensor, or any iterable of node IDs intead.
-
-            The node ID array can be either an interger tensor or a bool tensor.
-            When a bool tensor is used, it is automatically converted to
-            an interger tensor using the semantic of np.where(nodes_idx == True).
-
-            Note: When using bool tensor, only backend (torch, tensorflow, mxnet)
-            tensors are supported.
-
-        Returns
-        -------
-        G : DGLHeteroGraph
-            The subgraph.
-
-            The nodes and edges in the subgraph are relabeled using consecutive
-            integers from 0.
-
-            One can retrieve the mapping from subgraph node/edge ID to parent
-            node/edge ID via ``dgl.NID`` and ``dgl.EID`` node/edge features of the
-            subgraph.
-
-        Examples
-        --------
-        The following example uses PyTorch backend.
-
-        Instantiate a heterograph.
-
-        >>> g = dgl.heterograph({
-        >>>     ('user', 'plays', 'game'): ([0, 1, 1, 2], [0, 0, 2, 1]),
-        >>>     ('user', 'follows', 'user'): ([0, 1, 1], [1, 2, 2])
-        >>> })
-        >>> # Set node features
-        >>> g.nodes['user'].data['h'] = torch.tensor([[0.], [1.], [2.]])
-
-        Get subgraphs.
-
-        >>> g.subgraph({'user': [4, 5]})
-        An error occurs as these nodes do not exist.
-        >>> sub_g = g.subgraph({'user': [1, 2]})
-        >>> print(sub_g)
-        Graph(num_nodes={'user': 2, 'game': 0},
-              num_edges={('user', 'plays', 'game'): 0, ('user', 'follows', 'user'): 2},
-              metagraph=[('user', 'game'), ('user', 'user')])
-
-        Get subgraphs using boolean mask tensor.
-
-        >>> sub_g = g.subgraph({'user': th.tensor([False, True, True])})
-        >>> print(sub_g)
-        Graph(num_nodes={'user': 2, 'game': 0},
-              num_edges={('user', 'plays', 'game'): 0, ('user', 'follows', 'user'): 2},
-              metagraph=[('user', 'game'), ('user', 'user')])
-
-        Get the original node/edge indices.
-
-        >>> sub_g['follows'].ndata[dgl.NID] # Get the node indices in the raw graph
-        tensor([1, 2])
-        >>> sub_g['follows'].edata[dgl.EID] # Get the edge indices in the raw graph
-        tensor([1, 2])
-
-        Get the copied node features.
-
-        >>> sub_g.nodes['user'].data['h']
-        tensor([[1.],
-                [2.]])
-        >>> sub_g.nodes['user'].data['h'] += 1
-        >>> g.nodes['user'].data['h']          # Features are not shared.
-        tensor([[0.],
-                [1.],
-                [2.]])
-
-        See Also
-        --------
-        edge_subgraph
-        """
-        if self.is_block:
-            raise DGLError('Extracting subgraph from a block graph is not allowed.')
-        if not isinstance(nodes, Mapping):
-            assert len(self.ntypes) == 1, \
-                'need a dict of node type and IDs for graph with multiple node types'
-            nodes = {self.ntypes[0]: nodes}
-
-        def _process_nodes(ntype, v):
-            if F.is_tensor(v) and F.dtype(v) == F.bool:
-                return F.astype(F.nonzero_1d(F.copy_to(v, self.device)), self.idtype)
-            else:
-                return utils.prepare_tensor(self, v, 'nodes["{}"]'.format(ntype))
-        induced_nodes = [_process_nodes(ntype, nodes.get(ntype, [])) for ntype in self.ntypes]
-        sgi = self._graph.node_subgraph(induced_nodes)
-        induced_edges = sgi.induced_edges
-        return self._create_hetero_subgraph(sgi, induced_nodes, induced_edges)
-
-    def edge_subgraph(self, edges, preserve_nodes=False):
-        """Return the subgraph induced on given edges.
-
-        The metagraph of the returned subgraph is the same as the parent graph.
-
-        Features are copied from the original graph.
-
-        Parameters
-        ----------
-        edges : dict[str->list or iterable]
-            A dictionary mapping edge types to edge ID array for constructing
-            subgraph. All edges must exist in the subgraph.
-
-            The edge types are characterized by triplets of
-            ``(src type, etype, dst type)``.
-
-            If the graph only has one edge type, one can just specify a list,
-            tensor, or any iterable of edge IDs intead.
-
-            The edge ID array can be either an interger tensor or a bool tensor.
-            When a bool tensor is used, it is automatically converted to
-            an interger tensor using the semantic of np.where(edges_idx == True).
-
-            Note: When using bool tensor, only backend (torch, tensorflow, mxnet)
-            tensors are supported.
-
-        preserve_nodes : bool
-            Whether to preserve all nodes or not. If false, all nodes
-            without edges will be removed. (Default: False)
-
-        Returns
-        -------
-        G : DGLHeteroGraph
-            The subgraph.
-
-            The nodes and edges are relabeled using consecutive integers from 0.
-
-            One can retrieve the mapping from subgraph node/edge ID to parent
-            node/edge ID via ``dgl.NID`` and ``dgl.EID`` node/edge features of the
-            subgraph.
-
-        Examples
-        --------
-        The following example uses PyTorch backend.
-
-        Instantiate a heterograph.
-
-        >>> g = dgl.heterograph({
-        >>>     ('user', 'plays', 'game'): ([0, 1, 1, 2], [0, 0, 2, 1]),
-        >>>     ('user', 'follows', 'user'): ([0, 1, 1], [1, 2, 2])
-        >>> })
-        >>> # Set edge features
-        >>> g.edges['follows'].data['h'] = torch.tensor([[0.], [1.], [2.]])
-
-        Get subgraphs.
-
-        >>> g.edge_subgraph({('user', 'follows', 'user'): [5, 6]})
-        An error occurs as these edges do not exist.
-        >>> sub_g = g.edge_subgraph({('user', 'follows', 'user'): [1, 2],
-        >>>                          ('user', 'plays', 'game'): [2]})
-        >>> print(sub_g)
-        Graph(num_nodes={'user': 2, 'game': 1},
-              num_edges={('user', 'plays', 'game'): 1, ('user', 'follows', 'user'): 2},
-              metagraph=[('user', 'game'), ('user', 'user')])
-
-        Get subgraphs using boolean mask tensor.
-        >>> sub_g = g.edge_subgraph({('user', 'follows', 'user'): th.tensor([False, True, True]),
-        >>>                   ('user', 'plays', 'game'): th.tensor([False, False, True, False])})
-        >>> sub_g
-        Graph(num_nodes={'user': 2, 'game': 1},
-            num_edges={('user', 'plays', 'game'): 1, ('user', 'follows', 'user'): 2},
-            metagraph=[('user', 'game'), ('user', 'user')])
-
-        Get the original node/edge indices.
-
-        >>> sub_g['follows'].ndata[dgl.NID] # Get the node indices in the raw graph
-        tensor([1, 2])
-        >>> sub_g['plays'].edata[dgl.EID]   # Get the edge indices in the raw graph
-        tensor([2])
-
-        Get the copied node features.
-
-        >>> sub_g.edges['follows'].data['h']
-        tensor([[1.],
-                [2.]])
-        >>> sub_g.edges['follows'].data['h'] += 1
-        >>> g.edges['follows'].data['h']          # Features are not shared.
-        tensor([[0.],
-                [1.],
-                [2.]])
-
-        See Also
-        --------
-        subgraph
-        """
-        if self.is_block:
-            raise DGLError('Extracting subgraph from a block graph is not allowed.')
-        if not isinstance(edges, Mapping):
-            assert len(self.canonical_etypes) == 1, \
-                'need a dict of edge type and IDs for graph with multiple edge types'
-            edges = {self.canonical_etypes[0]: edges}
-
-        def _process_edges(etype, e):
-            if F.is_tensor(e) and F.dtype(e) == F.bool:
-                return F.astype(F.nonzero_1d(F.copy_to(e, self.device)), self.idtype)
-            else:
-                return utils.prepare_tensor(self, e, 'edges["{}"]'.format(etype))
-
-        edges = {self.to_canonical_etype(etype): e for etype, e in edges.items()}
-        induced_edges = [
-            _process_edges(cetype, edges.get(cetype, []))
-            for cetype in self.canonical_etypes]
-        sgi = self._graph.edge_subgraph(induced_edges, preserve_nodes)
-        induced_nodes = sgi.induced_nodes
-
-        return self._create_hetero_subgraph(sgi, induced_nodes, induced_edges)
-
-    def node_type_subgraph(self, ntypes):
-        """Return the subgraph induced on given node types.
-
-        The metagraph of the returned subgraph is the subgraph of the original
-        metagraph induced from the node types.
-
-        Features are shared with the original graph.
-
-        Parameters
-        ----------
-        ntypes : list[str]
-            The node types
-
-        Returns
-        -------
-        G : DGLHeteroGraph
-            The subgraph.
-
-        Examples
-        --------
-        The following example uses PyTorch backend.
-
-        Instantiate a heterograph.
-
-        >>> g = dgl.heterograph({
-        >>>     ('user', 'plays', 'game'): ([0, 1, 1, 2], [0, 0, 2, 1]),
-        >>>     ('user', 'follows', 'user'): ([0, 1, 1], [1, 2, 2])
-        >>> })
-        >>> # Set node features
-        >>> g.nodes['user'].data['h'] = torch.tensor([[0.], [1.], [2.]])
-
-        Get subgraphs.
-
-        >>> sub_g = g.node_type_subgraph(['user'])
-        >>> print(sub_g)
-        Graph(num_nodes=3, num_edges=3,
-              ndata_schemes={'h': Scheme(shape=(1,), dtype=torch.float32)}
-              edata_schemes={})
-
-        Get the shared node features.
-
-        >>> sub_g.nodes['user'].data['h']
-        tensor([[0.],
-                [1.],
-                [2.]])
-        >>> sub_g.nodes['user'].data['h'] += 1
-        >>> g.nodes['user'].data['h']          # Features are shared.
-        tensor([[1.],
-                [2.],
-                [3.]])
-
-        See Also
-        --------
-        edge_type_subgraph
-        """
-        rel_graphs = []
-        meta_edges = []
-        induced_etypes = []
-        node_frames = [self._node_frames[self.get_ntype_id(ntype)] for ntype in ntypes]
-        edge_frames = []
-
-        num_nodes_per_type = [self.number_of_nodes(ntype) for ntype in ntypes]
-        ntypes_invmap = {ntype: i for i, ntype in enumerate(ntypes)}
-        srctype_id, dsttype_id, _ = self._graph.metagraph.edges('eid')
-        for i in range(len(self._etypes)):
-            srctype = self._ntypes[srctype_id[i]]
-            dsttype = self._ntypes[dsttype_id[i]]
-
-            if srctype in ntypes and dsttype in ntypes:
-                meta_edges.append((ntypes_invmap[srctype], ntypes_invmap[dsttype]))
-                rel_graphs.append(self._graph.get_relation_graph(i))
-                induced_etypes.append(self.etypes[i])
-                edge_frames.append(self._edge_frames[i])
-
-        metagraph = graph_index.from_edge_list(meta_edges, True)
-        # num_nodes_per_type doesn't need to be int32
-        hgidx = heterograph_index.create_heterograph_from_relations(
-            metagraph, rel_graphs, utils.toindex(num_nodes_per_type, "int64"))
-        hg = DGLHeteroGraph(hgidx, ntypes, induced_etypes,
-                            node_frames, edge_frames)
-        return hg
-
-    def edge_type_subgraph(self, etypes):
-        """Return the subgraph induced on given edge types.
-
-        The metagraph of the returned subgraph is the subgraph of the original metagraph
-        induced from the edge types.
-
-        Features are shared with the original graph.
-
-        Parameters
-        ----------
-        etypes : list[str or tuple]
-            The edge types
-
-        Returns
-        -------
-        G : DGLHeteroGraph
-            The subgraph.
-
-        Examples
-        --------
-        The following example uses PyTorch backend.
-
-        Instantiate a heterograph.
-
-        >>> g = dgl.heterograph({
-        >>>     ('user', 'plays', 'game'): ([0, 1, 1, 2], [0, 0, 2, 1]),
-        >>>     ('user', 'follows', 'user'): ([0, 1, 1], [1, 2, 2])
-        >>> })
-        >>> # Set edge features
-        >>> g.edges['follows'].data['h'] = torch.tensor([[0.], [1.], [2.]])
-
-        Get subgraphs.
-
-        >>> sub_g = g.edge_type_subgraph(['follows'])
-        >>> print(sub_g)
-        Graph(num_nodes=3, num_edges=3,
-              ndata_schemes={}
-              edata_schemes={'h': Scheme(shape=(1,), dtype=torch.float32)})
-
-        Get the shared edge features.
-
-        >>> sub_g.edges['follows'].data['h']
-        tensor([[0.],
-                [1.],
-                [2.]])
-        >>> sub_g.edges['follows'].data['h'] += 1
-        >>> g.edges['follows'].data['h']          # Features are shared.
-        tensor([[1.],
-                [2.],
-                [3.]])
-
-        See Also
-        --------
-        node_type_subgraph
-        """
-        etype_ids = [self.get_etype_id(etype) for etype in etypes]
-        # meta graph is homograph, still using int64
-        meta_src, meta_dst, _ = self._graph.metagraph.find_edges(utils.toindex(etype_ids, "int64"))
-        rel_graphs = [self._graph.get_relation_graph(i) for i in etype_ids]
-        meta_src = meta_src.tonumpy()
-        meta_dst = meta_dst.tonumpy()
-        ntypes_invmap = {n: i for i, n in enumerate(set(meta_src) | set(meta_dst))}
-        mapped_meta_src = [ntypes_invmap[v] for v in meta_src]
-        mapped_meta_dst = [ntypes_invmap[v] for v in meta_dst]
-        node_frames = [self._node_frames[i] for i in ntypes_invmap]
-        edge_frames = [self._edge_frames[i] for i in etype_ids]
-        induced_ntypes = [self._ntypes[i] for i in ntypes_invmap]
-        induced_etypes = [self._etypes[i] for i in etype_ids]   # get the "name" of edge type
-        num_nodes_per_induced_type = [self.number_of_nodes(ntype) for ntype in induced_ntypes]
-
-        metagraph = graph_index.from_edge_list((mapped_meta_src, mapped_meta_dst), True)
-        # num_nodes_per_type should be int64
-        hgidx = heterograph_index.create_heterograph_from_relations(
-            metagraph, rel_graphs, utils.toindex(num_nodes_per_induced_type, "int64"))
-        hg = DGLHeteroGraph(hgidx, induced_ntypes, induced_etypes, node_frames, edge_frames)
-        return hg
-
-=======
->>>>>>> 4097fa21
     def adjacency_matrix(self, transpose=None, ctx=F.cpu(), scipy_fmt=None, etype=None):
         """Return the adjacency matrix of edges of the given edge type.
 
@@ -3305,37 +2896,6 @@
         self._edge_frames[etid].pop(key)
 
     #################################################################
-<<<<<<< HEAD
-    # DEPRECATED: from the old DGLGraph
-    #################################################################
-
-    def from_networkx(self, nx_graph, node_attrs=None, edge_attrs=None):
-        """DEPRECATED: please use
-
-            ``dgl.from_networkx(nx_graph, node_attrs=node_attrs, edge_attrs=edge_attrs)``
-
-        which will return a new graph created from the networkx graph.
-        """
-        raise DGLError('DGLGraph.from_networkx is deprecated. Please call the following\n\n'
-                       '\t dgl.from_networkx(nx_graph, node_attrs=node_attrs, '
-                       'edge_attrs=edge_attrs)\n\n'
-                       ', which creates a new DGLGraph from the networkx graph.')
-
-    def from_scipy_sparse_matrix(self, spmat, multigraph=None):
-        """DEPRECATED: please use
-
-            ``dgl.from_scipy(spmat)``
-
-        which will return a new graph created from the scipy matrix.
-        """
-        raise DGLError('DGLGraph.from_scipy_sparse_matrix is deprecated. '
-                       'Please call the following\n\n'
-                       '\t dgl.from_scipy(spmat)\n\n'
-                       ', which creates a new DGLGraph from the scipy matrix.')
-
-    #################################################################
-=======
->>>>>>> 4097fa21
     # Message passing
     #################################################################
 
@@ -3448,99 +3008,6 @@
 
         Optionally, apply a function to update the node features after "receive".
 
-<<<<<<< HEAD
-        Examples
-        --------
-        >>> g = dgl.heterograph({('user', 'follows', 'user'): ([0, 0, 1], [1, 2, 2])})
-        >>> g.edata['feat'] = torch.randn((g.number_of_edges(), 1))
-        >>> def softmax_feat(edges):
-        >>>     return {'norm_feat': th.softmax(edges.data['feat'], dim=1)}
-        >>> g.group_apply_edges(group_by='src', func=softmax_feat)
-        >>> g.edata['norm_feat']
-        tensor([[0.3796],
-                [0.6204],
-                [1.0000]])
-
-        See Also
-        --------
-        apply_edges
-        """
-        if group_by not in ('src', 'dst'):
-            raise DGLError("Group_by should be either src or dst")
-        etid = self.get_etype_id(etype)
-        stid, dtid = self._graph.metagraph.find_edge(etid)
-        if is_all(edges):
-            u, v, eid = self.edges(etype=etype, form='all')
-        elif isinstance(edges, tuple):
-            u, v = edges
-            u = utils.prepare_tensor(self, u, 'edges[0]')
-            v = utils.prepare_tensor(self, v, 'edges[1]')
-            eid = self.edge_ids(u, v, etype=etype)
-        else:
-            eid = utils.prepare_tensor(self, edges, 'edges')
-            u, v = self.find_edges(eid, etype=etype)
-
-
-        with ir.prog() as prog:
-            u = utils.toindex(u, self._idtype_str)
-            v = utils.toindex(v, self._idtype_str)
-            eid = utils.toindex(eid, self._idtype_str)
-            scheduler.schedule_group_apply_edge(
-                AdaptedHeteroGraph(self, stid, dtid, etid),
-                u, v, eid,
-                func, group_by,
-                inplace=inplace)
-            Runtime.run(prog)
-
-    def send(self, edges, message_func, etype=None):
-        """Send messages along the given edges with the same edge type.
-
-        DEPRECATE: please use send_and_recv, update_all.
-        """
-        raise DGLError('DGLGraph.send is deprecated. As a replacement, use DGLGraph.apply_edges\n'
-                       ' API to compute messages as edge data. Then use DGLGraph.send_and_recv\n'
-                       ' and set the message function as dgl.function.copy_e to conduct message\n'
-                       ' aggregation.')
-
-    def recv(self,
-             v,
-             reduce_func,
-             apply_node_func=None,
-             etype=None,
-             inplace=False):
-        r"""Receive and reduce incoming messages and update the features of node(s) :math:`v`.
-
-        DEPRECATE: please use send_and_recv, update_all.
-        """
-        raise DGLError('DGLGraph.recv is deprecated. As a replacement, use DGLGraph.apply_edges\n'
-                       ' API to compute messages as edge data. Then use DGLGraph.send_and_recv\n'
-                       ' and set the message function as dgl.function.copy_e to conduct message\n'
-                       ' aggregation.')
-
-    def multi_recv(self, v, reducer_dict, cross_reducer, apply_node_func=None, inplace=False):
-        r"""Receive messages from multiple edge types and perform aggregation.
-
-        DEPRECATE: please use multi_send_and_recv, multi_update_all.
-        """
-        raise DGLError('DGLGraph.multi_recv is deprecated. As a replacement,\n'
-                       ' use DGLGraph.apply_edges API to compute messages as edge data.\n'
-                       ' Then use DGLGraph.multi_send_and_recv and set the message function\n'
-                       ' as dgl.function.copy_e to conduct message aggregation.')
-
-    def send_and_recv(self,
-                      edges,
-                      message_func,
-                      reduce_func,
-                      apply_node_func=None,
-                      etype=None,
-                      inplace=False):
-        """Send messages along edges of the specified type, and let destinations
-        receive them.
-
-        Optionally, apply a function to update the node features after "receive".
-
-=======
->>>>>>> 4097fa21
         This is a convenient combination for performing
         :mod:`send <dgl.DGLHeteroGraph.send>` along the ``edges`` and
         :mod:`recv <dgl.DGLHeteroGraph.recv>` for the destinations of the ``edges``.
@@ -3601,147 +3068,12 @@
         if len(eid) == 0:
             # no computation
             return
-<<<<<<< HEAD
-
-        with ir.prog() as prog:
-            u = utils.toindex(u, self._idtype_str)
-            v = utils.toindex(v, self._idtype_str)
-            eid = utils.toindex(eid, self._idtype_str)
-            scheduler.schedule_snr(AdaptedHeteroGraph(self, stid, dtid, etid),
-                                   (u, v, eid),
-                                   message_func, reduce_func, apply_node_func,
-                                   inplace=inplace)
-            Runtime.run(prog)
-
-    def multi_send_and_recv(self, etype_dict, cross_reducer, apply_node_func=None, inplace=False):
-        r"""Send and receive messages along multiple edge types and perform aggregation.
-
-        Optionally, apply a function to update the node features after "receive".
-
-        This is a convenient combination for performing multiple
-        :mod:`send <dgl.DGLHeteroGraph.send>` along edges of different types and
-        :mod:`multi_recv <dgl.DGLHeteroGraph.multi_recv>` for the destinations of all edges.
-
-        Parameters
-        ----------
-        etype_dict : dict
-            Mapping an edge type (str or tuple of str) to the type specific
-            configuration (4-tuples). Each 4-tuple represents
-            (edges, msg_func, reduce_func, apply_node_func):
-
-            * edges: See send() for valid edge specification.
-                  Edges on which to pass messages.
-            * msg_func: callable
-                  Message function on the edges. The function should be
-                  an :mod:`Edge UDF <dgl.udf>`.
-            * reduce_func: callable
-                  Reduce function on the node. The function should be
-                  a :mod:`Node UDF <dgl.udf>`.
-            * apply_node_func : callable, optional
-                  Apply function on the nodes. The function should be
-                  a :mod:`Node UDF <dgl.udf>`. (Default: None)
-        cross_reducer : str
-            Cross type reducer. One of ``"sum"``, ``"min"``, ``"max"``, ``"mean"``, ``"stack"``.
-        apply_node_func : callable
-            Apply function on the nodes. The function should be
-            a :mod:`Node UDF <dgl.udf>`. (Default: None)
-        inplace: bool, optional
-            If True, update will be done in place, but autograd will break.
-            (Default: False)
-
-        Examples
-        --------
-
-        >>> import dgl
-        >>> import dgl.function as fn
-        >>> import torch
-
-        Instantiate a heterograph.
-
-        >>> g = dgl.heterograph({
-        >>>     ('user', 'follows', 'user'): ([0], [1]),
-        >>>     ('game', 'attracts', 'user'): ([0], [1])
-        >>> })
-
-        Trigger send and recv separately.
-
-        >>> g.nodes['user'].data['h'] = torch.tensor([[1.], [2.]])
-        >>> g.nodes['game'].data['h'] = torch.tensor([[1.]])
-        >>> g.send(g['follows'].edges(), fn.copy_src('h', 'm'), etype='follows')
-        >>> g.send(g['attracts'].edges(), fn.copy_src('h', 'm'), etype='attracts')
-        >>> g.multi_recv(g.nodes('user'),
-        >>>              {'follows': fn.sum('m', 'h'), 'attracts': fn.sum('m', 'h')}, "sum")
-        >>> g.nodes['user'].data['h']
-        tensor([[0.],
-                [2.]])
-
-        Trigger “send” and “receive” in one call.
-
-        >>> g.nodes['user'].data['h'] = torch.tensor([[1.], [2.]])
-        >>> g.nodes['game'].data['h'] = torch.tensor([[1.]])
-        >>> g.multi_send_and_recv(
-        >>>     {'follows': (g['follows'].edges(), fn.copy_src('h', 'm'), fn.sum('m', 'h')),
-        >>>      'attracts': (g['attracts'].edges(), fn.copy_src('h', 'm'), fn.sum('m', 'h'))},
-        >>> "sum")
-        >>> g.nodes['user'].data['h']
-        tensor([[0.],
-                [2.]])
-        """
-        # infer receive node type
-        ntype = infer_ntype_from_dict(self, etype_dict)
-        dtid = self.get_ntype_id_from_dst(ntype)
-
-        # TODO(minjie): currently loop over each edge type and reuse the old schedule.
-        #   Should replace it with fused kernel.
-        all_out = []
-        all_vs = []
-        merge_order = []
-        with ir.prog() as prog:
-            for etype, args in etype_dict.items():
-                etid = self.get_etype_id(etype)
-                stid, _ = self._graph.metagraph.find_edge(etid)
-                outframe = FrameRef(frame_like(self._node_frames[dtid]._frame))
-                args = pad_tuple(args, 4)
-                if args is None:
-                    raise DGLError('Invalid per-type arguments. Should be '
-                                   '(edges, msg_func, reduce_func, [apply_node_func])')
-                edges, mfunc, rfunc, afunc = args
-                if isinstance(edges, tuple):
-                    u, v = edges
-                    u = utils.prepare_tensor(self, u, 'edges[0]')
-                    v = utils.prepare_tensor(self, v, 'edges[1]')
-                    eid = self.edge_ids(u, v, etype=etype)
-                else:
-                    eid = utils.prepare_tensor(self, edges, 'edges')
-                    u, v = self.find_edges(eid, etype=etype)
-                all_vs.append(v)
-                if len(u) == 0:
-                    # no edges to be triggered
-                    continue
-                u = utils.toindex(u, self._idtype_str)
-                v = utils.toindex(v, self._idtype_str)
-                eid = utils.toindex(eid, self._idtype_str)
-                scheduler.schedule_snr(AdaptedHeteroGraph(self, stid, dtid, etid),
-                                       (u, v, eid),
-                                       mfunc, rfunc, afunc,
-                                       inplace=inplace, outframe=outframe)
-                all_out.append(outframe)
-                merge_order.append(etid)  # use edge type id as merge order hint
-            Runtime.run(prog)
-        # merge by cross_reducer
-        self._node_frames[dtid].update(merge_frames(all_out, cross_reducer, merge_order))
-        # apply
-        if apply_node_func is not None:
-            dstnodes = F.unique(F.cat(all_vs, 0))
-            self.apply_nodes(apply_node_func, dstnodes, ntype, inplace)
-=======
         u, v = self.find_edges(eid, etype=etype)
         # call message passing onsubgraph
         ndata = core.message_passing(_create_compute_graph(self, u, v, eid),
                                      message_func, reduce_func, apply_node_func)
         dstnodes = F.unique(v)
         self._set_n_repr(dtid, dstnodes, ndata)
->>>>>>> 4097fa21
 
     def pull(self,
              v,
@@ -3819,109 +3151,6 @@
         if len(v) == 0:
             # no computation
             return
-<<<<<<< HEAD
-        with ir.prog() as prog:
-            v = utils.toindex(v, self._idtype_str)
-            scheduler.schedule_pull(AdaptedHeteroGraph(self, stid, dtid, etid),
-                                    v,
-                                    message_func, reduce_func, apply_node_func,
-                                    inplace=inplace)
-            Runtime.run(prog)
-
-    def multi_pull(self, v, etype_dict, cross_reducer, apply_node_func=None, inplace=False):
-        r"""Pull and receive messages of the given nodes along multiple edge types
-        and perform aggregation.
-
-        This is equivalent to :mod:`multi_send_and_recv <dgl.DGLHeteroGraph.multi_send_and_recv>`
-        on the incoming edges of ``v`` with the specified types.
-
-        Parameters
-        ----------
-        v : int, container or tensor
-            The node(s) to be updated.
-        etype_dict : dict
-            Mapping an edge type (str or tuple of str) to the type specific
-            configuration (3-tuples). Each 3-tuple represents
-            (msg_func, reduce_func, apply_node_func):
-
-            * msg_func: callable
-                  Message function on the edges. The function should be
-                  an :mod:`Edge UDF <dgl.udf>`.
-            * reduce_func: callable
-                  Reduce function on the nodes. The function should be
-                  a :mod:`Node UDF <dgl.udf>`.
-            * apply_node_func : callable, optional
-                  Apply function on the nodes. The function should be
-                  a :mod:`Node UDF <dgl.udf>`. (Default: None)
-        cross_reducer : str
-            Cross type reducer. One of ``"sum"``, ``"min"``, ``"max"``, ``"mean"``, ``"stack"``.
-        apply_node_func : callable
-            Apply function on the nodes. The function should be
-            a :mod:`Node UDF <dgl.udf>`. (Default: None)
-        inplace: bool, optional
-            If True, update will be done in place, but autograd will break.
-            (Default: False)
-
-        Examples
-        --------
-
-        >>> import dgl
-        >>> import dgl.function as fn
-        >>> import torch
-
-        Instantiate a heterograph.
-
-        >>> g = dgl.heterograph({
-        >>>     ('user', 'follows', 'user'): ([1, 1], [1, 0]),
-        >>>     ('game', 'attracts', 'user'): ([0], [1])
-        >>> })
-
-        Pull.
-
-        >>> g.nodes['user'].data['h'] = torch.tensor([[1.], [2.]])
-        >>> g.nodes['game'].data['h'] = torch.tensor([[1.]])
-        >>> g.multi_pull(1,
-        >>>              {'follows': (fn.copy_src('h', 'm'), fn.sum('m', 'h')),
-        >>>               'attracts': (fn.copy_src('h', 'm'), fn.sum('m', 'h'))},
-        >>> "sum")
-        >>> g.nodes['user'].data['h']
-        tensor([[0.],
-                [3.]])
-        """
-        v = utils.prepare_tensor(self, v, 'v')
-        if len(v) == 0:
-            return
-        # infer receive node type
-        ntype = infer_ntype_from_dict(self, etype_dict)
-        dtid = self.get_ntype_id_from_dst(ntype)
-        # TODO(minjie): currently loop over each edge type and reuse the old schedule.
-        #   Should replace it with fused kernel.
-        all_out = []
-        merge_order = []
-        with ir.prog() as prog:
-            for etype, args in etype_dict.items():
-                etid = self.get_etype_id(etype)
-                stid, _ = self._graph.metagraph.find_edge(etid)
-                outframe = FrameRef(frame_like(self._node_frames[dtid]._frame))
-                args = pad_tuple(args, 3)
-                if args is None:
-                    raise DGLError('Invalid per-type arguments. Should be '
-                                   '(msg_func, reduce_func, [apply_node_func])')
-                mfunc, rfunc, afunc = args
-                v = utils.toindex(v, self._idtype_str)
-                scheduler.schedule_pull(AdaptedHeteroGraph(self, stid, dtid, etid),
-                                        v,
-                                        mfunc, rfunc, afunc,
-                                        inplace=inplace, outframe=outframe)
-                all_out.append(outframe)
-                merge_order.append(etid)  # use edge type id as merge order hint
-            Runtime.run(prog)
-        # merge by cross_reducer
-        self._node_frames[dtid].update(merge_frames(all_out, cross_reducer, merge_order))
-        # apply
-        if apply_node_func is not None:
-            self.apply_nodes(apply_node_func, v, ntype, inplace)
-=======
         etid = self.get_etype_id(etype)
         _, dtid = self._graph.metagraph.find_edge(etid)
         etype = self.canonical_etypes[etid]
@@ -3931,7 +3160,6 @@
         ndata = core.message_passing(_create_compute_graph(self, src, dst, eid, v),
                                      message_func, reduce_func, apply_node_func)
         self._set_n_repr(dtid, v, ndata)
->>>>>>> 4097fa21
 
     def push(self,
              u,
