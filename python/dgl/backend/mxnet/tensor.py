--- conflicted
+++ resolved
@@ -11,11 +11,7 @@
 # After MXNet 1.5, empty tensors aren't supprted by default.
 # after we turn on the numpy compatible flag, MXNet supports empty NDArray.
 if MX_VERSION.version[0] == 1 and MX_VERSION.version[1] >= 5:
-<<<<<<< HEAD
-    mx.set_np_compact(True)
-=======
     mx.set_np_compat(True)
->>>>>>> e0ce190d
 
 def data_type_dict():
     return {'float16' : np.float16,
