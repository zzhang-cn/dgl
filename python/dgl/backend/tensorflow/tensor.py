"""Tensorflow backend implementation"""
from __future__ import absolute_import

from distutils.version import LooseVersion

import tensorflow as tf
from tensorflow.python.eager import context
import builtins
import numbers
import numpy as np
import os

from ... import ndarray as nd
from ... import kernel as K
from ...function.base import TargetCode

if not os.getenv("USE_TFDLPACK", False):
    if LooseVersion(tf.__version__) < LooseVersion("2.2.0"):
        raise RuntimeError("DGL requires tensorflow>=2.2.0 for the official DLPack support.")

    def zerocopy_to_dlpack(data):
        return tf.experimental.dlpack.to_dlpack(data)

    def zerocopy_from_dlpack(dlpack_tensor):
        # TODO(Jinjing): Tensorflow requires memory to be 64-bytes aligned. We check the
        #   alignment and make a copy if needed. The functionality is better in TF's main repo.
        aligned = nd.from_dlpack(dlpack_tensor).to_dlpack(64)
        return tf.experimental.dlpack.from_dlpack(aligned)
else:
    # Use our own DLPack solution
    try:
        import tfdlpack
    except ImportError:
        raise ImportError('Cannot find tfdlpack, which is required by the Tensorflow backend. '
                          'Please follow https://github.com/VoVAllen/tf-dlpack for installation.')

    if LooseVersion(tf.__version__) < LooseVersion("2.1.0"):
        raise RuntimeError("DGL requires tensorflow>=2.1.0.")

    def zerocopy_to_dlpack(input):
        return tfdlpack.to_dlpack(input)

    def zerocopy_from_dlpack(input):
        return tfdlpack.from_dlpack(input)

def data_type_dict():
    return {'float16': tf.float16,
            'float32': tf.float32,
            'float64': tf.float64,
            'uint8': tf.uint8,
            'int8': tf.int8,
            'int16': tf.int16,
            'int32': tf.int32,
            'int64': tf.int64,
            'bool' : tf.bool}

def cpu():
    return "/cpu:0"

def tensor(data, dtype=None):
    if isinstance(data, tf.Tensor):
        if dtype is None or data.dtype == dtype:
            return data
        else:
            return tf.cast(data, dtype=dtype)
    else:
        if isinstance(data, numbers.Number):
            data = [data]
        return tf.convert_to_tensor(data, dtype=dtype)

def initialize_context():
    tf.zeros(1)

def as_scalar(data):
<<<<<<< HEAD
    data = data.numpy()
    return data if np.isscalar(data) else data.asscalar()

=======
    return data.numpy().item()
>>>>>>> 8ffbbf60

def get_preferred_sparse_format():
    """Get the preferred sparse matrix format supported by the backend.

    Different backends have their preferred backend. This info is useful when
    constructing a sparse matrix.
    """
    return "coo"


def sparse_matrix(data, index, shape, force_format=False):
    fmt = index[0]
    if fmt != 'coo':
        raise TypeError(
            'Tensorflow backend only supports COO format. But got %s.' % fmt)
    # tf.SparseTensor only supports int64 indexing,
    # therefore manually casting to int64 when input in int32
    spmat = tf.SparseTensor(indices=tf.cast(tf.transpose(
        index[1], (1, 0)), tf.int64), values=data, dense_shape=shape)
    return spmat, None


def sparse_matrix_indices(spmat):
    return ('coo', spmat.indices)


def is_tensor(obj):
    return isinstance(obj, tf.Tensor)


def shape(input):
    return input.shape


def dtype(input):
    return input.dtype


def ndim(input):
    return input.ndim


def context(input):
    spec = tf.DeviceSpec.from_string(input.device)
    return "/{}:{}".format(spec.device_type.lower(), spec.device_index)

def device_type(ctx):
    return tf.DeviceSpec.from_string(ctx).device_type.lower()


def device_id(ctx):
    return tf.DeviceSpec.from_string(ctx).device_index

def to_backend_ctx(dglctx):
    dev_type = dglctx.device_type
    if dev_type == 1:
        return "/cpu:0"
    elif dev_type == 2:
        return "/gpu:%d" % (dglctx.device_id)
    else:
        raise ValueError('Unsupported DGL device context:', dglctx)

def astype(input, ty):
    return tf.cast(input, dtype=ty)


def asnumpy(input):
    if isinstance(input, tf.SparseTensor):
        # tf.sparse.to_dense assume sorted indices, need to turn off validate_indices in our cases
        return tf.sparse.to_dense(input, validate_indices=False).numpy()
    else:
        return input.numpy()


def copy_to(input, ctx, **kwargs):
    with tf.device(ctx):
        new_tensor = tf.identity(input)
    return new_tensor


def sum(input, dim, keepdims=False):
    if input.dtype == tf.bool:
        input = tf.cast(input, tf.int32)
    return tf.reduce_sum(input, axis=dim, keepdims=keepdims)


def reduce_sum(input):
    if input.dtype == tf.bool:
        input = tf.cast(input, tf.int32)
    return tf.reduce_sum(input)


def mean(input, dim):
    return tf.reduce_mean(input, axis=dim)


def reduce_mean(input):
    return th.reduce_mean(input)


def max(input, dim):
    return tf.reduce_max(input, axis=dim)


def reduce_max(input):
    return tf.reduce_max(input)


def min(input, dim):
    return tf.reduce_min(input, axis=dim)


def reduce_min(input):
    return tf.reduce_min(input)


def argsort(input, dim, descending):
    if descending:
        return tf.cast(tf.argsort(input, axis=dim, direction="DESCENDING"), dtype=tf.int64)
    else:
        return tf.cast(tf.argsort(input, axis=dim, direction="ASCENDING"), dtype=tf.int64)


def topk(input, k, dim, descending=True):
    if not descending:
        input = -input
    shape = np.arange(input.ndim)
    shape[dim], shape[-1] = shape[-1], shape[dim]
    out1 = tf.transpose(input, perm=shape)
    out2 = tf.math.top_k(out1, k=k, sorted=True)
    out = tf.transpose(out2[0], shape)
    if not descending:
        out = -out
    return out


def argtopk(input, k, dim, descending=True):
    if not descending:
        input = -input
    shape = np.arange(input.ndim)
    shape[dim], shape[-1] = shape[-1], shape[dim]
    out1 = tf.transpose(input, perm=shape)
    out2 = tf.math.top_k(out1, k=k, sorted=True)
    out = tf.transpose(out2[1], shape)
    if not descending:
        out = -out
    return out


def exp(input):
    return tf.exp(input)

def sqrt(input):
    return tf.sqrt(input)

def softmax(input, dim=-1):
    return tf.math.softmax(input, axis=dim)


def cat(seq, dim):
    return tf.concat(seq, axis=dim)


def stack(seq, dim):
    return tf.stack(seq, axis=dim)


def split(input, sizes_or_sections, dim):
    return tf.split(input, sizes_or_sections, axis=dim)


def repeat(input, repeats, dim):
    return tf.keras.backend.repeat_elements(input, repeats, dim)


def gather_row(data, row_index):
    return tf.gather(data, row_index)


def slice_axis(data, axis, begin, end):
    # assert axis == 0
    # tf doesn't behave well with negative
    s = [slice(None) for i in range(data.ndim)]
    if end == 0:
        end = data.shape[axis]
    s[axis] = slice(begin, end, None)
    return data[tuple(s)]


def take(data, indices, dim):
    return tf.gather_nd(data, indices, dim)


def narrow_row(x, start, stop):
    return x[start:stop]


def scatter_row(data, row_index, value):
    row_index = tf.expand_dims(row_index, 1)
    return tf.tensor_scatter_nd_update(data, row_index, value)

def index_add_inplace(data, row_idx, value):
    raise NotImplementedError("Tensorflow doesn't support inplace index_add")


def scatter_row_inplace(data, row_index, value):
    raise NotImplementedError("Tensorflow doesn't support inplace update")


def squeeze(input, dim):
    return tf.squeeze(input, axis=dim)


def unsqueeze(input, dim):
    return tf.expand_dims(input, axis=dim)


def reshape(input, shape):
    return tf.reshape(input, shape)


def swapaxes(input, axis1, axis2):
    return tf.transpose(input, perm=[axis1, axis2])


def zeros(shape, dtype, ctx):
    with tf.device(ctx):
        t = tf.zeros(shape, dtype=dtype)
    return t


def zeros_like(input):
    return tf.zeros_like(input)


def ones(shape, dtype, ctx):
    with tf.device(ctx):
        t = tf.ones(shape, dtype=dtype)
    return t


def uniform(shape, dtype, ctx, low, high):
    with tf.device(ctx):
        t = tf.random.uniform(shape, dtype=dtype, minval=low, maxval=high)
    return t


def pad_packed_tensor(input, lengths, value, l_min=None):
    old_shape = input.shape
    if isinstance(lengths, tf.Tensor):
        max_len = as_scalar(lengths.max())
    else:
        max_len = builtins.max(lengths)

    if l_min is not None:
        max_len = builtins.max(max_len, l_min)

    batch_size = len(lengths)
    ndim = input.ndim
    tensor_list = []
    cum_row = 0
    pad_nparray = np.zeros((ndim, 2), dtype=np.int32)
    for l in lengths:
        t = input[cum_row:cum_row+l]
        pad_nparray[0, 1] = max_len - l
        t = tf.pad(t, tf.constant(pad_nparray),
                   mode='CONSTANT', constant_values=value)
        tensor_list.append(t)
        cum_row += l
    return tf.stack(tensor_list, axis=0)


def pack_padded_tensor(input, lengths):
    out_list = []
    for i, l in enumerate(lengths):
        t = input[i]
        out = t[:l]
        out_list.append(out)
    return tf.concat(out_list, axis=0)


def unsorted_1d_segment_sum(input, seg_id, n_segs, dim):
    assert dim == 0  # Why we need dim for 1d?
    return tf.math.unsorted_segment_sum(input, seg_id, n_segs)


def unsorted_1d_segment_mean(input, seg_id, n_segs, dim):
    assert dim == 0  # Why we need dim for 1d?
    return tf.math.unsorted_segment_mean(input, seg_id, n_segs)

# TODO: TF has unsorted_segment_max, which can accelerate _max_on on batched graph


def boolean_mask(input, mask):
    return tf.boolean_mask(input, mask)


def equal(x, y):
    return x == y


def logical_not(input):
    return ~input

def logical_and(input1, input2):
    return tf.math.logical_and(input1, input2)

def clone(input):
    # TF tensor is always immutable so returning the input is safe.
    return input

def unique(input):
    return tf.unique(input).y


def full_1d(length, fill_value, dtype, ctx):
    with tf.device(ctx):
        t = tf.fill([length], value=fill_value)
        t = tf.cast(t, dtype=dtype)
    return t


def nonzero_1d(input):
    nonzero_bool = tf.cast(input, tf.bool)
    return tf.reshape(tf.where(nonzero_bool), (-1, ))


def sort_1d(input):
    return tf.sort(input), tf.cast(tf.argsort(input), dtype=tf.int64)


def arange(start, stop, dtype=tf.int64):
    with tf.device("/cpu:0"):
        t = tf.range(start, stop, dtype=dtype)
    return t


def rand_shuffle(arr):
    return tf.random.shuffle(arr)


def zerocopy_to_numpy(input):
    return np.asarray(memoryview(input))


def zerocopy_from_numpy(np_array):
    # NOTE: not zerocopy
    # This assumes tensor should be on cpu
    with tf.device("/cpu:0"):
        t = tf.convert_to_tensor(np_array)
    return t


def zerocopy_to_dgl_ndarray(data):
    if data.dtype == tf.int32 and device_type(data.device) == 'gpu':
        # NOTE: TF doesn't keep int32 tensors on GPU due to legacy issues with
        #   shape inference. Convert it to uint32 and cast it back afterwards.
        data = tf.cast(data, tf.uint32)
        return nd.cast_to_signed(nd.from_dlpack(zerocopy_to_dlpack(data)))
    else:
        return nd.from_dlpack(zerocopy_to_dlpack(data))

def zerocopy_to_dgl_ndarray_for_write(input):
    return zerocopy_to_dgl_ndarray(input)

def zerocopy_from_dgl_ndarray(input):
    return zerocopy_from_dlpack(input.to_dlpack())


def binary_reduce(reducer, binary_op, graph, lhs, rhs, lhs_data, rhs_data,
                  out_size, lhs_map=(None, None), rhs_map=(None, None), out_map=(None, None)):

    @tf.custom_gradient
    def _lambda(lhs_data, rhs_data):
        return binary_reduce_real(reducer, binary_op, graph, lhs, rhs, lhs_data, rhs_data,
                                  out_size, lhs_map, rhs_map, out_map)
    return _lambda(lhs_data, rhs_data)


def binary_reduce_real(reducer, binary_op, graph, lhs, rhs, lhs_data, rhs_data,
                       out_size, lhs_map, rhs_map, out_map):
    with tf.device(lhs_data.device):
        lhs_data_nd = zerocopy_to_dgl_ndarray(lhs_data)
        rhs_data_nd = zerocopy_to_dgl_ndarray(rhs_data)
        feat_shape = K.infer_binary_feature_shape(
            binary_op, lhs_data_nd, rhs_data_nd)
        out_shape = feat_shape
        if binary_op == 'dot':
            out_shape = feat_shape[:-1]
        out_data = tf.zeros((out_size,) + out_shape, dtype=lhs_data.dtype)
        out_data_nd = zerocopy_to_dgl_ndarray(out_data)
        K.binary_op_reduce(
            reducer if reducer != 'mean' else 'sum',
            binary_op, graph, lhs, rhs, lhs_data_nd, rhs_data_nd,
            out_data_nd, lhs_map[0], rhs_map[0], out_map[0])
        # normalize if mean reducer
        # NOTE(zihao): this is a temporary hack and we should have better solution in the future.
        if reducer == 'mean':
            degs = tf.zeros((out_data.shape[0],), dtype=lhs_data.dtype)
            degs_nd = zerocopy_to_dgl_ndarray(degs)
            if lhs != TargetCode.DST:  # src or edge
                target = lhs
                n = lhs_data.shape[0]
                in_map = lhs_map[0]
            else:  # rhs != TargetCode.DST
                target = rhs
                n = rhs_data.shape[0]
                in_map = rhs_map[0]
            in_ones = tf.ones((n,), dtype=lhs_data.dtype)
            in_ones_nd = zerocopy_to_dgl_ndarray(in_ones)
            K.copy_reduce(
                'sum', graph, target, in_ones_nd, degs_nd, in_map, out_map[0])
            # reshape
            degs = tf.reshape(degs,
                              (out_data.shape[0],) + (1,) * (out_data.ndim - 1))
            degs = tf.clip_by_value(degs, clip_value_min=1,
                                    clip_value_max=np.inf)  # ???
            out_data = out_data / degs
        else:
            degs = None

    def grad(grad_out):
        with tf.device(grad_out.device):
            grad_lhs = None
            grad_rhs = None
            if reducer == 'mean':
                grad_out = grad_out / degs
            grad_out_nd = zerocopy_to_dgl_ndarray(grad_out)

            # comptue gradient for lhs
            grad_lhs = tf.zeros((lhs_data_nd.shape[0],) + feat_shape)
            K.backward_lhs_binary_op_reduce(
                reducer if reducer != 'mean' else 'sum',
                binary_op, graph, lhs, rhs, lhs_data_nd, rhs_data_nd,
                out_data_nd, grad_out_nd, zerocopy_to_dgl_ndarray(grad_lhs),
                lhs_map[1], rhs_map[1], out_map[1])
            grad_lhs = _reduce_grad(grad_lhs, lhs_data_nd.shape)

            # compute gradient for rhs
            grad_rhs = tf.zeros((rhs_data_nd.shape[0],) + feat_shape)
            K.backward_rhs_binary_op_reduce(
                reducer if reducer != 'mean' else 'sum',
                binary_op, graph, lhs, rhs, lhs_data_nd, rhs_data_nd,
                out_data_nd, grad_out_nd, zerocopy_to_dgl_ndarray(grad_rhs),
                lhs_map[1], rhs_map[1], out_map[1])
            grad_rhs = _reduce_grad(grad_rhs, rhs_data_nd.shape)

            return grad_lhs, grad_rhs
    return out_data, grad


def copy_reduce(reducer, graph, target, in_data, out_size, in_map=(None, None),
                out_map=(None, None)):
    @tf.custom_gradient
    def _lambda(in_data):
        return copy_reduce_real(reducer, graph, target, in_data, out_size, in_map,
                                out_map)
    return _lambda(in_data)


def copy_reduce_real(reducer, graph, target, in_data, out_size, in_map,
                     out_map):
    with tf.device(in_data.device):
        out_data = tf.zeros(
            (out_size,) + tuple(in_data.shape[1:]), dtype=in_data.dtype)
        in_data_nd = zerocopy_to_dgl_ndarray(in_data)
        out_data_nd = zerocopy_to_dgl_ndarray(out_data)
        K.copy_reduce(
            reducer if reducer != 'mean' else 'sum',
            graph, target, in_data_nd, out_data_nd, in_map[0], out_map[0])
        # normalize if mean reducer
        # NOTE(zihao): this is a temporary hack and we should have better solution in the future.
        if reducer == 'mean':
            in_ones = tf.ones(in_data.shape[0], dtype=in_data.dtype)
            degs = tf.zeros(out_data.shape[0], dtype=in_data.dtype)
            in_ones_nd = zerocopy_to_dgl_ndarray(in_ones)
            degs_nd = zerocopy_to_dgl_ndarray(degs)
            K.copy_reduce(
                'sum', graph, target, in_ones_nd, degs_nd, in_map[0], out_map[0])
            # reshape
            degs = tf.reshape(degs,
                              (out_data.shape[0],) + (1,) * (out_data.ndim - 1))
            degs = tf.clip_by_value(degs, clip_value_min=1,
                                    clip_value_max=np.inf)  # TODO: ???
            out_data = out_data / degs
        else:
            degs = None

    def grad(grad_out):
        with tf.device(grad_out.device):
            if reducer == 'mean':
                grad_out = grad_out / degs
            grad_out_nd = zerocopy_to_dgl_ndarray(grad_out)
            grad_in = tf.zeros(in_data_nd.shape)
            K.backward_copy_reduce(
                reducer if reducer != 'mean' else 'sum',
                graph, target, in_data_nd, out_data_nd, grad_out_nd,
                zerocopy_to_dgl_ndarray(grad_in), in_map[1], out_map[1])
            return grad_in
    return out_data, grad

def _reduce_grad(grad, shape):
    """Reduce gradient on the broadcast dimension

    If there is broadcast in forward pass, gradients need to be reduced on
    broadcast dimension. This function checks the input tensor shape and
    gradient shape and perform the reduction.

    Parameters
    ----------
    grad: Tensor
        Gradient tensor
    shape: tuple
        Shape of input tensor

    Returns
    -------
    Tensor
    """
    grad_shape = grad.shape[1:]
    in_shape = shape[1:]
    if in_shape == grad_shape:
        # no need to reduce
        return grad
    num_to_squeeze = len(grad_shape) - len(in_shape)
    # pad inshape
    in_shape = (1,) * num_to_squeeze + in_shape
    reduce_idx = np.asarray(np.nonzero(np.asarray(grad_shape) - np.asarray(in_shape)))
    reduce_idx += 1  # skip batch dim
    reduce_idx_tensor = tf.constant(tuple(
        reduce_idx.flatten().tolist()))
    grad = tf.reduce_sum(grad, axis=reduce_idx_tensor, keepdims=True)
    return tf.reshape(grad, shape)


def sync():
    context = context().context()
    context.async_wait()

class GradContext:
    def __init__(self):
        self.tensor_for_grad = []
        self.grad_list = []
        self.tape = None

    def set_tape(self, tape):
        self.tape = tape

    def add_tensor(self, x):
        idx_pop = []
        for idx, ele in enumerate(self.tensor_for_grad):
            if ele._id == x._id:
                idx_pop.append(idx)
        if len(idx_pop) > 0:
            self.tensor_for_grad.pop(idx_pop[0])
        if self.tape is not None:
            self.tape.watch(x)
        self.tensor_for_grad.append(x)

    def backward(self, x, head_gradient=None):
        if head_gradient is not None:
            x = x * head_gradient
        self.grad_list = self.tape.gradient(x, self.tensor_for_grad)

    def is_no_grad(self, x):
        idx_pop = []
        for idx, ele in enumerate(self.tensor_for_grad):
            if ele._id == x._id:
                idx_pop.append(idx)
        if len(idx_pop) == 0:
            return True
        else:
            return self.grad_list[idx_pop[0]] is None

    def grad(self, x):
        idx_pop = []
        for idx, ele in enumerate(self.tensor_for_grad):
            if ele._id == x._id:
                idx_pop.append(idx)
        assert len(idx_pop) == 1
        t = self.grad_list[idx_pop[0]]
        return tf.convert_to_tensor(t)


cgrad = GradContext()


def get_cgrad():
    return cgrad


class record_grad:
    def __init__(self):
        self.tape = tf.GradientTape()

    def __enter__(self):
        cgrad.set_tape(self.tape)
        self.tape.__enter__()
        for x in cgrad.tensor_for_grad:
            self.tape.watch(x)

    def __exit__(self, exc_type, exc_value, exc_traceback):
        # pass
        self.tape.__exit__(exc_type, exc_value, exc_traceback)
        cgrad.tape = None


def attach_grad(x):
    cgrad.add_tensor(x)
    return x


def backward(x, head_gradient=None):
    cgrad.backward(x, head_gradient)


def grad(x):
    return cgrad.grad(x)

def is_no_grad(x):
    return cgrad.is_no_grad(x)

no_grad = None

initialize_context()<|MERGE_RESOLUTION|>--- conflicted
+++ resolved
@@ -72,13 +72,7 @@
     tf.zeros(1)
 
 def as_scalar(data):
-<<<<<<< HEAD
-    data = data.numpy()
-    return data if np.isscalar(data) else data.asscalar()
-
-=======
     return data.numpy().item()
->>>>>>> 8ffbbf60
 
 def get_preferred_sparse_format():
     """Get the preferred sparse matrix format supported by the backend.
