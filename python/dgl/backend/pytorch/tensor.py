from __future__ import absolute_import

from distutils.version import LooseVersion

import scipy # Weird bug in new pytorch when import scipy after import torch
import torch as th
import builtins
import numbers
from torch.utils import dlpack

from ... import ndarray as nd
from ... import kernel as K
from ...function.base import TargetCode
from ...base import dgl_warning

if LooseVersion(th.__version__) < LooseVersion("1.2.0"):
    dgl_warning("Detected an old version of PyTorch. Suggest using torch>=1.2.0 "
                "for the best experience.")

def data_type_dict():
    return {'float16' : th.float16,
            'float32' : th.float32,
            'float64' : th.float64,
            'uint8'   : th.uint8,
            'int8'    : th.int8,
            'int16'   : th.int16,
            'int32'   : th.int32,
            'int64'   : th.int64,
            'bool'    : th.bool}

def cpu():
    return th.device('cpu')

def tensor(data, dtype=None):
<<<<<<< HEAD
    if isinstance(data, th.Tensor):
        if dtype is None or data.dtype == dtype:
            return data
        else:
            return data.type(dtype)
    else:
        if isinstance(data, numbers.Integral):
            data = [data]
        return th.tensor(data, dtype=dtype)
=======
    return th.as_tensor(data, dtype=dtype)
>>>>>>> 8a183e3f

def as_scalar(data):
    return data.item()

def get_preferred_sparse_format():
    """Get the preferred sparse matrix format supported by the backend.

    Different backends have their preferred backend. This info is useful when
    constructing a sparse matrix.
    """
    return "coo"

def sparse_matrix(data, index, shape, force_format=False):
    fmt = index[0]
    if fmt != 'coo':
        raise TypeError('Pytorch backend only supports COO format. But got %s.' % fmt)
    spmat = th.sparse_coo_tensor(index[1], data, shape)
    return spmat, None

def sparse_matrix_indices(spmat):
    return ('coo', spmat._indices())

def is_tensor(obj):
    return isinstance(obj, th.Tensor)

def shape(input):
    return input.shape

def dtype(input):
    return input.dtype

def ndim(input):
    return input.dim()

def context(input):
    return input.device

def device_type(ctx):
    return th.device(ctx).type

def device_id(ctx):
    ctx = th.device(ctx)
    if ctx.index is None:
        return 0
    else:
        return ctx.index

def to_backend_ctx(dglctx):
    dev_type = dglctx.device_type
    if dev_type == 1:
        return th.device('cpu')
    elif dev_type == 2:
        return th.device('cuda', dglctx.device_id)
    else:
        raise ValueError('Unsupported DGL device context:', dglctx)

def astype(input, ty):
    return input.type(ty)

def asnumpy(input):
    if isinstance(input, th.sparse.FloatTensor):
        return input.to_dense().cpu().detach().numpy()
    else:
        return input.cpu().detach().numpy()

def copy_to(input, ctx, **kwargs):
    if ctx.type == 'cpu':
        return input.cpu()
    elif ctx.type == 'cuda':
        if ctx.index is not None:
            th.cuda.set_device(ctx.index)
        return input.cuda(**kwargs)
    else:
        raise RuntimeError('Invalid context', ctx)

def sum(input, dim, keepdims=False):
    return th.sum(input, dim=dim, keepdim=keepdims)

def reduce_sum(input):
    return input.sum()

def mean(input, dim):
    return th.mean(input, dim=dim)

def reduce_mean(input):
    return input.mean()

def max(input, dim):
    # NOTE: the second argmax array is not returned
    return th.max(input, dim=dim)[0]

def reduce_max(input):
    return input.max()

def min(input, dim):
    # NOTE: the second argmin array is not returned
    return th.min(input, dim=dim)[0]

def reduce_min(input):
    return input.min()

def argsort(input, dim, descending):
    return th.argsort(input, dim=dim, descending=descending)

def topk(input, k, dim, descending=True):
    return th.topk(input, k, dim, largest=descending)[0]

def argtopk(input, k, dim, descending=True):
    return th.topk(input, k, dim, largest=descending)[1]

def exp(input):
    return th.exp(input)

def sqrt(input):
    return th.sqrt(input)

def softmax(input, dim=-1):
    return th.softmax(input, dim=dim)

def cat(seq, dim):
    return th.cat(seq, dim=dim)

def stack(seq, dim):
    return th.stack(seq, dim=dim)

def split(input, sizes_or_sections, dim):
    return th.split(input, sizes_or_sections, dim)

def repeat(input, repeats, dim):
    # return th.repeat_interleave(input, repeats, dim) # PyTorch 1.1
    if dim < 0:
        dim += input.dim()
    return th.flatten(th.stack([input] * repeats, dim=dim+1), dim, dim+1)

def gather_row(data, row_index):
    return th.index_select(data, 0, row_index.long())

def slice_axis(data, axis, begin, end):
    return th.narrow(data, axis, begin, end - begin)

def take(data, indices, dim):
    new_shape = data.shape[:dim] + indices.shape + data.shape[dim+1:]
    return th.index_select(data, dim, indices.view(-1)).view(new_shape)

def narrow_row(x, start, stop):
    return x[start:stop]

def index_add_inplace(data, row_idx, value):
    data.index_add_(0, row_idx, value)

def scatter_row(data, row_index, value):
    return data.index_copy(0, row_index.long(), value)

def scatter_row_inplace(data, row_index, value):
    data[row_index] = value

def squeeze(input, dim):
    return th.squeeze(input, dim)

def unsqueeze(input, dim):
    return th.unsqueeze(input, dim)

def reshape(input, shape):
    return th.reshape(input ,shape)

def swapaxes(input, axis1, axis2):
    return th.transpose(input, axis1, axis2)

def zeros(shape, dtype, ctx):
    return th.zeros(shape, dtype=dtype, device=ctx)

def zeros_like(input):
    return th.zeros_like(input)

def ones(shape, dtype, ctx):
    return th.ones(shape, dtype=dtype, device=ctx)

def uniform(shape, dtype, ctx, low, high):
    return th.empty(shape, dtype=dtype, device=ctx).uniform_(low, high)

def pad_packed_tensor(input, lengths, value, l_min=None):
    old_shape = input.shape
    if isinstance(lengths, th.Tensor):
        max_len = as_scalar(lengths.max())
    else:
        max_len = builtins.max(lengths)

    if l_min is not None:
        max_len = builtins.max(max_len, l_min)

    batch_size = len(lengths)
    device = input.device
    x = input.new(batch_size * max_len, *old_shape[1:])
    x.fill_(value)
    index = []
    for i, l in enumerate(lengths):
        index.extend(range(i * max_len, i * max_len + l))
    index = th.tensor(index).to(device)
    return scatter_row(x, index, input).view(batch_size, max_len, *old_shape[1:])

def pack_padded_tensor(input, lengths):
    batch_size, max_len = input.shape[:2]
    device = input.device
    index = []
    for i, l in enumerate(lengths):
        index.extend(range(i * max_len, i * max_len + l))
    index = th.tensor(index).to(device)
    return gather_row(input.view(batch_size * max_len, -1), index)

def unsorted_1d_segment_sum(input, seg_id, n_segs, dim):
    y = th.zeros(n_segs, *input.shape[1:]).to(input)
    seg_id = seg_id.view((-1,) + (1,) * (input.dim() - 1)).expand_as(input)
    y = y.scatter_add_(dim, seg_id, input)
    return y

def unsorted_1d_segment_mean(input, seg_id, n_segs, dim):
    w = unsorted_1d_segment_sum(th.ones_like(seg_id), seg_id, n_segs, 0).to(input)
    w = w.clamp(min=1)   # remove 0 entries
    y = unsorted_1d_segment_sum(input, seg_id, n_segs, dim)
    y = y / w.view((-1,) + (1,) * (y.dim() - 1))
    return y

def boolean_mask(input, mask):
    if 'bool' not in str(mask.dtype):
        mask = th.tensor(mask, dtype=th.bool)
    return input[mask]

def equal(x, y):
    return x == y

def logical_not(input):
    return ~input

def logical_and(input1, input2):
    return input1 & input2

def clone(input):
    return input.clone()

def unique(input):
    if input.dtype == th.bool:
        input = input.type(th.int8)
    return th.unique(input)

def full_1d(length, fill_value, dtype, ctx):
    return th.full((length,), fill_value, dtype=dtype, device=ctx)

def nonzero_1d(input):
    x = th.nonzero(input).squeeze()
    return x if x.dim() == 1 else x.view(-1)

def sort_1d(input):
    return th.sort(input)

def arange(start, stop, dtype=th.int64):
    return th.arange(start, stop, dtype=dtype)

def rand_shuffle(arr):
    idx = th.randperm(len(arr))
    return arr[idx]

def zerocopy_to_dlpack(input):
    return dlpack.to_dlpack(input.contiguous())

def zerocopy_from_dlpack(dlpack_tensor):
    return dlpack.from_dlpack(dlpack_tensor)

def zerocopy_to_numpy(input):
    # NOTE: not zerocopy
    return asnumpy(input)

def zerocopy_from_numpy(np_array):
    return th.as_tensor(np_array)

def zerocopy_to_dgl_ndarray(data):
    return nd.from_dlpack(dlpack.to_dlpack(data.contiguous()))

def zerocopy_from_dgl_ndarray(data):
    if data.shape == (0,):
        # NOTE: PyTorch v1.5 does not accept DLPack object representing empty CUDA tensor.
        #  Related issue: https://github.com/pytorch/pytorch/issues/41182
        #  The issue will be fixed in v1.6 and later.
        return th.tensor([], dtype=getattr(th, data.dtype),
                         device=to_backend_ctx(data.ctx))
    else:
        return dlpack.from_dlpack(data.to_dlpack())



class BinaryReduce(th.autograd.Function):
    @staticmethod
    def forward(ctx, reducer, binary_op, graph, lhs, rhs, lhs_data, rhs_data, out_data,
                out_size, lhs_map, rhs_map, out_map):
        lhs_data_nd = zerocopy_to_dgl_ndarray(lhs_data)
        rhs_data_nd = zerocopy_to_dgl_ndarray(rhs_data)
        feat_shape = K.infer_binary_feature_shape(binary_op, lhs_data_nd, rhs_data_nd)
        out_shape = feat_shape
        if binary_op == 'dot':
            out_shape = feat_shape[:-1]
        out_data_nd = zerocopy_to_dgl_ndarray(out_data)
        K.binary_op_reduce(
            reducer if reducer != 'mean' else 'sum',
            binary_op, graph, lhs, rhs, lhs_data_nd, rhs_data_nd,
            out_data_nd, lhs_map[0], rhs_map[0], out_map[0])
        # normalize if mean reducer
        # NOTE(zihao): this is a temporary hack and we should have better solution in the future.
        if reducer == 'mean':
            degs = lhs_data.new_empty((out_data.shape[0],))
            degs_nd = zerocopy_to_dgl_ndarray(degs)
            if lhs != TargetCode.DST: # src or edge
                target = lhs
                n = lhs_data.shape[0]
                in_map = lhs_map[0]
            else: # rhs != TargetCode.DST
                target = rhs
                n = rhs_data.shape[0]
                in_map = rhs_map[0]
            in_ones = lhs_data.new_ones((n,))
            in_ones_nd = zerocopy_to_dgl_ndarray(in_ones)
            K.copy_reduce(
                'sum', graph, target, in_ones_nd, degs_nd, in_map, out_map[0])
            # reshape
            degs = degs.reshape((out_data.shape[0],) + (1,) * (out_data.dim() - 1)).clamp(min=1)
            out_data = out_data / degs
        else:
            degs = None
        # save_for_backward can only save variables
        ctx.backward_cache = (reducer, binary_op, graph, lhs, rhs, lhs_map,
                              rhs_map, out_map, feat_shape, degs)
        ctx.save_for_backward(lhs_data, rhs_data, out_data)
        return out_data

    @staticmethod
    def backward(ctx, grad_out):
        reducer, binary_op, graph, lhs, rhs, lhs_map, rhs_map, out_map, \
            feat_shape, degs = ctx.backward_cache
        lhs_data, rhs_data, out_data = ctx.saved_tensors
        lhs_data_nd = zerocopy_to_dgl_ndarray(lhs_data)
        rhs_data_nd = zerocopy_to_dgl_ndarray(rhs_data)
        out_data_nd = zerocopy_to_dgl_ndarray(out_data)
        grad_lhs = None
        grad_rhs = None
        if reducer == 'mean':
            grad_out = grad_out / degs
        grad_out_nd = zerocopy_to_dgl_ndarray(grad_out)
        if ctx.needs_input_grad[5]:
            grad_lhs = grad_out.new_empty((lhs_data_nd.shape[0],) + feat_shape)
            K.backward_lhs_binary_op_reduce(
                reducer if reducer != 'mean' else 'sum',
                binary_op, graph, lhs, rhs, lhs_data_nd, rhs_data_nd,
                out_data_nd, grad_out_nd, zerocopy_to_dgl_ndarray(grad_lhs),
                lhs_map[1], rhs_map[1], out_map[1])
            grad_lhs = _reduce_grad(grad_lhs, lhs_data_nd.shape)
        if ctx.needs_input_grad[6]:
            grad_rhs = grad_out.new_empty((rhs_data_nd.shape[0],) + feat_shape)
            K.backward_rhs_binary_op_reduce(
                reducer if reducer != 'mean' else 'sum',
                binary_op, graph, lhs, rhs, lhs_data_nd, rhs_data_nd,
                out_data_nd, grad_out_nd, zerocopy_to_dgl_ndarray(grad_rhs),
                lhs_map[1], rhs_map[1], out_map[1])
            grad_rhs = _reduce_grad(grad_rhs, rhs_data_nd.shape)

        return None, None, None, None, None, grad_lhs, grad_rhs, None, None, None, \
            None, None


def binary_reduce(reducer, binary_op, graph, lhs, rhs, lhs_data, rhs_data,
                  out_size, lhs_map=(None, None), rhs_map=(None, None), out_map=(None, None)):
    lhs_data_nd = zerocopy_to_dgl_ndarray(lhs_data)
    rhs_data_nd = zerocopy_to_dgl_ndarray(rhs_data)
    feat_shape = K.infer_binary_feature_shape(binary_op, lhs_data_nd, rhs_data_nd)

    out_shape = feat_shape
    if binary_op == 'dot':
        out_shape = feat_shape[:-1]
    out_data = lhs_data.new_empty((out_size,) + out_shape)

    return BinaryReduce.apply(
            reducer, binary_op, graph, lhs, rhs, lhs_data, rhs_data, out_data,
            out_size, lhs_map, rhs_map, out_map)


class CopyReduce(th.autograd.Function):
    @staticmethod
    def forward(ctx, reducer, graph, target, in_data, out_data, out_size, in_map,
                out_map):
        in_data_nd = zerocopy_to_dgl_ndarray(in_data)
        out_data_nd = zerocopy_to_dgl_ndarray(out_data)
        K.copy_reduce(
            reducer if reducer != 'mean' else 'sum',
            graph, target, in_data_nd, out_data_nd, in_map[0], out_map[0])
        # normalize if mean reducer
        # NOTE(zihao): this is a temporary hack and we should have better solution in the future.
        if reducer == 'mean':
            in_ones = in_data.new_ones((in_data.shape[0],))
            degs = in_data.new_empty((out_data.shape[0],))
            in_ones_nd = zerocopy_to_dgl_ndarray(in_ones)
            degs_nd = zerocopy_to_dgl_ndarray(degs)
            K.copy_reduce(
                'sum', graph, target, in_ones_nd, degs_nd, in_map[0], out_map[0])
            # reshape
            degs = degs.reshape((out_data.shape[0],) + (1,) * (out_data.dim() - 1)).clamp(min=1)
            out_data = out_data / degs
        else:
            degs = None
        # save_for_backward can only save variables
        ctx.backward_cache = (reducer, graph, target, in_map, out_map, degs)
        ctx.save_for_backward(in_data, out_data)
        return out_data

    @staticmethod
    def backward(ctx, grad_out):
        reducer, graph, target, in_map, out_map, degs = ctx.backward_cache
        in_data, out_data = ctx.saved_tensors
        in_data_nd = zerocopy_to_dgl_ndarray(in_data)
        out_data_nd = zerocopy_to_dgl_ndarray(out_data)
        grad_in = None
        if reducer == 'mean':
            grad_out = grad_out / degs
        grad_out_nd = zerocopy_to_dgl_ndarray(grad_out)
        if ctx.needs_input_grad[3]:
            grad_in = grad_out.new_empty(in_data_nd.shape)
            K.backward_copy_reduce(
                reducer if reducer != 'mean' else 'sum',
                graph, target, in_data_nd, out_data_nd, grad_out_nd,
                zerocopy_to_dgl_ndarray(grad_in), in_map[1], out_map[1])
        return None, None, None, grad_in, None, None, None, None


def copy_reduce(reducer, graph, target, in_data, out_size, in_map=(None, None),
                out_map=(None, None)):
    out_data = in_data.new_empty((out_size,) + in_data.shape[1:])
    return CopyReduce.apply(reducer, graph, target, in_data, out_data, out_size, in_map, out_map)


def _reduce_grad(grad, shape):
    """Reduce gradient on the broadcast dimension

    If there is broadcast in forward pass, gradients need to be reduced on
    broadcast dimension. This function checks the input tensor shape and
    gradient shape and perform the reduction.

    Parameters
    ----------
    grad: Tensor
        Gradient tensor
    shape: tuple
        Shape of input tensor

    Returns
    -------
    Tensor
    """
    grad_shape = grad.shape[1:]
    in_shape = shape[1:]
    if in_shape == grad_shape:
        # no need to reduce
        return grad
    num_to_squeeze = len(grad_shape) - len(in_shape)
    # pad inshape
    in_shape = (1,) * num_to_squeeze + in_shape
    reduce_idx = th.nonzero(th.tensor(grad_shape) - th.tensor(in_shape))
    reduce_idx += 1  # skip batch dim
    grad = grad.sum(dim=tuple(reduce_idx), keepdim=True)
    return grad.view(shape)

def sync():
    # Pytorch performs computation synchronously, so no need for synchronization.
    pass

def attach_grad(x):
    if x.grad is not None:
        x.grad.zero_()
        return x
    else:
        return x.requires_grad_()

def backward(x, head_gradient=None):
    if head_gradient is not None and head_gradient.shape[0] == 1 and len(head_gradient.shape) == 1:
        # Fix for torch 1.3.1
        head_gradient = th.tensor(head_gradient.item()).to(head_gradient.device)
    x.backward(head_gradient)

def grad(x):
    return x.grad

def is_no_grad(x):
    return x.grad is None or (x.grad == 0).all()

class record_grad(object):
    def __init__(self):
        pass

    def __enter__(self):
        pass

    def __exit__(self, exc_type, exc_value, exc_traceback):
        pass

no_grad = th.no_grad<|MERGE_RESOLUTION|>--- conflicted
+++ resolved
@@ -32,19 +32,9 @@
     return th.device('cpu')
 
 def tensor(data, dtype=None):
-<<<<<<< HEAD
-    if isinstance(data, th.Tensor):
-        if dtype is None or data.dtype == dtype:
-            return data
-        else:
-            return data.type(dtype)
-    else:
-        if isinstance(data, numbers.Integral):
-            data = [data]
-        return th.tensor(data, dtype=dtype)
-=======
+    if isinstance(data, numbers.Number):
+        data = [data]
     return th.as_tensor(data, dtype=dtype)
->>>>>>> 8a183e3f
 
 def as_scalar(data):
     return data.item()
