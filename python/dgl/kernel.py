--- conflicted
+++ resolved
@@ -57,7 +57,6 @@
         reducer, binary_op, indptr, indices, src_mapping, edge_mapping,
         src_data, edge_data, out_mapping, int(out_size))
 
-<<<<<<< HEAD
 def backward_lhs_src_mul_edge_reduce(
         reducer, op,
         rev_indptr, rev_indices,
@@ -159,16 +158,6 @@
         reducer, op, rev_indptr, rev_indices,
         src_mapping, edge_mapping, out_mapping,
         src_data, edge_data, out_data, grad_out_data)
-
-def src_mul_dst_reduce(reducer,
-                       mul_op,
-                       indptr,
-                       indices,
-                       edge_ids,
-                       src_data,
-                       dst_data):
-    """Multiply src node data with dst node data and perform reduce.
-=======
 
 def src_op_dst_reduce(reducer,
                       binary_op,
@@ -182,7 +171,6 @@
                       out_size):
     """Perform binary operation between src node data with dst node data and
     then reduce.
->>>>>>> b73f537b
 
     Parameter
     ---------
