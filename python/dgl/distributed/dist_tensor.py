--- conflicted
+++ resolved
@@ -107,11 +107,8 @@
     def __init__(self, shape, dtype, name=None, init_func=None, part_policy=None,
                  persistent=False):
         self.kvstore = get_kvstore()
-<<<<<<< HEAD
-=======
         assert self.kvstore is not None, \
                 'Distributed module is not initialized. Please call dgl.distributed.initialize.'
->>>>>>> 30f90fb5
         self._shape = shape
         self._dtype = dtype
 
@@ -130,14 +127,9 @@
                             + 'Please provide a partition policy explicitly.'
                     part_policy = policy
             assert part_policy is not None, \
-<<<<<<< HEAD
-                    'Cannot find a right partition policy. Currently, DistTensor only ' \
-                    + 'supports partition policy associated with nodes or edges.'
-=======
                     'Cannot find a right partition policy. It is either because ' \
                     + 'its first dimension does not match the number of nodes or edges ' \
                     + 'of a distributed graph or there does not exist a distributed graph.'
->>>>>>> 30f90fb5
 
         self._part_policy = part_policy
         assert part_policy.get_size() == shape[0], \
