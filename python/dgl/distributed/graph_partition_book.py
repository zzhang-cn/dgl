"""Define graph partition book."""

import numpy as np

from .. import backend as F
from ..base import NID, EID
from .. import utils
from .shared_mem_utils import _to_shared_mem, _get_ndata_path, _get_edata_path, DTYPE_DICT
from .._ffi.ndarray import empty_shared_mem
from ..ndarray import exist_shared_mem_array

def _move_metadata_to_shared_mem(graph_name, num_nodes, num_edges, part_id,
                                 num_partitions, node_map, edge_map, is_range_part):
    ''' Move all metadata of the partition book to the shared memory.

    We need these metadata to construct graph partition book.
    '''
    meta = _to_shared_mem(F.tensor([int(is_range_part), num_nodes, num_edges,
                                    num_partitions, part_id]),
                          _get_ndata_path(graph_name, 'meta'))
    node_map = _to_shared_mem(node_map, _get_ndata_path(graph_name, 'node_map'))
    edge_map = _to_shared_mem(edge_map, _get_edata_path(graph_name, 'edge_map'))
    return meta, node_map, edge_map

def _get_shared_mem_metadata(graph_name):
    ''' Get the metadata of the graph through shared memory.

    The metadata includes the number of nodes and the number of edges. In the future,
    we can add more information, especially for heterograph.
    '''
    # The metadata has 5 elements: is_range_part, num_nodes, num_edges, num_partitions, part_id
    # We might need to extend the list in the future.
    shape = (5,)
    dtype = F.int64
    dtype = DTYPE_DICT[dtype]
    data = empty_shared_mem(_get_ndata_path(graph_name, 'meta'), False, shape, dtype)
    dlpack = data.to_dlpack()
    meta = F.asnumpy(F.zerocopy_from_dlpack(dlpack))
    is_range_part, num_nodes, num_edges, num_partitions, part_id = meta

    # Load node map
    length = num_partitions if is_range_part else num_nodes
    data = empty_shared_mem(_get_ndata_path(graph_name, 'node_map'), False, (length,), dtype)
    dlpack = data.to_dlpack()
    node_map = F.zerocopy_from_dlpack(dlpack)

    # Load edge_map
    length = num_partitions if is_range_part else num_edges
    data = empty_shared_mem(_get_edata_path(graph_name, 'edge_map'), False, (length,), dtype)
    dlpack = data.to_dlpack()
    edge_map = F.zerocopy_from_dlpack(dlpack)

    return is_range_part, part_id, num_partitions, node_map, edge_map


def get_shared_mem_partition_book(graph_name, graph_part):
    '''Get a graph partition book from shared memory.

    A graph partition book of a specific graph can be serialized to shared memory.
    We can reconstruct a graph partition book from shared memory.

    Parameters
    ----------
    graph_name : str
        The name of the graph.
    graph_part : DGLGraph
        The graph structure of a partition.

    Returns
    -------
    GraphPartitionBook
        A graph partition book for a particular partition.
    '''
    if not exist_shared_mem_array(_get_ndata_path(graph_name, 'meta')):
        return None
    is_range_part, part_id, num_parts, node_map, edge_map = _get_shared_mem_metadata(graph_name)
    if is_range_part == 1:
        return RangePartitionBook(part_id, num_parts, node_map, edge_map)
    else:
        return BasicPartitionBook(part_id, num_parts, node_map, edge_map, graph_part)

class GraphPartitionBook:
    """ The base class of the graph partition book.

    For distributed training, a graph is partitioned into multiple parts and is loaded
    in multiple machines. The partition book contains all necessary information to locate
    nodes and edges in the cluster.

    The partition book contains various partition information, including

    * the number of partitions,
    * the partition ID that a node or edge belongs to,
    * the node IDs and the edge IDs that a partition has.
    * the local IDs of nodes and edges in a partition.

    Currently, there are two classes that implement `GraphPartitionBook`:
    `BasicGraphPartitionBook` and `RangePartitionBook`. `BasicGraphPartitionBook`
    stores the mappings between every individual node/edge ID and partition ID on
    every machine, which usually consumes a lot of memory, while `RangePartitionBook`
    calculates the mapping between node/edge IDs and partition IDs based on some small
    metadata because nodes/edges have been relabeled to have IDs in the same partition
    fall in a contiguous ID range. `RangePartitionBook` is usually a preferred way to
    provide mappings between node/edge IDs and partition IDs.

    A graph partition book is constructed automatically when a graph is partitioned.
    When a graph partition is loaded, a graph partition book is loaded as well.
    Please see :py:meth:`~dgl.distributed.partition.partition_graph`,
    :py:meth:`~dgl.distributed.partition.load_partition` and
    :py:meth:`~dgl.distributed.partition.load_partition_book` for more details.
    """

    def shared_memory(self, graph_name):
        """Move the partition book to shared memory.

        Parameters
        ----------
        graph_name : str
            The graph name. This name will be used to read the partition book from shared
            memory in another process.
        """

    def num_partitions(self):
        """Return the number of partitions.

        Returns
        -------
        int
            number of partitions
        """

    def metadata(self):
        """Return the partition meta data.

        The meta data includes:

        * The machine ID.
        * Number of nodes and edges of each partition.

        Examples
        --------
        >>> print(g.get_partition_book().metadata())
        >>> [{'machine_id' : 0, 'num_nodes' : 3000, 'num_edges' : 5000},
        ...  {'machine_id' : 1, 'num_nodes' : 2000, 'num_edges' : 4888},
        ...  ...]

        Returns
        -------
        list[dict[str, any]]
            Meta data of each partition.
        """

    def nid2partid(self, nids):
        """From global node IDs to partition IDs

        Parameters
        ----------
        nids : tensor
            global node IDs

        Returns
        -------
        tensor
            partition IDs
        """

    def eid2partid(self, eids):
        """From global edge IDs to partition IDs

        Parameters
        ----------
        eids : tensor
            global edge IDs

        Returns
        -------
        tensor
            partition IDs
        """

    def partid2nids(self, partid):
        """From partition id to global node IDs

        Parameters
        ----------
        partid : int
            partition id

        Returns
        -------
        tensor
            node IDs
        """

    def partid2eids(self, partid):
        """From partition id to global edge IDs

        Parameters
        ----------
        partid : int
            partition id

        Returns
        -------
        tensor
            edge IDs
        """

    def nid2localnid(self, nids, partid):
        """Get local node IDs within the given partition.

        Parameters
        ----------
        nids : tensor
            global node IDs
        partid : int
            partition ID

        Returns
        -------
        tensor
             local node IDs
        """

    def eid2localeid(self, eids, partid):
        """Get the local edge ids within the given partition.

        Parameters
        ----------
        eids : tensor
            global edge ids
        partid : int
            partition ID

        Returns
        -------
        tensor
             local edge ids
        """

<<<<<<< HEAD
=======
    @property
    def partid(self):
        """Get the current partition id

        Return
        ------
        int
            The partition id of current machine
        """

class BasicPartitionBook(GraphPartitionBook):
    """This provides the most flexible way to store parition information.

    The partition book maintains the mapping of every single node IDs and edge IDs to
    partition IDs. This is very flexible at the coast of large memory consumption.
    On a large graph, the mapping consumes significant memory and this partition book
    is not recommended.

    Parameters
    ----------
    part_id : int
        partition id of current partition book
    num_parts : int
        number of total partitions
    node_map : tensor
        global node id mapping to partition id
    edge_map : tensor
        global edge id mapping to partition id
    part_graph : DGLGraph
        The graph partition structure.
    """
    def __init__(self, part_id, num_parts, node_map, edge_map, part_graph):
        assert part_id >= 0, 'part_id cannot be a negative number.'
        assert num_parts > 0, 'num_parts must be greater than zero.'
        self._part_id = int(part_id)
        self._num_partitions = int(num_parts)
        self._nid2partid = F.tensor(node_map)
        assert F.dtype(self._nid2partid) == F.int64, \
                'the node map must be stored in an integer array'
        self._eid2partid = F.tensor(edge_map)
        assert F.dtype(self._eid2partid) == F.int64, \
                'the edge map must be stored in an integer array'
        # Get meta data of the partition book.
        self._partition_meta_data = []
        _, nid_count = np.unique(F.asnumpy(self._nid2partid), return_counts=True)
        _, eid_count = np.unique(F.asnumpy(self._eid2partid), return_counts=True)
        for partid in range(self._num_partitions):
            part_info = {}
            part_info['machine_id'] = partid
            part_info['num_nodes'] = int(nid_count[partid])
            part_info['num_edges'] = int(eid_count[partid])
            self._partition_meta_data.append(part_info)
        # Get partid2nids
        self._partid2nids = []
        sorted_nid = F.tensor(np.argsort(F.asnumpy(self._nid2partid)))
        start = 0
        for offset in nid_count:
            part_nids = sorted_nid[start:start+offset]
            start += offset
            self._partid2nids.append(part_nids)
        # Get partid2eids
        self._partid2eids = []
        sorted_eid = F.tensor(np.argsort(F.asnumpy(self._eid2partid)))
        start = 0
        for offset in eid_count:
            part_eids = sorted_eid[start:start+offset]
            start += offset
            self._partid2eids.append(part_eids)
        # Get nidg2l
        self._nidg2l = [None] * self._num_partitions
        global_id = part_graph.ndata[NID]
        max_global_id = np.amax(F.asnumpy(global_id))
        # TODO(chao): support int32 index
        g2l = F.zeros((max_global_id+1), F.int64, F.context(global_id))
        g2l = F.scatter_row(g2l, global_id, F.arange(0, len(global_id)))
        self._nidg2l[self._part_id] = g2l
        # Get eidg2l
        self._eidg2l = [None] * self._num_partitions
        global_id = part_graph.edata[EID]
        max_global_id = np.amax(F.asnumpy(global_id))
        # TODO(chao): support int32 index
        g2l = F.zeros((max_global_id+1), F.int64, F.context(global_id))
        g2l = F.scatter_row(g2l, global_id, F.arange(0, len(global_id)))
        self._eidg2l[self._part_id] = g2l
        # node size and edge size
        self._edge_size = len(self.partid2eids(self._part_id))
        self._node_size = len(self.partid2nids(self._part_id))

    def shared_memory(self, graph_name):
        """Move data to shared memory.
        """
        self._meta, self._nid2partid, self._eid2partid = _move_metadata_to_shared_mem(
            graph_name, self._num_nodes(), self._num_edges(), self._part_id, self._num_partitions,
            self._nid2partid, self._eid2partid, False)

    def num_partitions(self):
        """Return the number of partitions.
        """
        return self._num_partitions

    def metadata(self):
        """Return the partition meta data.
        """
        return self._partition_meta_data

    def _num_nodes(self):
        """ The total number of nodes
        """
        return len(self._nid2partid)

    def _num_edges(self):
        """ The total number of edges
        """
        return len(self._eid2partid)

    def nid2partid(self, nids):
        """From global node IDs to partition IDs
        """
        return F.gather_row(self._nid2partid, nids)

    def eid2partid(self, eids):
        """From global edge IDs to partition IDs
        """
        return F.gather_row(self._eid2partid, eids)

    def partid2nids(self, partid):
        """From partition id to global node IDs
        """
        return self._partid2nids[partid]

    def partid2eids(self, partid):
        """From partition id to global edge IDs
        """
        return self._partid2eids[partid]

    def nid2localnid(self, nids, partid):
        """Get local node IDs within the given partition.
        """
        if partid != self._part_id:
            raise RuntimeError('Now GraphPartitionBook does not support \
                getting remote tensor of nid2localnid.')
        return F.gather_row(self._nidg2l[partid], nids)

    def eid2localeid(self, eids, partid):
        """Get the local edge ids within the given partition.
        """
        if partid != self._part_id:
            raise RuntimeError('Now GraphPartitionBook does not support \
                getting remote tensor of eid2localeid.')
        return F.gather_row(self._eidg2l[partid], eids)

>>>>>>> 30f90fb5
    @property
    def partid(self):
        """Get the current partition id
        """
        return self._part_id


class RangePartitionBook(GraphPartitionBook):
    """This partition book supports more efficient storage of partition information.

    This partition book is used if the nodes and edges of a graph partition are assigned
    with contiguous IDs. It uses very small amount of memory to store the partition
    information.

    Parameters
    ----------
    part_id : int
        partition id of current partition book
    num_parts : int
        number of total partitions
    node_map : tensor
        map global node id to partition id
    edge_map : tensor
        map global edge id to partition id
    """
    def __init__(self, part_id, num_parts, node_map, edge_map):
        assert part_id >= 0, 'part_id cannot be a negative number.'
        assert num_parts > 0, 'num_parts must be greater than zero.'
        self._partid = part_id
        self._num_partitions = num_parts
        if not isinstance(node_map, np.ndarray):
            node_map = F.asnumpy(node_map)
        if not isinstance(edge_map, np.ndarray):
            edge_map = F.asnumpy(edge_map)
        self._node_map = node_map
        self._edge_map = edge_map
        # Get meta data of the partition book
        self._partition_meta_data = []
        for partid in range(self._num_partitions):
            nrange_start = node_map[partid - 1] if partid > 0 else 0
            nrange_end = node_map[partid]
            erange_start = edge_map[partid - 1] if partid > 0 else 0
            erange_end = edge_map[partid]
            part_info = {}
            part_info['machine_id'] = partid
            part_info['num_nodes'] = int(nrange_end - nrange_start)
            part_info['num_edges'] = int(erange_end - erange_start)
            self._partition_meta_data.append(part_info)

    def shared_memory(self, graph_name):
        """Move data to shared memory.
        """
        self._meta = _move_metadata_to_shared_mem(
            graph_name, self._num_nodes(), self._num_edges(), self._partid,
            self._num_partitions, F.tensor(self._node_map), F.tensor(self._edge_map), True)

    def num_partitions(self):
        """Return the number of partitions.
        """
        return self._num_partitions


    def _num_nodes(self):
        """ The total number of nodes
        """
        return int(self._node_map[-1])

    def _num_edges(self):
        """ The total number of edges
        """
        return int(self._edge_map[-1])

    def metadata(self):
        """Return the partition meta data.
        """
        return self._partition_meta_data


    def nid2partid(self, nids):
        """From global node IDs to partition IDs
        """
        nids = utils.toindex(nids)
        ret = np.searchsorted(self._node_map, nids.tonumpy(), side='right')
        ret = utils.toindex(ret)
        return ret.tousertensor()


    def eid2partid(self, eids):
        """From global edge IDs to partition IDs
        """
        eids = utils.toindex(eids)
        ret = np.searchsorted(self._edge_map, eids.tonumpy(), side='right')
        ret = utils.toindex(ret)
        return ret.tousertensor()


    def partid2nids(self, partid):
        """From partition id to global node IDs
        """
        # TODO do we need to cache it?
        start = self._node_map[partid - 1] if partid > 0 else 0
        end = self._node_map[partid]
        return F.arange(start, end)


    def partid2eids(self, partid):
        """From partition id to global edge IDs
        """
        # TODO do we need to cache it?
        start = self._edge_map[partid - 1] if partid > 0 else 0
        end = self._edge_map[partid]
        return F.arange(start, end)


    def nid2localnid(self, nids, partid):
        """Get local node IDs within the given partition.
        """
        if partid != self._partid:
            raise RuntimeError('Now RangePartitionBook does not support \
                getting remote tensor of nid2localnid.')

        nids = utils.toindex(nids)
        nids = nids.tousertensor()
        start = self._node_map[partid - 1] if partid > 0 else 0
        return nids - int(start)


    def eid2localeid(self, eids, partid):
        """Get the local edge ids within the given partition.
        """
        if partid != self._partid:
            raise RuntimeError('Now RangePartitionBook does not support \
                getting remote tensor of eid2localeid.')

        eids = utils.toindex(eids)
        eids = eids.tousertensor()
        start = self._edge_map[partid - 1] if partid > 0 else 0
        return eids - int(start)


    @property
    def partid(self):
        """Get the current partition id
        """
        return self._partid

NODE_PART_POLICY = 'node'
EDGE_PART_POLICY = 'edge'

class PartitionPolicy(object):
    """This defines a partition policy for a distributed tensor or distributed embedding.

    When DGL shards tensors and stores them in a cluster of machines, it requires
    partition policies that map rows of the tensors to machines in the cluster.

    Although an arbitrary partition policy can be defined, DGL currently supports
    two partition policies for mapping nodes and edges to machines. To define a partition
    policy from a graph partition book, users need to specify the policy name ('node' or 'edge').

    Parameters
    ----------
    policy_str : str
        Partition policy name, e.g., 'edge' or 'node'.
    partition_book : GraphPartitionBook
        A graph partition book
    """
    def __init__(self, policy_str, partition_book):
        # TODO(chao): support more policies for HeteroGraph
        assert policy_str in (EDGE_PART_POLICY, NODE_PART_POLICY), \
                'policy_str must be \'edge\' or \'node\'.'
        self._policy_str = policy_str
        self._part_id = partition_book.partid
        self._partition_book = partition_book

    @property
    def policy_str(self):
        """Get the policy name

        Returns
        -------
        str
            The name of the partition policy.
        """
        return self._policy_str

    @property
    def part_id(self):
        """Get partition ID

        Returns
        -------
        int
            The partition ID
        """
        return self._part_id

    @property
    def partition_book(self):
        """Get partition book

        Returns
        -------
        GraphPartitionBook
            The graph partition book
        """
        return self._partition_book

    def to_local(self, id_tensor):
        """Mapping global ID to local ID.

        Parameters
        ----------
        id_tensor : tensor
            Gloabl ID tensor

        Return
        ------
        tensor
            local ID tensor
        """
        if self._policy_str == EDGE_PART_POLICY:
            return self._partition_book.eid2localeid(id_tensor, self._part_id)
        elif self._policy_str == NODE_PART_POLICY:
            return self._partition_book.nid2localnid(id_tensor, self._part_id)
        else:
            raise RuntimeError('Cannot support policy: %s ' % self._policy_str)

    def to_partid(self, id_tensor):
        """Mapping global ID to partition ID.

        Parameters
        ----------
        id_tensor : tensor
            Global ID tensor

        Return
        ------
        tensor
            partition ID
        """
        if self._policy_str == EDGE_PART_POLICY:
            return self._partition_book.eid2partid(id_tensor)
        elif self._policy_str == NODE_PART_POLICY:
            return self._partition_book.nid2partid(id_tensor)
        else:
            raise RuntimeError('Cannot support policy: %s ' % self._policy_str)

    def get_part_size(self):
        """Get data size of current partition.

        Returns
        -------
        int
            data size
        """
        if self._policy_str == EDGE_PART_POLICY:
            return len(self._partition_book.partid2eids(self._part_id))
        elif self._policy_str == NODE_PART_POLICY:
            return len(self._partition_book.partid2nids(self._part_id))
        else:
            raise RuntimeError('Cannot support policy: %s ' % self._policy_str)

    def get_size(self):
        """Get the full size of the data.

        Returns
        -------
        int
            data size
        """
        if self._policy_str == EDGE_PART_POLICY:
            return self._partition_book._num_edges()
        elif self._policy_str == NODE_PART_POLICY:
            return self._partition_book._num_nodes()
        else:
            raise RuntimeError('Cannot support policy: %s ' % self._policy_str)<|MERGE_RESOLUTION|>--- conflicted
+++ resolved
@@ -237,8 +237,6 @@
              local edge ids
         """
 
-<<<<<<< HEAD
-=======
     @property
     def partid(self):
         """Get the current partition id
@@ -390,7 +388,6 @@
                 getting remote tensor of eid2localeid.')
         return F.gather_row(self._eidg2l[partid], eids)
 
->>>>>>> 30f90fb5
     @property
     def partid(self):
         """Get the current partition id
