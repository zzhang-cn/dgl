--- conflicted
+++ resolved
@@ -113,156 +113,7 @@
         return BasicPartitionBook(part_id, num_parts, node_map, edge_map,
                                   graph), part_metadata['graph_name']
 
-<<<<<<< HEAD
 def partition_graph(g, num_parts, part_method="metis", **kwargs):
-=======
-def partition_graph(g, graph_name, num_parts, out_path, num_hops=1, part_method="metis",
-                    reshuffle=True, balance_ntypes=None, balance_edges=False):
-    ''' Partition a graph for distributed training and store the partitions on files.
-
-    The partitioning occurs in three steps: 1) run a partition algorithm (e.g., Metis) to
-    assign nodes to partitions; 2) construct partition graph structure based on
-    the node assignment; 3) split the node features and edge features based on
-    the partition result.
-
-    When a graph is partitioned, each partition can contain *HALO* nodes and edges, which are
-    the ones that belong to
-    other partitions but are included in this partition for integrity or efficiency concerns.
-    In this document, *local nodes/edges* refers to the nodes and edges that truly belong to
-    a partition. The rest are "HALO nodes/edges".
-
-    The partitioned data is stored into multiple files organized as follows:
-
-    .. code-block:: none
-
-        data_root_dir/
-          |-- graph_name.json     # partition configuration file in JSON
-          |-- node_map.npy        # partition id of each node stored in a numpy array (optional)
-          |-- edge_map.npy        # partition id of each edge stored in a numpy array (optional)
-          |-- part0/              # data for partition 0
-              |-- node_feats.dgl  # node features stored in binary format
-              |-- edge_feats.dgl  # edge features stored in binary format
-              |-- graph.dgl       # graph structure of this partition stored in binary format
-          |-- part1/              # data for partition 1
-              |-- node_feats.dgl
-              |-- edge_feats.dgl
-              |-- graph.dgl
-
-    First, the metadata of the original graph and the partitioning is stored in a JSON file
-    named after `graph_name`. This JSON file contains the information of the original graph
-    as well as the path of the files that store each partition. Below show an example.
-
-    .. code-block:: none
-
-        {
-           "graph_name" : "test",
-           "part_method" : "metis",
-           "num_parts" : 2,
-           "halo_hops" : 1,
-           "node_map" : "data_root_dir/node_map.npy",
-           "edge_map" : "data_root_dir/edge_map.npy"
-           "num_nodes" : 1000000,
-           "num_edges" : 52000000,
-           "part-0" : {
-             "node_feats" : "data_root_dir/part0/node_feats.dgl",
-             "edge_feats" : "data_root_dir/part0/edge_feats.dgl",
-             "part_graph" : "data_root_dir/part0/graph.dgl",
-           },
-           "part-1" : {
-             "node_feats" : "data_root_dir/part1/node_feats.dgl",
-             "edge_feats" : "data_root_dir/part1/edge_feats.dgl",
-             "part_graph" : "data_root_dir/part1/graph.dgl",
-           },
-        }
-
-    Here are the definition of the fields in the partition configuration file:
-
-    * `graph_name` is the name of the graph given by a user.
-    * `part_method` is the method used to assign nodes to partitions.
-      Currently, it supports "random" and "metis".
-    * `num_parts` is the number of partitions.
-    * `halo_hops` is the number of HALO nodes we want to include in a partition.
-    * `node_map` is the node assignment map, which tells the partition Id a node is assigned to.
-    * `edge_map` is the edge assignment map, which tells the partition Id an edge is assigned to.
-    * `num_nodes` is the number of nodes in the global graph.
-    * `num_edges` is the number of edges in the global graph.
-    * `part-*` stores the data of a partition.
-
-    If node IDs and edge IDs are not shuffled to ensure that all nodes/edges in a partition
-    fall into a contiguous ID range, DGL needs to store node/edge mappings (from
-    node/edge IDs to partition IDs) in separate files (node_map.npy and edge_map.npy).
-    The node/edge mappings are stored in numpy files.
-
-    The graph structure of a partition is stored in a file with the DGLGraph format.
-    Nodes in each partition is *relabeled* to always start with zero. We call the node
-    ID in the original graph, *global ID*, while the relabeled ID in each partition,
-    *local ID*. Each partition graph has an integer node data tensor stored under name
-    `dgl.NID` and each value is the node's global ID. Similarly, edges are relabeled too
-    and the mapping from local ID to global ID is stored as an integer edge data tensor
-    under name `dgl.EID`.
-
-    The partition graph contains additional node data ("inner_node" and "orig_id") and
-    edge data ("inner_edge"):
-
-    * "inner_node" indicates whether a node belongs to a partition.
-    * "inner_edge" indicates whether an edge belongs to a partition.
-    * "orig_id" exists when reshuffle=True. It indicates the original node Ids in the original
-    graph before reshuffling.
-
-    Node and edge features are splitted and stored together with each graph partition.
-    All node/edge features in a partition are stored in a file with DGL format. The node/edge
-    features are stored in dictionaries, in which the key is the node/edge data name and
-    the value is a tensor. We do not store features of HALO nodes and edges.
-
-    When performing Metis partitioning, we can put some constraint on the partitioning.
-    Current, it supports two constrants to balance the partitioning. By default, Metis
-    always tries to balance the number of nodes in each partition.
-
-    * `balance_ntypes` balances the number of nodes of different types in each partition.
-    * `balance_edges` balances the number of edges in each partition.
-
-    To balance the node types, a user needs to pass a vector of N elements to indicate
-    the type of each node. N is the number of nodes in the input graph.
-
-    Parameters
-    ----------
-    g : DGLGraph
-        The input graph to partition
-    graph_name : str
-        The name of the graph. The name will be used to construct
-        :py:meth:`~dgl.distributed.DistGraph`.
-    num_parts : int
-        The number of partitions
-    out_path : str
-        The path to store the files for all partitioned data.
-    num_hops : int, optional
-        The number of hops of HALO nodes we construct on a partition graph structure.
-        The default value is 1.
-    part_method : str, optional
-        The partition method. It supports "random" and "metis". The default value is "metis".
-    reshuffle : bool, optional
-        Reshuffle nodes and edges so that nodes and edges in a partition are in
-        contiguous Id range. The default value is True
-    balance_ntypes : tensor, optional
-        Node type of each node. This is a 1D-array of integers. Its values indicates the node
-        type of each node. This argument is used by Metis partition. When the argument is
-        specified, the Metis algorithm will try to partition the input graph into partitions where
-        each partition has roughly the same number of nodes for each node type. The default value
-        is None, which means Metis partitions the graph to only balance the number of nodes.
-    balance_edges : bool
-        Indicate whether to balance the edges in each partition. This argument is used by
-        the Metis algorithm.
-
-    Examples
-    --------
-    >>> dgl.distributed.partition_graph(g, 'test', 4, num_hops=1, part_method='metis',
-                                        out_path='output/', reshuffle=True,
-                                        balance_ntypes=g.ndata['train_mask'],
-                                        balance_edges=True)
-    >>> g, node_feats, edge_feats, gpb, graph_name = dgl.distributed.load_partition(
-                                        'output/test.json', 0)
-    '''
->>>>>>> 4edde000
     if num_parts == 1:
         return torch.zeros(g.number_of_nodes()).long()
     elif part_method == 'metis':
