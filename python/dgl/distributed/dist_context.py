"""Initialize the distributed services"""

import os
import multiprocessing as mp
import traceback
import atexit
import time
import torch as th
from . import rpc
from .constants import MAX_QUEUE_SIZE
from .kvstore import init_kvstore, close_kvstore
from .rpc_client import connect_to_server, shutdown_servers
from .role import init_role
from .. import utils

SAMPLER_POOL = None
NUM_SAMPLER_WORKERS = 0
INITIALIZED = False

def set_initialized(value=True):
    """Set the initialized state of rpc"""
    global INITIALIZED
    INITIALIZED = value


def get_sampler_pool():
    """Return the sampler pool and num_workers"""
    return SAMPLER_POOL, NUM_SAMPLER_WORKERS


def _init_rpc(ip_config, max_queue_size, net_type, role, num_threads):
    ''' This init function is called in the worker processes.
    '''
    try:
<<<<<<< HEAD
        os.environ['OMP_NUM_THREADS'] = '1'
        th.set_num_threads(1)
=======
        utils.set_num_threads(num_threads)
>>>>>>> b9ef70e5
        connect_to_server(ip_config, max_queue_size, net_type)
        init_role(role)
        init_kvstore(ip_config, role)
    except Exception as e:
        print(e, flush=True)
        traceback.print_exc()
        raise e


def initialize(ip_config, num_workers=0, max_queue_size=MAX_QUEUE_SIZE, net_type='socket',
               num_worker_threads=1):
    """Init rpc service
    ip_config: str
        File path of ip_config file
    num_workers: int
        Number of worker process to be created
    max_queue_size : int
        Maximal size (bytes) of client queue buffer (~20 GB on default).
        Note that the 20 GB is just an upper-bound and DGL uses zero-copy and
        it will not allocate 20GB memory at once.
    net_type : str
        Networking type. Current options are: 'socket'.
    num_worker_threads: int
        The number of threads in a worker process.
    """
    rpc.reset()
    ctx = mp.get_context("spawn")
    global SAMPLER_POOL
    global NUM_SAMPLER_WORKERS
    if num_workers > 0:
        SAMPLER_POOL = ctx.Pool(
            num_workers, initializer=_init_rpc, initargs=(ip_config, max_queue_size,
                                                          net_type, 'sampler', num_worker_threads))
    NUM_SAMPLER_WORKERS = num_workers
    connect_to_server(ip_config, max_queue_size, net_type)
    init_role('default')
    init_kvstore(ip_config, 'default')


def finalize_client():
    """Release resources of this client."""
    rpc.finalize_sender()
    rpc.finalize_receiver()
    global INITIALIZED
    INITIALIZED = False


def _exit():
    exit_client()
    time.sleep(1)


def finalize_worker():
    """Finalize workers
       Python's multiprocessing pool will not call atexit function when close
    """
    if SAMPLER_POOL is not None:
        for _ in range(NUM_SAMPLER_WORKERS):
            SAMPLER_POOL.apply_async(_exit)
            time.sleep(0.1) # This is necessary but I don't know why
        SAMPLER_POOL.close()

def join_finalize_worker():
    """join the worker close process"""
    if SAMPLER_POOL is not None:
        SAMPLER_POOL.join()

def is_initialized():
    """Is RPC initialized?
    """
    return INITIALIZED


def exit_client():
    """Register exit callback.
    """
    # Only client with rank_0 will send shutdown request to servers.
    finalize_worker() # finalize workers should be earilier than barrier, and non-blocking
    rpc.client_barrier()
    shutdown_servers()
    finalize_client()
    join_finalize_worker()
    close_kvstore()
    atexit.unregister(exit_client)<|MERGE_RESOLUTION|>--- conflicted
+++ resolved
@@ -32,12 +32,7 @@
     ''' This init function is called in the worker processes.
     '''
     try:
-<<<<<<< HEAD
-        os.environ['OMP_NUM_THREADS'] = '1'
-        th.set_num_threads(1)
-=======
         utils.set_num_threads(num_threads)
->>>>>>> b9ef70e5
         connect_to_server(ip_config, max_queue_size, net_type)
         init_role(role)
         init_kvstore(ip_config, role)
