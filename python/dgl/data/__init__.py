"""Data related package."""
from __future__ import absolute_import

from . import citation_graph as citegrh
from .citation_graph import CoraBinary, CitationGraphDataset
from .minigc import *
from .tree import *
from .utils import *
from .sbm import SBMMixture
from .reddit import RedditDataset
from .ppi import PPIDataset, LegacyPPIDataset
from .tu import TUDataset, LegacyTUDataset
<<<<<<< HEAD
from .gnn_benckmark import AmazonCoBuy, CoraFull, Coauthor, AmazonCoBuyComputerDataset, \
    AmazonCoBuyPhotoDataset, CoauthorPhysicsDataset, CoauthorCSDataset, CoraFullDataset
from .karate import KarateClub
=======
from .gnn_benckmark import AmazonCoBuy, CoraFull, Coauthor
from .karate import KarateClub, KarateClubDataset
>>>>>>> bb394eb3
from .gindt import GINDataset
from .bitcoinotc import BitcoinOTC
from .gdelt import GDELT
from .icews18 import ICEWS18
from .qm7b import QM7b
from .dgl_dataset import DGLDataset, DGLBuiltinDataset
from .citation_graph import CoraGraphDataset, CiteseerGraphDataset, PubmedGraphDataset


def register_data_args(parser):
    parser.add_argument(
        "--dataset",
        type=str,
        required=False,
        help=
        "The input dataset. Can be cora, citeseer, pubmed, syn(synthetic dataset) or reddit"
    )


def load_data(args):
    if args.dataset == 'cora':
        return citegrh.load_cora()
    elif args.dataset == 'citeseer':
        return citegrh.load_citeseer()
    elif args.dataset == 'pubmed':
        return citegrh.load_pubmed()
    elif args.dataset is not None and args.dataset.startswith('reddit'):
        return RedditDataset(self_loop=('self-loop' in args.dataset))
    else:
        raise ValueError('Unknown dataset: {}'.format(args.dataset))<|MERGE_RESOLUTION|>--- conflicted
+++ resolved
@@ -10,14 +10,9 @@
 from .reddit import RedditDataset
 from .ppi import PPIDataset, LegacyPPIDataset
 from .tu import TUDataset, LegacyTUDataset
-<<<<<<< HEAD
 from .gnn_benckmark import AmazonCoBuy, CoraFull, Coauthor, AmazonCoBuyComputerDataset, \
     AmazonCoBuyPhotoDataset, CoauthorPhysicsDataset, CoauthorCSDataset, CoraFullDataset
-from .karate import KarateClub
-=======
-from .gnn_benckmark import AmazonCoBuy, CoraFull, Coauthor
 from .karate import KarateClub, KarateClubDataset
->>>>>>> bb394eb3
 from .gindt import GINDataset
 from .bitcoinotc import BitcoinOTC
 from .gdelt import GDELT
