--- conflicted
+++ resolved
@@ -254,11 +254,7 @@
 
 
 def load_info(path):
-<<<<<<< HEAD
     with open(path, "rb") as pf:
-=======
-    with open(path, "rb" ) as pf:
->>>>>>> 4eafb5ce
         info = pickle.load(pf)
     return info
 
