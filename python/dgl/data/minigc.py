--- conflicted
+++ resolved
@@ -40,23 +40,17 @@
     seed : int, default is None
         Random seed for data generation
     """
-<<<<<<< HEAD
-    def __init__(self, num_graphs, min_num_v, max_num_v, seed=None):
-=======
+
     def __init__(self, num_graphs, min_num_v, max_num_v,
-        seed=None,test_dir=None, force_reload=False):
->>>>>>> bc3945c2
+        seed=None, test_dir=None, force_reload=False):
         self.num_graphs = num_graphs
         self.min_num_v = min_num_v
         self.max_num_v = max_num_v
         self.seed = seed
-<<<<<<< HEAD
-        super(MiniGCDataset, self).__init__(name="minigc", force_reload=True)
-=======
+
         super(MiniGCDataset, self).__init__(name="minigc",
                                             raw_dir=test_dir,
                                             force_reload=force_reload)
->>>>>>> bc3945c2
 
     def process(self, root_path):
         self.graphs = []
