--- conflicted
+++ resolved
@@ -211,11 +211,7 @@
 def NeighborSampler(g, batch_size, expand_factor, num_hops=1,
                     neighbor_type='in', node_prob=None, seed_nodes=None,
                     shuffle=False, num_workers=1, max_subgraph_size=None,
-<<<<<<< HEAD
-                    return_seed_id=False, return_num_layers=0):
-=======
-                    return_seed_id=False, prefetch=False):
->>>>>>> 30107407
+                    return_seed_id=False, prefetch=False, return_num_layers=0):
     '''Create a sampler that samples neighborhood.
 
     .. note:: This method currently only supports MXNet backend. Set
@@ -273,15 +269,10 @@
         The iterator returns a list of batched subgraphs and a dictionary of additional
         information about the subgraphs.
     '''
-<<<<<<< HEAD
-    return NSSubgraphLoader(g, batch_size, expand_factor, num_hops, neighbor_type, node_prob,
-                            seed_nodes, shuffle, num_workers, max_subgraph_size, return_seed_id,
-                            return_num_layers)
-=======
     loader = NSSubgraphLoader(g, batch_size, expand_factor, num_hops, neighbor_type, node_prob,
-                              seed_nodes, shuffle, num_workers, max_subgraph_size, return_seed_id)
+                              seed_nodes, shuffle, num_workers, max_subgraph_size, return_seed_id,
+                              return_num_layers)
     if not prefetch:
         return loader
     else:
-        return _PrefetchingLoader(loader, num_prefetch=num_workers*2)
->>>>>>> 30107407
+        return _PrefetchingLoader(loader, num_prefetch=num_workers*2)