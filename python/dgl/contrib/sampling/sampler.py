--- conflicted
+++ resolved
@@ -329,7 +329,6 @@
         self._transition_prob = transition_prob
 
     def fetch(self, current_nodeflow_index):
-<<<<<<< HEAD
         if self._transition_prob is None:
             prob = None
         elif isinstance(self._transition_prob, str):
@@ -338,8 +337,8 @@
             prob = self._transition_prob
 
         if prob is None:
-            handles = _CAPI_UniformSampling(
-                self.g.c_handle,
+            nfobjs = _CAPI_UniformSampling(
+                self.g._graph,
                 self.seed_nodes.todgltensor(),
                 current_nodeflow_index, # start batch id
                 self.batch_size,        # batch size
@@ -349,8 +348,8 @@
                 self._neighbor_type,
                 self._add_self_loop)
         else:
-            handles = _CAPI_NonUniformSampling(
-                self.g.c_handle,
+            nfobjs = _CAPI_NonUniformSampling(
+                self.g._graph,
                 self.seed_nodes.todgltensor(),
                 current_nodeflow_index, # start batch id
                 self.batch_size,        # batch size
@@ -360,22 +359,8 @@
                 self._neighbor_type,
                 self._add_self_loop,
                 F.zerocopy_to_dgl_ndarray(prob))
-        handles = unwrap_to_ptr_list(handles)
-
-        nflows = [NodeFlow(self.g, hdl) for hdl in handles]
-=======
-        nfobjs = _CAPI_UniformSampling(
-            self.g._graph,
-            self.seed_nodes.todgltensor(),
-            current_nodeflow_index, # start batch id
-            self.batch_size,        # batch size
-            self._num_workers,      # num batches
-            self._expand_factor,
-            self._num_hops,
-            self._neighbor_type,
-            self._add_self_loop)
+
         nflows = [NodeFlow(self.g, obj) for obj in nfobjs]
->>>>>>> 6c77f264
         return nflows
 
 
