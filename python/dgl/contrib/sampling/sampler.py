# This file contains subgraph samplers.

import numpy as np

from ... import utils
from ...subgraph import DGLSubGraph
from ... import backend as F

__all__ = ['NeighborSampler']

class NSSubgraphLoader(object):
    def __init__(self, g, batch_size, expand_factor, num_hops=1,
                 neighbor_type='in', node_prob=None, seed_nodes=None,
                 shuffle=False, num_workers=1, max_subgraph_size=None,
                 return_seed_id=False):
        self._g = g
        if not g._graph.is_readonly():
            raise NotImplementedError("subgraph loader only support read-only graphs.")
        self._batch_size = batch_size
        self._expand_factor = expand_factor
        self._num_hops = num_hops
        self._node_prob = node_prob
        self._return_seed_id = return_seed_id
        if self._node_prob is not None:
            assert self._node_prob.shape[0] == g.number_of_nodes(), \
                    "We need to know the sampling probability of every node"
        if seed_nodes is None:
            self._seed_nodes = F.arange(0, g.number_of_nodes())
        else:
            self._seed_nodes = seed_nodes
        if shuffle:
            self._seed_nodes = F.rand_shuffle(self._seed_nodes)
        self._num_workers = num_workers
        if max_subgraph_size is None:
            # This size is set temporarily.
            self._max_subgraph_size = 1000000
        else:
            self._max_subgraph_size = max_subgraph_size
        self._neighbor_type = neighbor_type
        self._subgraphs = []
        self._seed_ids = []
        self._subgraph_idx = 0

    def _prefetch(self):
        seed_ids = []
        num_nodes = len(self._seed_nodes)
        for i in range(self._num_workers):
            start = self._subgraph_idx * self._batch_size
            # if we have visited all nodes, don't do anything.
            if start >= num_nodes:
                break
            end = min((self._subgraph_idx + 1) * self._batch_size, num_nodes)
            seed_ids.append(utils.toindex(self._seed_nodes[start:end]))
            self._subgraph_idx += 1
        sgi = self._g._graph.neighbor_sampling(seed_ids, self._expand_factor,
                                               self._num_hops, self._neighbor_type,
                                               self._node_prob, self._max_subgraph_size)
        subgraphs = [DGLSubGraph(self._g, i.induced_nodes, i.induced_edges, \
                i) for i in sgi]
        self._subgraphs.extend(subgraphs)
        if self._return_seed_id:
            self._seed_ids.extend(seed_ids)

    def __iter__(self):
        return self

    def __next__(self):
        # If we don't have prefetched subgraphs, let's prefetch them.
        if len(self._subgraphs) == 0:
            self._prefetch()
        # At this point, if we still don't have subgraphs, we must have
        # iterate all subgraphs and we should stop the iterator now.
        if len(self._subgraphs) == 0:
            raise StopIteration
<<<<<<< HEAD
        print(self._seed_ids[0].tousertensor())
        return self._subgraphs.pop(0), self._seed_ids.pop(0).tousertensor()
=======
        aux_infos = {}
        if self._return_seed_id:
            aux_infos['seeds'] = self._seed_ids.pop(0).tousertensor()
        return self._subgraphs.pop(0), aux_infos
>>>>>>> f4a9a455

def NeighborSampler(g, batch_size, expand_factor, num_hops=1,
                    neighbor_type='in', node_prob=None, seed_nodes=None,
                    shuffle=False, num_workers=1, max_subgraph_size=None,
                    return_seed_id=False):
    '''
    This creates a subgraph data loader that samples subgraphs from the input graph
    with neighbor sampling. This simpling method is implemented in C and can perform
    sampling very efficiently.
    
    A subgraph grows from a seed vertex. It contains sampled neighbors
    of the seed vertex as well as the edges that connect neighbor nodes with
    seed nodes. When the number of hops is k (>1), the neighbors are sampled
    from the k-hop neighborhood. In this case, the sampled edges are the ones
    that connect the source nodes and the sampled neighbor nodes of the source
    nodes.

    The subgraph loader returns a list of subgraphs and a dictionary of additional
    information about the subgraphs. The size of the subgraph list is the number of workers.
    The dictionary contains:
        'seeds': a list of 1D tensors of seed Ids, if return_seed_id is True.

    Parameters
    ----------
    g: the DGLGraph where we sample subgraphs.
    batch_size: The number of subgraphs in a batch.
    expand_factor: the number of neighbors sampled from the neighbor list
        of a vertex. The value of this parameter can be
        an integer: indicates the number of neighbors sampled from a neighbor list.
        a floating-point: indicates the ratio of the sampled neighbors in a neighbor list.
        string: indicates some common ways of calculating the number of sampled neighbors,
        e.g., 'sqrt(deg)'.
    num_hops: The size of the neighborhood where we sample vertices.
    neighbor_type: indicates the neighbors on different types of edges.
        "in" means the neighbors on the in-edges, "out" means the neighbors on
        the out-edges and "both" means neighbors on both types of edges.
    node_prob: the probability that a neighbor node is sampled.
        1D Tensor. None means uniform sampling. Otherwise, the number of elements
        should be the same as the number of vertices in the graph.
    seed_nodes: a list of nodes where we sample subgraphs from.
        If it's None, the seed vertices are all vertices in the graph.
    shuffle: indicates the sampled subgraphs are shuffled.
    num_workers: the number of worker threads that sample subgraphs in parallel.
    max_subgraph_size: the maximal subgraph size in terms of the number of nodes.
        GPU doesn't support very large subgraphs.
    return_seed_id: indicates whether to return seed ids along with the subgraphs.
        The seed Ids are in the parent graph.
    
    Returns
    -------
    A subgraph loader that returns a list of batched subgraphs and a dictionary of
        additional infomration about the subgraphs.
    '''
    return NSSubgraphLoader(g, batch_size, expand_factor, num_hops, neighbor_type, node_prob,
                            seed_nodes, shuffle, num_workers, max_subgraph_size, return_seed_id)<|MERGE_RESOLUTION|>--- conflicted
+++ resolved
@@ -72,15 +72,10 @@
         # iterate all subgraphs and we should stop the iterator now.
         if len(self._subgraphs) == 0:
             raise StopIteration
-<<<<<<< HEAD
-        print(self._seed_ids[0].tousertensor())
-        return self._subgraphs.pop(0), self._seed_ids.pop(0).tousertensor()
-=======
         aux_infos = {}
         if self._return_seed_id:
             aux_infos['seeds'] = self._seed_ids.pop(0).tousertensor()
         return self._subgraphs.pop(0), aux_infos
->>>>>>> f4a9a455
 
 def NeighborSampler(g, batch_size, expand_factor, num_hops=1,
                     neighbor_type='in', node_prob=None, seed_nodes=None,
