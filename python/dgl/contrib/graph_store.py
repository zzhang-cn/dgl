import os
import time
import scipy
from xmlrpc.server import SimpleXMLRPCServer
import xmlrpc.client
import numpy as np
from functools import partial

from collections.abc import MutableMapping

from ..base import ALL, is_all, DGLError
from .. import backend as F
from ..graph import DGLGraph
from .. import utils
from ..graph_index import GraphIndex, create_graph_index
from .._ffi.ndarray import empty_shared_mem
from .._ffi.function import _init_api
from .. import ndarray as nd
from ..init import zero_initializer

def _get_ndata_path(graph_name, ndata_name):
    return "/" + graph_name + "_node_" + ndata_name

def _get_edata_path(graph_name, edata_name):
    return "/" + graph_name + "_edge_" + edata_name

def _get_edata_path(graph_name, edata_name):
    return "/" + graph_name + "_edge_" + edata_name

def _get_graph_path(graph_name):
    return "/" + graph_name

def _move_data_to_shared_mem_array(arr, name):
    dlpack = F.zerocopy_to_dlpack(arr)
    dgl_tensor = nd.from_dlpack(dlpack)
    new_arr = empty_shared_mem(name, True, F.shape(arr), np.dtype(F.dtype(arr)).name)
    dgl_tensor.copyto(new_arr)
    dlpack = new_arr.to_dlpack()
    return F.zerocopy_from_dlpack(dlpack)

class NodeDataView(MutableMapping):
    """The data view class when G.nodes[...].data is called.

    See Also
    --------
    dgl.DGLGraph.nodes
    """
    __slots__ = ['_graph', '_nodes', '_graph_name']

    def __init__(self, graph, nodes, graph_name):
        self._graph = graph
        self._nodes = nodes
        self._graph_name = graph_name

    def __getitem__(self, key):
        return self._graph.get_n_repr(self._nodes)[key]

    def __setitem__(self, key, val):
        # Move the data in val to shared memory.
        val = _move_data_to_shared_mem_array(val, _get_ndata_path(self._graph_name, key))
        self._graph.set_n_repr({key : val}, self._nodes)

    def __delitem__(self, key):
        if not is_all(self._nodes):
            raise DGLError('Delete feature data is not supported on only a subset'
                           ' of nodes. Please use `del G.ndata[key]` instead.')
        self._graph.pop_n_repr(key)

    def __len__(self):
        return len(self._graph._node_frame)

    def __iter__(self):
        return iter(self._graph._node_frame)

    def __repr__(self):
        data = self._graph.get_n_repr(self._nodes)
        return repr({key : data[key] for key in self._graph._node_frame})

class EdgeDataView(MutableMapping):
    """The data view class when G.edges[...].data is called.

    See Also
    --------
    dgl.DGLGraph.edges
    """
    __slots__ = ['_graph', '_edges', '_graph_name']

    def __init__(self, graph, edges, graph_name):
        self._graph = graph
        self._edges = edges
        self._graph_name = graph_name

    def __getitem__(self, key):
        return self._graph.get_e_repr(self._edges)[key]

    def __setitem__(self, key, val):
        # Move the data in val to shared memory.
        val = _move_data_to_shared_mem_array(val, _get_edata_path(self._graph_name, key))
        self._graph.set_e_repr({key : val}, self._edges)

    def __delitem__(self, key):
        if not is_all(self._edges):
            raise DGLError('Delete feature data is not supported on only a subset'
                           ' of nodes. Please use `del G.edata[key]` instead.')
        self._graph.pop_e_repr(key)

    def __len__(self):
        return len(self._graph._edge_frame)

    def __iter__(self):
        return iter(self._graph._edge_frame)

    def __repr__(self):
        data = self._graph.get_e_repr(self._edges)
        return repr({key : data[key] for key in self._graph._edge_frame})

def _to_csr(graph_data, edge_dir, multigraph):
    try:
        indptr = graph_data.indptr
        indices = graph_data.indices
        return indptr, indices
    except:
        if isinstance(graph_data, scipy.sparse.spmatrix):
            csr = graph_data.tocsr()
            return csr.indptr, csr.indices
        else:
            idx = create_graph_index(graph_data=graph_data, multigraph=multigraph, readonly=True)
            transpose = (edge_dir != 'in')
            csr = idx.adjacency_matrix_scipy(transpose, 'csr')
            return csr.indptr, csr.indices

class Barrier(object):
    """ A barrier in the KVStore server used for one synchronization.

    All workers have to enter the barrier before any of them can proceed
    with any further computation.

    Parameters
    ----------
    num_workers: int
        The number of workers will enter the barrier.
    """
    def __init__(self, num_workers):
        self.num_enters = 0
        self.num_leaves = 0
        self.num_workers = num_workers

    def enter(self):
        """ A worker enters the barrier.
        """
        self.num_enters += 1

    def leave(self):
        """ A worker notifies the server that it's going to leave the barrier.
        """
        self.num_leaves += 1

    def all_enter(self):
        """ Indicate that all workers have entered the barrier.
        """
        return self.num_enters == self.num_workers

    def all_leave(self):
        """ Indicate that all workers have left the barrier.
        """
        return self.num_leaves == self.num_workers

class BarrierManager(object):
    """ The manager of barriers

    When a worker wants to enter a barrier, it creates the barrier if it doesn't
    exist. Otherwise, the worker will enter an existing barrier.

    The manager needs to know the number of workers in advance so that it can
    keep track of barriers and workers.

    Parameters
    ----------
    num_workers: int
        The number of workers that need to synchronize with barriers.
    """
    def __init__(self, num_workers):
        self.num_workers = num_workers
        self.barrier_ids = [0] * num_workers
        self.barriers = {}

    def enter(self, worker_id):
        """ A worker enters a barrier.

        Parameters
        ----------
        worker_id : int
            The worker that wants to enter a barrier.
        """
        bid = self.barrier_ids[worker_id]
        self.barrier_ids[worker_id] += 1
        if bid in self.barriers:
            self.barriers[bid].enter()
        else:
            self.barriers.update({bid : Barrier(self.num_workers)})
            self.barriers[bid].enter()
        return bid

    def all_enter(self, worker_id, barrier_id):
        """ Indicate whether all workers have entered a specified barrier.
        """
        return self.barriers[barrier_id].all_enter()

    def leave(self, worker_id, barrier_id):
        """ A worker leaves a barrier.

        This is useful for garbage collection of used barriers.
        """
        self.barriers[barrier_id].leave()
        if self.barriers[barrier_id].all_leave():
            del self.barriers[barrier_id]

def shared_mem_zero_initializer(shape, dtype, name):  # pylint: disable=unused-argument
    """Zero feature initializer in shared memory
    """
    data = empty_shared_mem(name, True, shape, dtype)
    dlpack = data.to_dlpack()
    arr = F.zerocopy_from_dlpack(dlpack)
    arr[:] = 0
    return arr

class InitializerManager(object):
    """Manage initializer.

    We need to convert built-in frame initializer to strings
    and send them to the graph store server through RPC.
    Through the conversion, we need to convert local built-in initializer
    to shared-memory initializer.
    """

    # Map the built-in initializer functions to strings.
    _fun2str = {
        zero_initializer: 'zero',
    }

    # Map the strings to built-in initializer functions.
    _str2fun = {
        'zero': shared_mem_zero_initializer,
    }

    def serialize(self, init):
        """Convert the initializer function to string.

        Parameters
        ----------
        init : callable
            the initializer function.

        Returns
        ------
        string
            The name of the built-in initializer function.
        """
        if init in self._fun2str:
            return self._fun2str[init]
        else:
            raise Exception("Shared-memory graph store doesn't support user's initializer")

    def deserialize(self, init):
        """Convert the string to the initializer function.

        Parameters
        ----------
        init : string
            the name of the initializer function

        Returns
        -------
        callable
            The shared-memory initializer function.
        """
        if init in self._str2fun:
            return self._str2fun[init]
        else:
            raise Exception("Shared-memory graph store doesn't support initializer "
                            + str(init))


class SharedMemoryStoreServer(object):
    """The graph store server.

    The server loads graph structure and node embeddings and edge embeddings
    and store them in shared memory. The loaded graph can be identified by
    the graph name in the input argument.

    Parameters
    ----------
    graph_data : graph data
        Data to initialize graph. Same as networkx's semantics.
    edge_dir : string
        the edge direction for the graph structure ("in" or "out")
    graph_name : string
        Define the name of the graph, so the client can use the name to access the graph.
    multigraph : bool, optional
        Whether the graph would be a multigraph (default: False)
    num_workers : int
        The number of workers that will connect to the server.
    port : int
        The port that the server listens to.
    """
    def __init__(self, graph_data, edge_dir, graph_name, multigraph, num_workers, port):
        graph_idx = GraphIndex(multigraph=multigraph, readonly=True)
        indptr, indices = _to_csr(graph_data, edge_dir, multigraph)
        graph_idx.from_csr_matrix(indptr, indices, edge_dir, _get_graph_path(graph_name))

        self._graph = DGLGraph(graph_idx, multigraph=multigraph, readonly=True)
        self._num_workers = num_workers
        self._graph_name = graph_name
        self._edge_dir = edge_dir
        self._registered_nworkers = 0

        self._barrier = BarrierManager(num_workers)
        self._init_manager = InitializerManager()

        # RPC command: register a graph to the graph store server.
        def register(graph_name):
            if graph_name != self._graph_name:
                print("graph store has %s, but the worker wants %s"
                      % (self._graph_name, graph_name))
                return (-1, -1)
            worker_id = self._registered_nworkers
            self._registered_nworkers += 1
            return worker_id, self._num_workers

        # RPC command: get the graph information from the graph store server.
        def get_graph_info(graph_name):
            assert graph_name == self._graph_name
            return self._graph.number_of_nodes(), self._graph.number_of_edges(), \
                    self._graph.is_multigraph, edge_dir

        # RPC command: initialize node embedding in the server.
        def init_ndata(init, ndata_name, shape, dtype):
            if ndata_name in self._graph.ndata:
                ndata = self._graph.ndata[ndata_name]
                assert np.all(ndata.shape == tuple(shape))
                return 0

            assert self._graph.number_of_nodes() == shape[0]
            init = self._init_manager.deserialize(init)
            data = init(shape, dtype, _get_ndata_path(graph_name, ndata_name))
            self._graph.ndata[ndata_name] = data
            return 0

        # RPC command: initialize edge embedding in the server.
        def init_edata(init, edata_name, shape, dtype):
            if edata_name in self._graph.edata:
                edata = self._graph.edata[edata_name]
                assert np.all(edata.shape == tuple(shape))
                return 0

            assert self._graph.number_of_edges() == shape[0]
            init = self._init_manager.deserialize(init)
            data = init(shape, dtype, _get_edata_path(graph_name, edata_name))
            self._graph.edata[edata_name] = data
            return 0

        # RPC command: get the names of all node embeddings.
        def list_ndata():
            ndata = self._graph.ndata
            return [[key, F.shape(ndata[key]), np.dtype(F.dtype(ndata[key])).name] for key in ndata]

        # RPC command: get the names of all edge embeddings.
        def list_edata():
            edata = self._graph.edata
            return [[key, F.shape(edata[key]), np.dtype(F.dtype(edata[key])).name] for key in edata]

        # RPC command: notify the server of the termination of the client.
        def terminate():
            self._num_workers -= 1
            return 0

        # RPC command: a worker enters a barrier.
        def enter_barrier(worker_id):
            return self._barrier.enter(worker_id)

        # RPC command: a worker leaves a barrier.
        def leave_barrier(worker_id, barrier_id):
            self._barrier.leave(worker_id, barrier_id)
            return 0

        # RPC command: test if all workers have left a barrier.
        def all_enter(worker_id, barrier_id):
            return self._barrier.all_enter(worker_id, barrier_id)

        self.server = SimpleXMLRPCServer(("localhost", port))
        self.server.register_function(register, "register")
        self.server.register_function(get_graph_info, "get_graph_info")
        self.server.register_function(init_ndata, "init_ndata")
        self.server.register_function(init_edata, "init_edata")
        self.server.register_function(terminate, "terminate")
        self.server.register_function(list_ndata, "list_ndata")
        self.server.register_function(list_edata, "list_edata")
        self.server.register_function(enter_barrier, "enter_barrier")
        self.server.register_function(leave_barrier, "leave_barrier")
        self.server.register_function(all_enter, "all_enter")

    def __del__(self):
        self._graph = None
        self.server.server_close()

    @property
    def ndata(self):
        """Return the data view of all the nodes.

        DGLGraph.ndata is an abbreviation of DGLGraph.nodes[:].data

        See Also
        --------
        dgl.DGLGraph.nodes
        """
        return NodeDataView(self._graph, ALL, self._graph_name)

    @property
    def edata(self):
        """Return the data view of all the edges.

        DGLGraph.data is an abbreviation of DGLGraph.edges[:].data

        See Also
        --------
        dgl.DGLGraph.edges
        """
        return EdgeDataView(self._graph, ALL, self._graph_name)

    def run(self):
        """Run the graph store server.

        The server runs to process RPC requests from clients.
        """
        while self._num_workers > 0:
            self.server.handle_request()
        self._graph = None

class SharedMemoryDGLGraph(DGLGraph):
    """Shared-memory DGLGraph.

    This is a client to access data in the shared-memory graph store that has loads
    the graph structure and node embeddings and edge embeddings to shared memory.
    It provides the DGLGraph interface.

    Parameters
    ----------
    graph_name : string
        Define the name of the graph.
    port : int
        The port that the server listens to.
    """
    def __init__(self, graph_name, port):
        self._graph_name = graph_name
        self._pid = os.getpid()
        self.proxy = xmlrpc.client.ServerProxy("http://localhost:" + str(port) + "/")
        self._worker_id, self._num_workers = self.proxy.register(graph_name)
        if self._worker_id < 0:
            raise Exception('fail to get graph ' + graph_name + ' from the graph store')
        num_nodes, num_edges, multigraph, edge_dir = self.proxy.get_graph_info(graph_name)

        graph_idx = GraphIndex(multigraph=multigraph, readonly=True)
        graph_idx.from_shared_mem_csr_matrix(_get_graph_path(graph_name), num_nodes, num_edges, edge_dir)
        super(SharedMemoryDGLGraph, self).__init__(graph_idx, multigraph=multigraph, readonly=True)
        self._init_manager = InitializerManager()

        # map all ndata and edata from the server.
        ndata_infos = self.proxy.list_ndata()
        for name, shape, dtype in ndata_infos:
            self._init_ndata(name, shape, dtype)

        edata_infos = self.proxy.list_edata()
        for name, shape, dtype in edata_infos:
            self._init_edata(name, shape, dtype)

        # Set the ndata and edata initializers.
        # so that when a new node/edge embedding is created, it'll be created on the server as well.

        # These two functions create initialized tensors on the server.
<<<<<<< HEAD
        def node_initializer(init, name, shape, dtype, ctx):
=======
        def node_initializer(init, shape, dtype, ctx, name):
            init = self._init_manager.serialize(init)
>>>>>>> 035a7e31
            dtype = np.dtype(dtype).name
            self.proxy.init_ndata(init, name, shape, dtype)
            data = empty_shared_mem(_get_ndata_path(self._graph_name, name),
                                    False, shape, dtype)
            dlpack = data.to_dlpack()
            return F.zerocopy_from_dlpack(dlpack)
<<<<<<< HEAD
        def edge_initializer(init, name, shape, dtype, ctx):
=======
        def edge_initializer(init, shape, dtype, ctx, name):
            init = self._init_manager.serialize(init)
>>>>>>> 035a7e31
            dtype = np.dtype(dtype).name
            self.proxy.init_edata(init, name, shape, dtype)
            data = empty_shared_mem(_get_edata_path(self._graph_name, name),
                                    False, shape, dtype)
            dlpack = data.to_dlpack()
            return F.zerocopy_from_dlpack(dlpack)

        self._node_frame.set_remote_init_builder(lambda init, name: partial(node_initializer, init, name))
        self._edge_frame.set_remote_init_builder(lambda init, name: partial(edge_initializer, init, name))
        self._msg_frame.set_remote_init_builder(lambda init, name: partial(edge_initializer, init, name))

    def __del__(self):
        if self.proxy is not None:
            self.proxy.terminate()

    def _init_ndata(self, ndata_name, shape, dtype):
        assert self.number_of_nodes() == shape[0]
        data = empty_shared_mem(_get_ndata_path(self._graph_name, ndata_name), False, shape, dtype)
        dlpack = data.to_dlpack()
        self.ndata[ndata_name] = F.zerocopy_from_dlpack(dlpack)

    def _init_edata(self, edata_name, shape, dtype):
        assert self.number_of_edges() == shape[0]
        data = empty_shared_mem(_get_edata_path(self._graph_name, edata_name), False, shape, dtype)
        dlpack = data.to_dlpack()
        self.edata[edata_name] = F.zerocopy_from_dlpack(dlpack)

    @property
    def num_workers(self):
        """ The number of workers using the graph store.
        """
        return self._num_workers

    @property
    def worker_id(self):
        """ The id of the current worker using the graph store.

        When a worker connects to a graph store, it is assigned with a worker id.
        This is useful for the graph store server to identify who is sending
        requests.

        The worker id is a unique number between 0 and num_workers.
        This is also useful for user's code. For example, user's code can
        use this number to decide how to assign GPUs to workers in multi-processing
        training.
        """
        return self._worker_id

    def _sync_barrier(self):
        # Here I manually implement multi-processing barrier with RPC.
        # It uses busy wait with RPC. Whenever, all_enter is called, there is
        # a context switch, so it doesn't burn CPUs so badly.
        bid = self.proxy.enter_barrier(self._worker_id)
        while not self.proxy.all_enter(self._worker_id, bid):
            continue
        self.proxy.leave_barrier(self._worker_id, bid)

    def init_ndata(self, ndata_name, shape, dtype):
        """Create node embedding.

        It first creates the node embedding in the server and maps it to the current process
        with shared memory.

        Parameters
        ----------
        ndata_name : string
            The name of node embedding
        shape : tuple
            The shape of the node embedding
        dtype : string
            The data type of the node embedding. The currently supported data types
            are "float32" and "int32".
        """
        init = self._node_frame.get_initializer(ndata_name)
        if init is None:
            self._node_frame._frame._warn_and_set_initializer()
        init = self._node_frame.get_initializer(ndata_name)
        init = self._init_manager.serialize(init)
        self.proxy.init_ndata(init, ndata_name, shape, dtype)
        self._init_ndata(ndata_name, shape, dtype)

    def init_edata(self, edata_name, shape, dtype):
        """Create edge embedding.

        It first creates the edge embedding in the server and maps it to the current process
        with shared memory.

        Parameters
        ----------
        edata_name : string
            The name of edge embedding
        shape : tuple
            The shape of the edge embedding
        dtype : string
            The data type of the edge embedding. The currently supported data types
            are "float32" and "int32".
        """
        init = self._edge_frame.get_initializer(edata_name)
        if init is None:
            self._edge_frame._frame._warn_and_set_initializer()
        init = self._edge_frame.get_initializer(edata_name)
        init = self._init_manager.serialize(init)
        self.proxy.init_edata(init, edata_name, shape, dtype)
        self._init_edata(edata_name, shape, dtype)


    def dist_update_all(self, message_func="default",
                        reduce_func="default",
                        apply_node_func="default"):
        """ Distribute the computation in update_all among all pre-defined workers.

        dist_update_all requires that all workers invoke this method and will
        return only when all workers finish their own portion of computation.
        The number of workers are pre-defined. If one of them doesn't invoke the method,
        it won't return because some portion of computation isn't finished.

        Parameters
        ----------
        message_func : callable, optional
            Message function on the edges. The function should be
            an :mod:`Edge UDF <dgl.udf>`.
        reduce_func : callable, optional
            Reduce function on the node. The function should be
            a :mod:`Node UDF <dgl.udf>`.
        apply_node_func : callable, optional
            Apply function on the nodes. The function should be
            a :mod:`Node UDF <dgl.udf>`.
        """
        num_worker_nodes = int(self.number_of_nodes() / self.num_workers) + 1
        start_node = self.worker_id * num_worker_nodes
        end_node = min((self.worker_id + 1) * num_worker_nodes, self.number_of_nodes())
        worker_nodes = np.arange(start_node, end_node, dtype=np.int64)
        self.pull(worker_nodes, message_func, reduce_func, apply_node_func, inplace=True)
        self._sync_barrier()


    def destroy(self):
        """Destroy the graph store.

        This notifies the server that this client has terminated.
        """
        if self.proxy is not None:
            self.proxy.terminate()
        self.proxy = None


def create_graph_store_server(graph_data, graph_name, store_type, num_workers,
                              multigraph=False, edge_dir='in', port=8000):
    """Create the graph store server.

    The server loads graph structure and node embeddings and edge embeddings.

    Currently, only shared-memory graph store server is supported, so `store_type`
    can only be "shared_mem".

    After the server runs, the graph store clients can access the graph data
    with the specified graph name.

    Parameters
    ----------
    graph_data : graph data
        Data to initialize graph. Same as networkx's semantics.
    graph_name : string
        Define the name of the graph.
    store_type : string
        The type of the graph store. The current option is "shared_mem".
    num_workers : int
        The number of workers that will connect to the server.
    multigraph : bool, optional
        Whether the graph would be a multigraph (default: False)
    edge_dir : string
        the edge direction for the graph structure. The supported option is
        "in" and "out".
    port : int
        The port that the server listens to.

    Returns
    -------
    SharedMemoryStoreServer
        The graph store server
    """
    return SharedMemoryStoreServer(graph_data, edge_dir, graph_name, multigraph,
                                   num_workers, port)

def create_graph_from_store(graph_name, store_type, port=8000):
    """Create a client from the graph store.

    The client constructs the graph structure and node embeddings and edge embeddings
    that has been loaded by the graph store server.

    Currently, only shared-memory graph store server is supported, so `store_type`
    can only be "shared_memory".

    Parameters
    ----------
    graph_name : string
        Define the name of the graph.
    store_type : string
        The type of the graph store. The current option is "shared_mem".
    port : int
        The port that the server listens to.

    Returns
    -------
    SharedMemoryDGLGraph
        The shared-memory DGLGraph
    """
    return SharedMemoryDGLGraph(graph_name, port)


_init_api("dgl.contrib.graph_store")<|MERGE_RESOLUTION|>--- conflicted
+++ resolved
@@ -477,24 +477,16 @@
         # so that when a new node/edge embedding is created, it'll be created on the server as well.
 
         # These two functions create initialized tensors on the server.
-<<<<<<< HEAD
         def node_initializer(init, name, shape, dtype, ctx):
-=======
-        def node_initializer(init, shape, dtype, ctx, name):
             init = self._init_manager.serialize(init)
->>>>>>> 035a7e31
             dtype = np.dtype(dtype).name
             self.proxy.init_ndata(init, name, shape, dtype)
             data = empty_shared_mem(_get_ndata_path(self._graph_name, name),
                                     False, shape, dtype)
             dlpack = data.to_dlpack()
             return F.zerocopy_from_dlpack(dlpack)
-<<<<<<< HEAD
         def edge_initializer(init, name, shape, dtype, ctx):
-=======
-        def edge_initializer(init, shape, dtype, ctx, name):
             init = self._init_manager.serialize(init)
->>>>>>> 035a7e31
             dtype = np.dtype(dtype).name
             self.proxy.init_edata(init, name, shape, dtype)
             data = empty_shared_mem(_get_edata_path(self._graph_name, name),
