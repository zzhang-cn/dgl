"""Container data structures used in DGL runtime.
reference: tvm/python/tvm/collections.py
"""
from __future__ import absolute_import as _abs
from ._ffi.object import ObjectBase, register_object
from . import _api_internal

@register_object
class List(ObjectBase):
    """List container of DGL.

    You do not need to create List explicitly.
    Normally python list and tuple will be converted automatically
    to List during dgl function call.
    You may get List in return values of DGL function call.
    """
    def __getitem__(self, i):
        if isinstance(i, slice):
            start = i.start if i.start is not None else 0
            stop = i.stop if i.stop is not None else len(self)
            step = i.step if i.step is not None else 1
            if start < 0:
                start += len(self)
            if stop < 0:
                stop += len(self)
            return [self[idx] for idx in range(start, stop, step)]

        if i < -len(self) or i >= len(self):
            raise IndexError("List index out of range. List size: {}, got index {}"
                             .format(len(self), i))
        if i < 0:
            i += len(self)
        return _api_internal._ListGetItem(self, i)

    def __len__(self):
        return _api_internal._ListSize(self)


@register_object
class Map(ObjectBase):
    """Map container of DGL.

    You do not need to create Map explicitly.
    Normally python dict will be converted automaticall to Map during dgl function call.
    You can use convert to create a dict[ObjectBase-> ObjectBase] into a Map
    """
    def __getitem__(self, k):
        return _api_internal._MapGetItem(self, k)

    def __contains__(self, k):
        return _api_internal._MapCount(self, k) != 0

    def items(self):
        """Get the items from the map"""
        akvs = _api_internal._MapItems(self)
        return [(akvs[i], akvs[i+1]) for i in range(0, len(akvs), 2)]

    def __len__(self):
        return _api_internal._MapSize(self)


@register_object
class StrMap(Map):
    """A special map container that has str as key.

    You can use convert to create a dict[str->ObjectBase] into a Map.
    """
    def items(self):
        """Get the items from the map"""
        akvs = _api_internal._MapItems(self)
<<<<<<< HEAD
        return [(_api_internal._ValueGet(akvs[i]), akvs[i+1]) for i in range(0, len(akvs), 2)]
=======
        return [(akvs[i].value, akvs[i+1]) for i in range(0, len(akvs), 2)]

@register_object
class Value(ObjectBase):
    """Object wrapper for various values."""
    @property
    def data(self):
        """Return the value data."""
        return _api_internal._ValueGet(self)
>>>>>>> 7ad663c3
<|MERGE_RESOLUTION|>--- conflicted
+++ resolved
@@ -68,10 +68,7 @@
     def items(self):
         """Get the items from the map"""
         akvs = _api_internal._MapItems(self)
-<<<<<<< HEAD
-        return [(_api_internal._ValueGet(akvs[i]), akvs[i+1]) for i in range(0, len(akvs), 2)]
-=======
-        return [(akvs[i].value, akvs[i+1]) for i in range(0, len(akvs), 2)]
+        return [(akvs[i].data, akvs[i+1]) for i in range(0, len(akvs), 2)]
 
 @register_object
 class Value(ObjectBase):
@@ -79,5 +76,4 @@
     @property
     def data(self):
         """Return the value data."""
-        return _api_internal._ValueGet(self)
->>>>>>> 7ad663c3
+        return _api_internal._ValueGet(self)