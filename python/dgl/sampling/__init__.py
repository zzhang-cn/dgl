--- conflicted
+++ resolved
@@ -1,7 +1,4 @@
 """Sampler modules."""
 from .randomwalks import *
-<<<<<<< HEAD
 from .pinsage import *
-=======
-from .neighbor import *
->>>>>>> 97e79265
+from .neighbor import *