"""Module for converting graph from/to other object."""
# pylint: disable=dangerous-default-value
from collections import defaultdict
import numpy as np
import networkx as nx

from . import backend as F
from . import heterograph_index
from .heterograph import DGLHeteroGraph, combine_frames
from . import graph_index
from . import utils
from .base import NTYPE, ETYPE, NID, EID, DGLError, dgl_warning

__all__ = [
    'graph',
    'bipartite',
    'hetero_from_relations',
    'heterograph',
    'to_hetero',
    'to_homo',
    'from_scipy',
    'from_networkx',
    'to_networkx',
]

def graph(data,
          ntype='_N', etype='_E',
          num_nodes=None,
          validate=True,
<<<<<<< HEAD
          restrict_format='auto',
          idtype=F.int64,
          device=None,
          card=None, **kwargs):
=======
          formats=['coo', 'csr', 'csc'],
          idtype=None,
          device=None,
          card=None,
          **deprecated_kwargs):
>>>>>>> 4c8985ff
    """Create a graph with one type of nodes and edges.

    In the sparse matrix perspective, :func:`dgl.graph` creates a graph
    whose adjacency matrix must be square while :func:`dgl.bipartite`
    creates a graph that does not necessarily have square adjacency matrix.

    Parameters
    ----------
    data : graph data
        Data to initialize graph structure. Supported data formats are

        (1) list of edge pairs (e.g. [(0, 2), (3, 1), ...])
        (2) pair of vertex IDs representing end nodes (e.g. ([0, 3, ...],  [2, 1, ...]))
        (3) scipy sparse matrix
        (4) networkx graph

    ntype : str, optional
        Node type name. (Default: _N)
    etype : str, optional
        Edge type name. (Default: _E)
    num_nodes : int, optional
        Number of nodes in the graph. If None, infer from input data, i.e.
        the largest node ID plus 1. (Default: None)
    validate : bool, optional
        If True, check if node ids are within cardinality, the check process may take
        some time. (Default: True)
        If False and card is not None, user would receive a warning.
<<<<<<< HEAD
    restrict_format : 'any', 'coo', 'csr', 'csc', 'auto', optional
        Force the storage format.  Default: 'auto' (i.e. let DGL decide what to use).
    idtype : int32, int64, optional
        Integer ID type. Must be int32 or int64. Default: int64.
=======
    formats : str or list of str
        It can be ``'coo'``/``'csr'``/``'csc'`` or a sublist of them,
        Force the storage formats.  Default: ``['coo', 'csr', 'csc']``.
    idtype : int32, int64, optional
        Integer ID type. Valid options are int32 or int64. If None, try infer from
        the given data.
>>>>>>> 4c8985ff
    device : Device context, optional
        Device on which the graph is created. Default: infer from data.
    card : int, optional
        Deprecated (see :attr:`num_nodes`). Cardinality (number of nodes in the graph).
        If None, infer from input data, i.e. the largest node ID plus 1. (Default: None)
<<<<<<< HEAD
    kwargs : key-word arguments, optional
        Other key word arguments. Only comes into effect when we are using a NetworkX
        graph. It can consist of:

        * edge_id_attr_name
            ``Str``, key name for edge ids in the NetworkX graph. If not found, we
            will consider the graph not to have pre-specified edge ids.
        * node_attrs
            ``List of str``, names for node features to retrieve from the NetworkX graph
        * edge_attrs
            ``List of str``, names for edge features to retrieve from the NetworkX graph
=======
>>>>>>> 4c8985ff

    Returns
    -------
    DGLHeteroGraph

    Examples
    --------
    Create from pairs of edges with form (src, dst)

    >>> g = dgl.graph([(0, 2), (0, 3), (1, 2)])

    Create from source and destination vertex ID lists

    >>> u = [0, 0, 1]
    >>> v = [2, 3, 2]
    >>> g = dgl.graph((u, v))

    The IDs can also be stored in framework-specific tensors

    >>> import torch
    >>> u = torch.tensor([0, 0, 1])
    >>> v = torch.tensor([2, 3, 2])
    >>> g = dgl.graph((u, v))

    Create from scipy sparse matrix

    >>> from scipy.sparse import coo_matrix
    >>> spmat = coo_matrix(([1,1,1], ([0, 0, 1], [2, 3, 2])), shape=(4, 4))
    >>> g = dgl.graph(spmat)

    Create from networkx graph

    >>> import networkx as nx
    >>> nxg = nx.path_graph(3)
    >>> g = dgl.graph(nxg)

    Specify node and edge type names

    >>> g = dgl.graph(..., 'user', 'follows')
    >>> g.ntypes
    ['user']
    >>> g.etypes
    ['follows']
    >>> g.canonical_etypes
    [('user', 'follows', 'user')]

    Check if node ids are within num_nodes specified

    >>> g = dgl.graph(([0, 1, 2], [1, 2, 0]), num_nodes=2, validate=True)
    ...
    dgl._ffi.base.DGLError: Invalid node id 2 (should be less than cardinality 2).
    >>> g = dgl.graph(([0, 1, 2], [1, 2, 0]), num_nodes=3, validate=True)
    Graph(num_nodes=3, num_edges=3,
          ndata_schemes={}
          edata_schemes={})
    """
    if len(deprecated_kwargs) != 0:
        raise DGLError("Key word arguments {} have been removed from dgl.graph()."
                       " They are moved to dgl.from_scipy() and dgl.from_networkx()."
                       " Please refer to their API documents for more details.".format(
                           deprecated_kwargs.keys()))

    if isinstance(data, DGLHeteroGraph):
        return data.astype(idtype).to(device)

    if card is not None:
        dgl_warning("Argument 'card' will be deprecated. "
                    "Please use num_nodes={} instead.".format(card))
        num_nodes = card

    u, v, urange, vrange = utils.graphdata2tensors(data, idtype)
    if num_nodes is not None:  # override the number of nodes
        urange, vrange = num_nodes, num_nodes
<<<<<<< HEAD
    else:
        urange, vrange = None, None

    g = None
    if isinstance(data, tuple):
        u, v = F.tensor(data[0], idtype), F.tensor(data[1], idtype)
        g = create_from_edges(
            u, v, ntype, etype, ntype, urange, vrange, validate,
            restrict_format=restrict_format)
    elif isinstance(data, list):
        u, v = elist2tensor(data, idtype)
        g = create_from_edges(
            u, v, ntype, etype, ntype, urange, vrange, validate,
            restrict_format=restrict_format)
    elif isinstance(data, sp.sparse.spmatrix):
        g = create_from_scipy(
            data, ntype, etype, ntype, restrict_format=restrict_format, idtype=idtype)
    elif isinstance(data, nx.Graph):
        g = create_from_networkx(
            data, ntype, etype, restrict_format=restrict_format, idtype=idtype, **kwargs)
    else:
        raise DGLError('Unsupported graph data type:', type(data))

    if (device is not None and utils.to_dgl_context(device).device_type == 2
            and idtype == F.int64):
        # device_type 2 is an internal code for GPU
        dgl_warning('Creating an int64 graph on GPU is not recommended. Please call'
                    ' int() to convert to int32 first.')

    if device is None:
        return g
=======

    g = create_from_edges(u, v, ntype, etype, ntype, urange, vrange,
                          validate, formats=formats)

    if device is None:
        return utils.to_int32_graph_if_on_gpu(g)
>>>>>>> 4c8985ff
    else:
        return g.to(device)

def bipartite(data,
              utype='_U', etype='_E', vtype='_V',
              num_nodes=None,
              validate=True,
<<<<<<< HEAD
              restrict_format='auto',
              idtype=F.int64,
              device=None,
              card=None, **kwargs):
=======
              formats=['coo', 'csr', 'csc'],
              idtype=None,
              device=None,
              card=None,
              **deprecated_kwargs):
>>>>>>> 4c8985ff
    """Create a bipartite graph.

    The result graph is directed and edges must be from ``utype`` nodes
    to ``vtype`` nodes. Nodes of each type have their own ID counts.

    In the sparse matrix perspective, :func:`dgl.graph` creates a graph
    whose adjacency matrix must be square while :func:`dgl.bipartite`
    creates a graph that does not necessarily have square adjacency matrix.

    Parameters
    ----------
    data : graph data
        Data to initialize graph structure. Supported data formats are

        (1) list of edge pairs (e.g. [(0, 2), (3, 1), ...])
        (2) pair of vertex IDs representing end nodes (e.g. ([0, 3, ...],  [2, 1, ...]))
        (3) scipy sparse matrix
        (4) networkx graph

    utype : str, optional
        Source node type name. (Default: _U)
    etype : str, optional
        Edge type name. (Default: _E)
    vtype : str, optional
        Destination node type name. (Default: _V)
    num_nodes : 2-tuple of int, optional
        Number of nodes in the source and destination group. If None, infer from input data,
        i.e. the largest node ID plus 1 for each type. (Default: None)
    validate : bool, optional
        If True, check if node ids are within cardinality, the check process may take
        some time. (Default: True)
        If False and card is not None, user would receive a warning.
<<<<<<< HEAD
    restrict_format : 'any', 'coo', 'csr', 'csc', 'auto', optional
        Force the storage format.  Default: 'auto' (i.e. let DGL decide what to use).
    idtype : int32, int64, optional
        Integer ID type. Must be int32 or int64. Default: int64.
=======
    formats : str or list of str
        It can be ``'coo'``/``'csr'``/``'csc'`` or a sublist of them,
        Force the storage formats.  Default: ``['coo', 'csr', 'csc']``.
    idtype : int32, int64, optional
        Integer ID type. Valid options are int32 or int64. If None, try infer from
        the given data.
>>>>>>> 4c8985ff
    device : Device context, optional
        Device on which the graph is created. Default: infer from data.
    card : 2-tuple of int, optional
        Deprecated (see :attr:`num_nodes`). Cardinality (number of nodes in the source and
        destination group). If None, infer from input data, i.e. the largest node ID plus 1
        for each type. (Default: None)
<<<<<<< HEAD
    kwargs : key-word arguments, optional
        Other key word arguments. Only comes into effect when we are using a NetworkX
        graph. It can consist of:

        * edge_id_attr_name
            ``Str``, key name for edge ids in the NetworkX graph. If not found, we
            will consider the graph not to have pre-specified edge ids.
=======
>>>>>>> 4c8985ff

    Returns
    -------
    DGLHeteroGraph

    Examples
    --------
    Create from pairs of edges

    >>> g = dgl.bipartite([(0, 2), (0, 3), (1, 2)], 'user', 'plays', 'game')
    >>> g.ntypes
    ['user', 'game']
    >>> g.etypes
    ['plays']
    >>> g.canonical_etypes
    [('user', 'plays', 'game')]
    >>> g.number_of_nodes('user')
    2
    >>> g.number_of_nodes('game')
    4
    >>> g.number_of_edges('plays')  # 'plays' could be omitted here
    3

    Create from source and destination vertex ID lists

    >>> u = [0, 0, 1]
    >>> v = [2, 3, 2]
    >>> g = dgl.bipartite((u, v))

    The IDs can also be stored in framework-specific tensors

    >>> import torch
    >>> u = torch.tensor([0, 0, 1])
    >>> v = torch.tensor([2, 3, 2])
    >>> g = dgl.bipartite((u, v))

    Create from scipy sparse matrix. Since scipy sparse matrix has explicit
    shape, the cardinality of the result graph is derived from that.

    >>> from scipy.sparse import coo_matrix
    >>> spmat = coo_matrix(([1,1,1], ([0, 0, 1], [2, 3, 2])), shape=(4, 4))
    >>> g = dgl.bipartite(spmat, 'user', 'plays', 'game')
    >>> g.number_of_nodes('user')
    4
    >>> g.number_of_nodes('game')
    4

    Create from networkx graph. The given graph must follow the bipartite
    graph convention in networkx. Each node has a ``bipartite`` attribute
    with values 0 or 1. The result graph has two types of nodes and only
    edges from ``bipartite=0`` to ``bipartite=1`` will be included.

    >>> import networkx as nx
    >>> nxg = nx.complete_bipartite_graph(3, 4)
    >>> g = dgl.bipartite(nxg, 'user', 'plays', 'game')
    >>> g.number_of_nodes('user')
    3
    >>> g.number_of_nodes('game')
    4
    >>> g.edges()
    (tensor([0, 0, 0, 0, 1, 1, 1, 1, 2, 2, 2, 2]), tensor([0, 1, 2, 3, 0, 1, 2, 3, 0, 1, 2, 3]))

    Check if node ids are within num_nodes specified

    >>> g = dgl.bipartite(([0, 1, 2], [1, 2, 3]), num_nodes=(2, 4), validate=True)
    ...
    dgl._ffi.base.DGLError: Invalid node id 2 (should be less than cardinality 2).
    >>> g = dgl.bipartite(([0, 1, 2], [1, 2, 3]), num_nodes=(3, 4), validate=True)
    >>> g
    Graph(num_nodes={'_U': 3, '_V': 4},
          num_edges={('_U', '_E', '_V'): 3},
          metagraph=[('_U', '_V')])
    """
    if len(deprecated_kwargs) != 0:
        raise DGLError("Key word arguments {} have been removed from dgl.graph()."
                       " They are moved to dgl.from_scipy() and dgl.from_networkx()."
                       " Please refer to their API documents for more details.".format(
                           deprecated_kwargs.keys()))

    if utype == vtype:
        raise DGLError('utype should not be equal to vtype. Use ``dgl.graph`` instead.')
    if card is not None:
        dgl_warning("Argument 'card' will be deprecated. "
                    "Please use num_nodes={} instead.".format(card))
        num_nodes = card

    u, v, urange, vrange = utils.graphdata2tensors(data, idtype, bipartite=True)
    if num_nodes is not None:  # override the number of nodes
        urange, vrange = num_nodes

    g = create_from_edges(
        u, v, utype, etype, vtype, urange, vrange, validate,
        formats=formats)

    if device is None:
        return utils.to_int32_graph_if_on_gpu(g)
    else:
<<<<<<< HEAD
        urange, vrange = None, None

    g = None
    if isinstance(data, tuple):
        u, v = F.tensor(data[0], idtype), F.tensor(data[1], idtype)
        g = create_from_edges(
            u, v, utype, etype, vtype, urange, vrange, validate,
            restrict_format=restrict_format)
    elif isinstance(data, list):
        u, v = elist2tensor(data, idtype)
        g = create_from_edges(
            u, v, utype, etype, vtype, urange, vrange, validate,
            restrict_format=restrict_format)
    elif isinstance(data, sp.sparse.spmatrix):
        g = create_from_scipy(
            data, utype, etype, vtype, restrict_format=restrict_format, idtype=idtype)
    elif isinstance(data, nx.Graph):
        g = create_from_networkx_bipartite(data, utype, etype, vtype,
                                           restrict_format=restrict_format,
                                           idtype=idtype, **kwargs)
    else:
        raise DGLError('Unsupported graph data type:', type(data))
=======
        return g.to(device)
>>>>>>> 4c8985ff

    if (device is not None and utils.to_dgl_context(device).device_type == 2
            and idtype == F.int64):
        # device_type 2 is an internal code for GPU
        dgl_warning('Creating an int64 graph on GPU is not recommended. Please call'
                    ' int() to convert to int32 first.')

    if device is None:
        return g
    else:
        return g.to(device)

def hetero_from_relations(rel_graphs, num_nodes_per_type=None):
    """Create a heterograph from graphs representing connections of each relation.

    The input is a list of heterographs where the ``i``th graph contains edges of type
    :math:`(s_i, e_i, d_i)`.

    If two graphs share a same node type, the number of nodes for the corresponding type
    should be the same. See **Examples** for details.

    Parameters
    ----------
    rel_graphs : list of DGLHeteroGraph
        Each element corresponds to a heterograph for one (src, edge, dst) relation.
    num_nodes_per_type : dict[str, Tensor], optional
        Number of nodes per node type.  If not given, DGL will infer the number of nodes
        from the given relation graphs.

    Returns
    -------
    DGLHeteroGraph
        A heterograph consisting of all relations.

    Examples
    --------

    >>> import dgl
    >>> follows_g = dgl.graph([(0, 1), (1, 2)], 'user', 'follows')
    >>> plays_g = dgl.bipartite([(0, 0), (3, 1)], 'user', 'plays', 'game')
    >>> devs_g = dgl.bipartite([(0, 0), (1, 1)], 'developer', 'develops', 'game')
    >>> g = dgl.hetero_from_relations([follows_g, plays_g, devs_g])

    will raise an error as we have 3 nodes of type 'user' in follows_g and 4 nodes of type
    'user' in plays_g.

    We have two possible methods to avoid the construction.

    **Method 1**: Manually specify the number of nodes for all types when constructing
    the relation graphs.

    >>> # A graph with 4 nodes of type 'user'
    >>> follows_g = dgl.graph([(0, 1), (1, 2)], 'user', 'follows', num_nodes=4)
    >>> # A bipartite graph with 4 nodes of src type ('user') and 2 nodes of dst type ('game')
    >>> plays_g = dgl.bipartite([(0, 0), (3, 1)], 'user', 'plays', 'game', num_nodes=(4, 2))
    >>> devs_g = dgl.bipartite([(0, 0), (1, 1)], 'developer', 'develops', 'game')
    >>> g = dgl.hetero_from_relations([follows_g, plays_g, devs_g])
    >>> print(g)
    Graph(num_nodes={'user': 4, 'game': 2, 'developer': 2},
          num_edges={('user', 'follows', 'user'): 2, ('user', 'plays', 'game'): 2,
                     ('developer', 'develops', 'game'): 2},
          metagraph=[('user', 'user'), ('user', 'game'), ('developer', 'game')])

    ``devs_g`` does not have nodes of type ``'user'`` so no error will be raised.

    **Method 2**: Construct a heterograph at once without intermediate relation graphs,
    in which case we will infer the number of nodes for each type.

    >>> g = dgl.heterograph({
    >>>     ('user', 'follows', 'user'): [(0, 1), (1, 2)],
    >>>     ('user', 'plays', 'game'): [(0, 0), (3, 1)],
    >>>     ('developer', 'develops', 'game'): [(0, 0), (1, 1)]
    >>> })
    >>> print(g)
    Graph(num_nodes={'user': 4, 'game': 2, 'developer': 2},
          num_edges={('user', 'follows', 'user'): 2,
                     ('user', 'plays', 'game'): 2,
                     ('developer', 'develops', 'game'): 2},
          metagraph=[('user', 'user'), ('user', 'game'), ('developer', 'game')])
    """
    utils.check_all_same_idtype(rel_graphs, 'rel_graphs')
    utils.check_all_same_device(rel_graphs, 'rel_graphs')
    # TODO(minjie): this API can be generalized as a union operation of the input graphs
    # TODO(minjie): handle node/edge data
    # infer meta graph
    meta_edges_src, meta_edges_dst = [], []
    ntypes = []
    etypes = []
    # TODO(BarclayII): I'm keeping the node type names sorted because even if
    # the metagraph is the same, the same node type name in different graphs may
    # map to different node type IDs.
    # In the future, we need to lower the type names into C++.
    if num_nodes_per_type is None:
        ntype_set = set()
        for rgrh in rel_graphs:
            assert len(rgrh.etypes) == 1
            stype, etype, dtype = rgrh.canonical_etypes[0]
            ntype_set.add(stype)
            ntype_set.add(dtype)
        ntypes = list(sorted(ntype_set))
    else:
        ntypes = list(sorted(num_nodes_per_type.keys()))
        num_nodes_per_type = utils.toindex([num_nodes_per_type[ntype] for ntype in ntypes], "int64")
    ntype_dict = {ntype: i for i, ntype in enumerate(ntypes)}
    for rgrh in rel_graphs:
        stype, etype, dtype = rgrh.canonical_etypes[0]
        meta_edges_src.append(ntype_dict[stype])
        meta_edges_dst.append(ntype_dict[dtype])
        etypes.append(etype)
    # metagraph is DGLGraph, currently still using int64 as index dtype
    metagraph = graph_index.from_coo(len(ntypes), meta_edges_src, meta_edges_dst, True)

    # create graph index
    hgidx = heterograph_index.create_heterograph_from_relations(
        metagraph, [rgrh._graph for rgrh in rel_graphs], num_nodes_per_type)
    retg = DGLHeteroGraph(hgidx, ntypes, etypes)
    for i, rgrh in enumerate(rel_graphs):
        for ntype in rgrh.ntypes:
            retg.nodes[ntype].data.update(rgrh.nodes[ntype].data)
        retg._edge_frames[i].update(rgrh._edge_frames[0])
    return retg

<<<<<<< HEAD
def heterograph(data_dict, num_nodes_dict=None, restrict_format='auto',
                idtype=F.int64, device=None):
=======
def heterograph(data_dict,
                num_nodes_dict=None,
                validate=True,
                formats=['coo', 'csr', 'csc'],
                idtype=None,
                device=None):
>>>>>>> 4c8985ff
    """Create a heterogeneous graph from a dictionary between edge types and edge lists.

    Parameters
    ----------
    data_dict : dict
        The dictionary between edge types and edge list data.

        The edge types are specified as a triplet of (source node type name, edge type
        name, destination node type name).

        The edge list data can be anything acceptable by :func:`dgl.graph` or
        :func:`dgl.bipartite`, or objects returned by the two functions themselves.
    num_nodes_dict : dict[str, int]
        The number of nodes for each node type.

        By default DGL infers the number of nodes for each node type from ``data_dict``
        by taking the maximum node ID plus one for each node type.
<<<<<<< HEAD
    restrict_format : 'any', 'coo', 'csr', 'csc', 'auto', optional
        Force the storage format.  Default: 'auto' (i.e. let DGL decide what to use).
    idtype : int32, int64, optional
        Integer ID type. Must be int32 or int64. Default: int64.
=======
    validate : bool, optional
        If True, check if node ids are within cardinality, the check process may take
        some time. (Default: True)
        If False and num_nodes_dict is not None, user would receive a warning.
    formats : str or list of str
        It can be ``'coo'``/``'csr'``/``'csc'`` or a sublist of them,
        Force the storage formats.  Default: ``['coo', 'csr', 'csc']``.
    idtype : int32, int64, optional
        Integer ID type. Valid options are int32 or int64. If None, try infer from
        the given data.
>>>>>>> 4c8985ff
    device : Device context, optional
        Device on which the graph is created. Default: infer from data.

    Returns
    -------
    DGLHeteroGraph

    Examples
    --------
    >>> g = dgl.heterograph({
    ...     ('user', 'follows', 'user'): [(0, 1), (1, 2)],
    ...     ('user', 'plays', 'game'): [(0, 0), (1, 0), (1, 1), (2, 1)],
    ...     ('developer', 'develops', 'game'): [(0, 0), (1, 1)],
    ...     })
    """
    # Try infer idtype
    if idtype is None:
        for data in data_dict.values():
            if isinstance(data, tuple) and len(data) == 2 and F.is_tensor(data[0]):
                idtype = F.dtype(data[0])
                break

    # Convert all data to edge tensors first.
    data_dict = {(sty, ety, dty) : utils.graphdata2tensors(data, idtype, bipartite=(sty != dty))
                 for (sty, ety, dty), data in data_dict.items()}

    # infer number of nodes for each node type
    if num_nodes_dict is None:
        num_nodes_dict = defaultdict(int)
        for (srctype, etype, dsttype), data in data_dict.items():
<<<<<<< HEAD
            if isinstance(data, tuple):
                # TODO(minjie): converting to index is unnecessary just for getting the max ID.
                src = utils.toindex(data[0],
                                    dtype='int32' if idtype == F.int32 else 'int64').tonumpy()
                dst = utils.toindex(data[1],
                                    dtype='int32' if idtype == F.int32 else 'int64').tonumpy()
                nsrc = (src.max() + 1) if len(src) > 0 else 0
                ndst = (dst.max() + 1) if len(dst) > 0 else 0
            elif isinstance(data, list):
                if len(data) == 0:
                    nsrc = ndst = 0
                else:
                    src, dst = zip(*data)
                    src = utils.toindex(src).tonumpy()
                    dst = utils.toindex(dst).tonumpy()
                    nsrc = src.max() + 1
                    ndst = dst.max() + 1
            elif isinstance(data, sp.sparse.spmatrix):
                nsrc = data.shape[0]
                ndst = data.shape[1]
            elif isinstance(data, nx.Graph):
                if data.number_of_nodes() == 0:
                    nsrc = ndst = 0
                elif srctype == dsttype:
                    nsrc = ndst = data.number_of_nodes()
                else:
                    nsrc = len({n for n, d in data.nodes(data=True) if d['bipartite'] == 0})
                    ndst = data.number_of_nodes() - nsrc
            elif isinstance(data, DGLHeteroGraph):
                # original node type and edge type of ``data`` is ignored.
                assert len(data.canonical_etypes) == 1, \
                    "Relational graphs must have only one edge type."
                srctype, _, dsttype = data.canonical_etypes[0]
                nsrc = data.number_of_nodes(srctype)
                ndst = data.number_of_nodes(dsttype)
            else:
                raise DGLError('Unsupported graph data type %s for %s' % (
                    type(data), (srctype, etype, dsttype)))
            if srctype == dsttype:
                ndst = nsrc = max(nsrc, ndst)

=======
            _, _, nsrc, ndst = data
>>>>>>> 4c8985ff
            num_nodes_dict[srctype] = max(num_nodes_dict[srctype], nsrc)
            num_nodes_dict[dsttype] = max(num_nodes_dict[dsttype], ndst)

    rel_graphs = []
    for (srctype, etype, dsttype), data in data_dict.items():
<<<<<<< HEAD
        if isinstance(data, DGLHeteroGraph):
            rel_graphs.append(data.to(device).astype(idtype))
        elif srctype == dsttype:
=======
        u, v, _, _ = data
        if srctype == dsttype:
>>>>>>> 4c8985ff
            rel_graphs.append(graph(
                (u, v), srctype, etype,
                num_nodes=num_nodes_dict[srctype],
<<<<<<< HEAD
                validate=False,
                restrict_format=restrict_format,
=======
                validate=validate,
                formats=formats,
>>>>>>> 4c8985ff
                idtype=idtype, device=device))
        else:
            rel_graphs.append(bipartite(
                (u, v), srctype, etype, dsttype,
                num_nodes=(num_nodes_dict[srctype], num_nodes_dict[dsttype]),
<<<<<<< HEAD
                validate=False,
                restrict_format=restrict_format,
=======
                validate=validate,
                formats=formats,
>>>>>>> 4c8985ff
                idtype=idtype, device=device))

    return hetero_from_relations(rel_graphs, num_nodes_dict)


def to_hetero(G, ntypes, etypes, ntype_field=NTYPE, etype_field=ETYPE,
              metagraph=None):
    """Convert the given homogeneous graph to a heterogeneous graph.

    The input graph should have only one type of nodes and edges. Each node and edge
    stores an integer feature (under ``ntype_field`` and ``etype_field``), representing
    the type id, which can be used to retrieve the type names stored
    in the given ``ntypes`` and ``etypes`` arguments.

    The function will automatically distinguish edge types that have the same given
    type IDs but different src and dst type IDs. For example, we allow both edges A and B
    to have the same type ID 0, but one has (0, 1) and the other as (2, 3) as the
    (src, dst) type IDs. In this case, the function will "split" edge type 0 into two types:
    (0, ty_A, 1) and (2, ty_B, 3). In another word, these two edges share the same edge
    type name, but can be distinguished by a canonical edge type tuple.

    Parameters
    ----------
    G : DGLHeteroGraph
        Input homogeneous graph.
    ntypes : list of str
        The node type names.
    etypes : list of str
        The edge type names.
    ntype_field : str, optional
        The feature field used to store node type. (Default: ``dgl.NTYPE``)
    etype_field : str, optional
        The feature field used to store edge type. (Default: ``dgl.ETYPE``)
    metagraph : networkx MultiDiGraph, optional
        Metagraph of the returned heterograph.
        If provided, DGL assumes that G can indeed be described with the given metagraph.
        If None, DGL will infer the metagraph from the given inputs, which would be
        potentially slower for large graphs.

    Returns
    -------
    DGLHeteroGraph
        A heterograph. The parent node and edge ID are stored in the column
        ``dgl.NID`` and ``dgl.EID`` respectively for all node/edge types.

    Notes
    -----
    The returned node and edge types may not necessarily be in the same order as
    ``ntypes`` and ``etypes``.  And edge types may be duplicated if the source
    and destination types differ.

    The node IDs of a single type in the returned heterogeneous graph is ordered
    the same as the nodes with the same ``ntype_field`` feature. Edge IDs of
    a single type is similar.

    Examples
    --------

    >>> g1 = dgl.bipartite([(0, 1), (1, 2)], 'user', 'develops', 'activity')
    >>> g2 = dgl.bipartite([(0, 0), (1, 1)], 'developer', 'develops', 'game')
    >>> hetero_g = dgl.hetero_from_relations([g1, g2])
    >>> print(hetero_g)
    Graph(num_nodes={'user': 2, 'activity': 3, 'developer': 2, 'game': 2},
          num_edges={('user', 'develops', 'activity'): 2, ('developer', 'develops', 'game'): 2},
          metagraph=[('user', 'activity'), ('developer', 'game')])

    We first convert the heterogeneous graph to a homogeneous graph.

    >>> homo_g = dgl.to_homo(hetero_g)
    >>> print(homo_g)
    Graph(num_nodes=9, num_edges=4,
          ndata_schemes={'_TYPE': Scheme(shape=(), dtype=torch.int64),
                         '_ID': Scheme(shape=(), dtype=torch.int64)}
          edata_schemes={'_TYPE': Scheme(shape=(), dtype=torch.int64),
                         '_ID': Scheme(shape=(), dtype=torch.int64)})
    >>> homo_g.ndata
    {'_TYPE': tensor([0, 0, 1, 1, 1, 2, 2, 3, 3]), '_ID': tensor([0, 1, 0, 1, 2, 0, 1, 0, 1])}
    Nodes 0, 1 for 'user', 2, 3, 4 for 'activity', 5, 6 for 'developer', 7, 8 for 'game'
    >>> homo_g.edata
    {'_TYPE': tensor([0, 0, 1, 1]), '_ID': tensor([0, 1, 0, 1])}
    Edges 0, 1 for ('user', 'develops', 'activity'), 2, 3 for ('developer', 'develops', 'game')

    Now convert the homogeneous graph back to a heterogeneous graph.

    >>> hetero_g_2 = dgl.to_hetero(homo_g, hetero_g.ntypes, hetero_g.etypes)
    >>> print(hetero_g_2)
    Graph(num_nodes={'user': 2, 'activity': 3, 'developer': 2, 'game': 2},
          num_edges={('user', 'develops', 'activity'): 2, ('developer', 'develops', 'game'): 2},
          metagraph=[('user', 'activity'), ('developer', 'game')])

    See Also
    --------
    dgl.to_homo
    """
    # TODO(minjie): use hasattr to support DGLGraph input; should be fixed once
    #  DGLGraph is merged with DGLHeteroGraph
    if (hasattr(G, 'ntypes') and len(G.ntypes) > 1
            or hasattr(G, 'etypes') and len(G.etypes) > 1):
        raise DGLError('The input graph should be homogenous and have only one '
                       ' type of nodes and edges.')

    num_ntypes = len(ntypes)
    idtype = G.idtype
    device = G.device

    ntype_ids = F.asnumpy(G.ndata[ntype_field])
    etype_ids = F.asnumpy(G.edata[etype_field])

    # relabel nodes to per-type local IDs
    ntype_count = np.bincount(ntype_ids, minlength=num_ntypes)
    ntype_offset = np.insert(np.cumsum(ntype_count), 0, 0)
    ntype_ids_sortidx = np.argsort(ntype_ids)
    ntype_local_ids = np.zeros_like(ntype_ids)
    node_groups = []
    for i in range(num_ntypes):
        node_group = ntype_ids_sortidx[ntype_offset[i]:ntype_offset[i+1]]
        node_groups.append(node_group)
        ntype_local_ids[node_group] = np.arange(ntype_count[i])

    src, dst = G.all_edges(order='eid')
    src = F.asnumpy(src)
    dst = F.asnumpy(dst)
    src_local = ntype_local_ids[src]
    dst_local = ntype_local_ids[dst]
    # a 2D tensor of shape (E, 3). Each row represents the (stid, etid, dtid) tuple.
    edge_ctids = np.stack([ntype_ids[src], etype_ids, ntype_ids[dst]], 1)

    # infer metagraph and canonical edge types
    # No matter which branch it takes, the code will generate a 2D tensor of shape (E_m, 3),
    # E_m is the set of all possible canonical edge tuples. Each row represents the
    # (stid, dtid, dtid) tuple. We then compute a 2D tensor of shape (E, E_m) using the
    # above ``edge_ctids`` matrix. Each element i,j indicates whether the edge i is of the
    # canonical edge type j. We can then group the edges of the same type together.
    if metagraph is None:
        canonical_etids, _, etype_remapped = \
                utils.make_invmap(list(tuple(_) for _ in edge_ctids), False)
        etype_mask = (etype_remapped[None, :] == np.arange(len(canonical_etids))[:, None])
    else:
        ntypes_invmap = {nt: i for i, nt in enumerate(ntypes)}
        etypes_invmap = {et: i for i, et in enumerate(etypes)}
        canonical_etids = []
        for i, (srctype, dsttype, etype) in enumerate(metagraph.edges(keys=True)):
            srctype_id = ntypes_invmap[srctype]
            etype_id = etypes_invmap[etype]
            dsttype_id = ntypes_invmap[dsttype]
            canonical_etids.append((srctype_id, etype_id, dsttype_id))
        canonical_etids = np.asarray(canonical_etids)
        etype_mask = (edge_ctids[None, :] == canonical_etids[:, None]).all(2)
    edge_groups = [etype_mask[i].nonzero()[0] for i in range(len(canonical_etids))]

    rel_graphs = []
    for i, (stid, etid, dtid) in enumerate(canonical_etids):
        src_of_etype = src_local[edge_groups[i]]
        dst_of_etype = dst_local[edge_groups[i]]
        if stid == dtid:
            rel_graph = graph(
                (src_of_etype, dst_of_etype), ntypes[stid], etypes[etid],
                num_nodes=ntype_count[stid], validate=False,
                idtype=idtype, device=device)
        else:
            rel_graph = bipartite(
                (src_of_etype,
                 dst_of_etype), ntypes[stid], etypes[etid], ntypes[dtid],
                num_nodes=(ntype_count[stid], ntype_count[dtid]),
                validate=False, idtype=idtype, device=device)
        rel_graphs.append(rel_graph)

    hg = hetero_from_relations(rel_graphs,
                               {ntype: count for ntype, count in zip(
                                   ntypes, ntype_count)})

    ntype2ngrp = {ntype : node_groups[ntid] for ntid, ntype in enumerate(ntypes)}

    # features
    for key, data in G.ndata.items():
        for ntid, ntype in enumerate(hg.ntypes):
            rows = F.copy_to(F.tensor(ntype2ngrp[ntype]), F.context(data))
            hg._node_frames[ntid][key] = F.gather_row(data, rows)
    for key, data in G.edata.items():
        for etid in range(len(hg.canonical_etypes)):
            rows = F.copy_to(F.tensor(edge_groups[etid]), F.context(data))
            hg._edge_frames[etid][key] = F.gather_row(data, rows)

    for ntid, ntype in enumerate(hg.ntypes):
        hg._node_frames[ntid][NID] = F.tensor(ntype2ngrp[ntype])

    for etid in range(len(hg.canonical_etypes)):
        hg._edge_frames[etid][EID] = F.tensor(edge_groups[etid])

    return hg

def to_homo(G):
    """Convert the given heterogeneous graph to a homogeneous graph.

    The returned graph has only one type of nodes and edges.

    Node and edge types are stored as features in the returned graph. Each feature
    is an integer representing the type id, which can be used to retrieve the type
    names stored in ``G.ntypes`` and ``G.etypes`` arguments.

    Parameters
    ----------
    G : DGLHeteroGraph
        Input heterogeneous graph.

    Returns
    -------
    DGLHeteroGraph
        A homogeneous graph. The parent node and edge type/ID are stored in
        columns ``dgl.NTYPE/dgl.NID`` and ``dgl.ETYPE/dgl.EID`` respectively.

    Examples
    --------

    >>> follows_g = dgl.graph([(0, 1), (1, 2)], 'user', 'follows')
    >>> devs_g = dgl.bipartite([(0, 0), (1, 1)], 'developer', 'develops', 'game')
    >>> hetero_g = dgl.hetero_from_relations([follows_g, devs_g])
    >>> homo_g = dgl.to_homo(hetero_g)
    >>> homo_g.ndata
    {'_TYPE': tensor([0, 0, 0, 1, 1, 2, 2]), '_ID': tensor([0, 1, 2, 0, 1, 0, 1])}
    First three nodes for 'user', next two for 'developer' and the last two for 'game'
    >>> homo_g.edata
    {'_TYPE': tensor([0, 0, 1, 1]), '_ID': tensor([0, 1, 0, 1])}
    First two edges for 'follows', next two for 'develops'

    See Also
    --------
    dgl.to_hetero
    """
    num_nodes_per_ntype = [G.number_of_nodes(ntype) for ntype in G.ntypes]
    offset_per_ntype = np.insert(np.cumsum(num_nodes_per_ntype), 0, 0)
    srcs = []
    dsts = []
    etype_ids = []
    eids = []
    ntype_ids = []
    nids = []
    total_num_nodes = 0

    for ntype_id, ntype in enumerate(G.ntypes):
        num_nodes = G.number_of_nodes(ntype)
        total_num_nodes += num_nodes
        # Type ID is always in int64
        ntype_ids.append(F.full_1d(num_nodes, ntype_id, F.int64, F.cpu()))
        nids.append(F.arange(0, num_nodes, G.idtype))

    for etype_id, etype in enumerate(G.canonical_etypes):
        srctype, _, dsttype = etype
        src, dst = G.all_edges(etype=etype, order='eid')
        num_edges = len(src)
        srcs.append(src + int(offset_per_ntype[G.get_ntype_id(srctype)]))
        dsts.append(dst + int(offset_per_ntype[G.get_ntype_id(dsttype)]))
        # Type ID is always in int64
        etype_ids.append(F.full_1d(num_edges, etype_id, F.int64, F.cpu()))
        eids.append(F.arange(0, num_edges, G.idtype))

    retg = graph((F.cat(srcs, 0), F.cat(dsts, 0)), num_nodes=total_num_nodes,
                 validate=False, idtype=G.idtype, device=G.device)

    # copy features
    comb_nf = combine_frames(G._node_frames, range(len(G.ntypes)))
    comb_ef = combine_frames(G._edge_frames, range(len(G.etypes)))
    if comb_nf is not None:
        retg.ndata.update(comb_nf)
    if comb_ef is not None:
        retg.edata.update(comb_ef)

    # assign node type and id mapping field.
    retg.ndata[NTYPE] = F.copy_to(F.cat(ntype_ids, 0), G.device)
    retg.ndata[NID] = F.copy_to(F.cat(nids, 0), G.device)
    retg.edata[ETYPE] = F.copy_to(F.cat(etype_ids, 0), G.device)
    retg.edata[EID] = F.copy_to(F.cat(eids, 0), G.device)

    return retg

<<<<<<< HEAD
############################################################
# Internal APIs
############################################################

def create_from_edges(u, v,
                      utype, etype, vtype,
                      urange=None, vrange=None,
                      validate=True,
                      restrict_format="auto"):
    """Internal function to create a graph from incident nodes with types.

    utype could be equal to vtype

    Parameters
    ----------
    u : Tensor
        Source node IDs.
    v : Tensor
        Dest node IDs.
    utype : str
        Source node type name.
    etype : str
        Edge type name.
    vtype : str
        Destination node type name.
    urange : int, optional
        The source node ID range. If None, the value is the maximum
        of the source node IDs in the edge list plus 1. (Default: None)
    vrange : int, optional
        The destination node ID range. If None, the value is the
        maximum of the destination node IDs in the edge list plus 1. (Default: None)
    validate : bool, optional
        If True, checks if node IDs are within range.
    restrict_format : 'any', 'coo', 'csr', 'csc', 'auto', optional
        Force the storage format.  Default: 'auto' (i.e. let DGL decide what to use).

    Returns
    -------
    DGLHeteroGraph
    """
    if validate:
        if urange is not None and len(u) > 0 and \
            urange <= F.as_scalar(F.max(u, dim=0)):
            raise DGLError('Invalid node id {} (should be less than cardinality {}).'.format(
                urange, F.as_scalar(F.max(u, dim=0))))
        if vrange is not None and len(v) > 0 and \
            vrange <= F.as_scalar(F.max(v, dim=0)):
            raise DGLError('Invalid node id {} (should be less than cardinality {}).'.format(
                vrange, F.as_scalar(F.max(v, dim=0))))
    urange = urange or (0 if len(u) == 0 else F.as_scalar(F.max(u, dim=0)) + 1)
    vrange = vrange or (0 if len(v) == 0 else F.as_scalar(F.max(v, dim=0)) + 1)

    if utype == vtype:
        urange = vrange = max(urange, vrange)
        num_ntypes = 1
    else:
        num_ntypes = 2

    hgidx = heterograph_index.create_unitgraph_from_coo(
        num_ntypes, urange, vrange, u, v, restrict_format)
    if utype == vtype:
        return DGLHeteroGraph(hgidx, [utype], [etype])
    else:
        return DGLHeteroGraph(hgidx, [utype, vtype], [etype])

def elist2tensor(elist, idtype):
    """Internal function to convert an edge list to edge tensors.

    Parameters
    ----------
    elist : iterable of int pairs
        List of (src, dst) node ID pairs.
    idtype : int32, int64, optional
        Integer ID type. Must be int32 or int64. Default: int64.

    Returns
    -------
    (Tensor, Tensor)
        Edge tensors.
    """
    if len(elist) == 0:
        u, v = [], []
    else:
        u, v = zip(*elist)
        u = list(u)
        v = list(v)
    return F.tensor(u, idtype), F.tensor(v, idtype)

def create_from_scipy(spmat, utype, etype, vtype, with_edge_id=False,
                      restrict_format='auto', idtype=F.int64):
    """Internal function to create a heterograph from a scipy sparse matrix with types.
=======
def from_scipy(sp_mat,
               ntype='_N', etype='_E',
               eweight_name=None,
               formats=['coo', 'csr', 'csc'],
               idtype=None):
    """Create a DGLGraph from a SciPy sparse matrix.
>>>>>>> 4c8985ff

    Parameters
    ----------
    sp_mat : SciPy sparse matrix
        SciPy sparse matrix.
    ntype : str
        Type name for both source and destination nodes
    etype : str
<<<<<<< HEAD
        Edge type name.
    vtype : str
        Destination node type name.
    with_edge_id : bool
        If True, the entries in the sparse matrix are treated as edge IDs.
        Otherwise, the entries are ignored and edges will be added in
        (source, destination) order.
        Note that this option only affects CSR matrices; COO matrices' rows and cols
        are always assumed to be ordered by edge ID already.
    validate : bool, optional
        If True, checks if node IDs are within range.
    restrict_format : 'any', 'coo', 'csr', 'csc', 'auto', optional
        Force the storage format.  Default: 'auto' (i.e. let DGL decide what to use).
=======
        Type name for edges
    eweight_name : str, optional
        If given, the edge weights in the matrix will be
        stored in ``edata[eweight_name]``.
    formats : str or list of str
        It can be ``'coo'``/``'csr'``/``'csc'`` or a sublist of them,
        Force the storage formats.  Default: ``['coo', 'csr', 'csc']``.
>>>>>>> 4c8985ff
    idtype : int32, int64, optional
        Integer ID type. Must be int32 or int64. Default: int64.

    Returns
    -------
    g : DGLGraph
    """
<<<<<<< HEAD
    num_src, num_dst = spmat.shape
    num_ntypes = 1 if utype == vtype else 2
    if spmat.getformat() == 'coo':
        row = F.tensor(spmat.row, idtype)
        col = F.tensor(spmat.col, idtype)
        hgidx = heterograph_index.create_unitgraph_from_coo(
            num_ntypes, num_src, num_dst, row, col, restrict_format)
    else:
        spmat = spmat.tocsr()
        indptr = F.tensor(spmat.indptr, idtype)
        indices = F.tensor(spmat.indices, idtype)
        if with_edge_id:
            data = F.tensor(spmat.data, idtype)
        else:
            # TODO(minjie): range[0, nnz) ids could be actually be omitted
            data = F.arange(0, len(indices), idtype)
        hgidx = heterograph_index.create_unitgraph_from_csr(
            num_ntypes, num_src, num_dst, indptr, indices, data, restrict_format)
    if num_ntypes == 1:
        return DGLHeteroGraph(hgidx, [utype], [etype])
    else:
        return DGLHeteroGraph(hgidx, [utype, vtype], [etype])

def create_from_networkx(nx_graph,
                         ntype, etype,
                         edge_id_attr_name='id',
                         node_attrs=None,
                         edge_attrs=None,
                         restrict_format='auto',
                         idtype=F.int64):
    """Create a heterograph that has only one set of nodes and edges.
=======
    u, v, urange, vrange = utils.graphdata2tensors(sp_mat, idtype)
    g = create_from_edges(u, v, ntype, etype, ntype, urange, vrange,
                          validate=False, formats=formats)
    if eweight_name is not None:
        g.edata[eweight_name] = F.tensor(sp_mat.data)
    return g

def from_networkx(nx_graph, *,
                  ntype='_N', etype='_E',
                  node_attrs=None,
                  edge_attrs=None,
                  edge_id_attr_name='id',
                  formats=['coo', 'csr', 'csc'],
                  idtype=None):
    """Create a DGLGraph from networkx.
>>>>>>> 4c8985ff

    Parameters
    ----------
    nx_graph : networkx.Graph
        NetworkX graph.
    ntype : str
        Type name for both source and destination nodes
    etype : str
        Type name for edges
    node_attrs : list of str
        Names for node features to retrieve from the NetworkX graph (Default: None)
    edge_attrs : list of str
        Names for edge features to retrieve from the NetworkX graph (Default: None)
<<<<<<< HEAD
    restrict_format : 'any', 'coo', 'csr', 'csc', 'auto', optional
        Force the storage format.  Default: 'auto' (i.e. let DGL decide what to use).
=======
    edge_id_attr_name : str, optional
        Key name for edge ids in the NetworkX graph. If not found, we
        will consider the graph not to have pre-specified edge ids. (Default: 'id')
    formats : str or list of str
        It can be ``'coo'``/``'csr'``/``'csc'`` or a sublist of them,
        Force the storage formats.  Default: ``['coo', 'csr', 'csc']``.
>>>>>>> 4c8985ff
    idtype : int32, int64, optional
        Integer ID type. Must be int32 or int64. Default: int64.

    Returns
    -------
    g : DGLGraph
    """
    # Relabel nodes using consecutive integers
    nx_graph = nx.convert_node_labels_to_integers(nx_graph, ordering='sorted')
    if not nx_graph.is_directed():
        nx_graph = nx_graph.to_directed()

    g = graph(nx_graph, ntype, etype,
              formats=formats,
              idtype=idtype)

    # nx_graph.edges(data=True) returns src, dst, attr_dict
    if nx_graph.number_of_edges() > 0:
        has_edge_id = edge_id_attr_name in next(iter(nx_graph.edges(data=True)))[-1]
    else:
        has_edge_id = False

<<<<<<< HEAD
    if has_edge_id:
        num_edges = nx_graph.number_of_edges()
        src = [0] * num_edges
        dst = [0] * num_edges
        for u, v, attr in nx_graph.edges(data=True):
            eid = attr[edge_id_attr_name]
            src[eid] = u
            dst[eid] = v
    else:
        src = []
        dst = []
        for e in nx_graph.edges:
            src.append(e[0])
            dst.append(e[1])
    src = F.tensor(src, idtype)
    dst = F.tensor(dst, idtype)
    num_nodes = nx_graph.number_of_nodes()
    g = create_from_edges(src, dst, ntype, etype, ntype, num_nodes, num_nodes,
                          validate=False, restrict_format=restrict_format)

=======
>>>>>>> 4c8985ff
    # handle features
    # copy attributes
    def _batcher(lst):
        if F.is_tensor(lst[0]):
            return F.cat([F.unsqueeze(x, 0) for x in lst], dim=0)
        else:
            return F.tensor(lst)
    if node_attrs is not None:
        # mapping from feature name to a list of tensors to be concatenated
        attr_dict = defaultdict(list)
        for nid in range(g.number_of_nodes()):
            for attr in node_attrs:
                attr_dict[attr].append(nx_graph.nodes[nid][attr])
        for attr in node_attrs:
            g.ndata[attr] = F.copy_to(_batcher(attr_dict[attr]), g.device)

    if edge_attrs is not None:
        # mapping from feature name to a list of tensors to be concatenated
        attr_dict = defaultdict(lambda: [None] * g.number_of_edges())
        # each defaultdict value is initialized to be a list of None
        # None here serves as placeholder to be replaced by feature with
        # corresponding edge id
        if has_edge_id:
            num_edges = g.number_of_edges()
            for _, _, attrs in nx_graph.edges(data=True):
                if attrs[edge_id_attr_name] >= num_edges:
                    raise DGLError('Expect the pre-specified edge ids to be'
                                   ' smaller than the number of edges --'
                                   ' {}, got {}.'.format(num_edges, attrs['id']))
                for key in edge_attrs:
                    attr_dict[key][attrs[edge_id_attr_name]] = attrs[key]
        else:
            # XXX: assuming networkx iteration order is deterministic
            #      so the order is the same as graph_index.from_networkx
            for eid, (_, _, attrs) in enumerate(nx_graph.edges(data=True)):
                for key in edge_attrs:
                    attr_dict[key][eid] = attrs[key]
        for attr in edge_attrs:
            for val in attr_dict[attr]:
                if val is None:
                    raise DGLError('Not all edges have attribute {}.'.format(attr))
            g.edata[attr] = F.copy_to(_batcher(attr_dict[attr]), g.device)

    return g

<<<<<<< HEAD
def create_from_networkx_bipartite(nx_graph,
                                   utype, etype, vtype,
                                   edge_id_attr_name='id',
                                   node_attrs=None,
                                   edge_attrs=None,
                                   restrict_format='auto',
                                   idtype=F.int64):
    """Create a heterograph that has one set of source nodes, one set of
    destination nodes and one set of edges.

    Parameters
    ----------
    nx_graph : NetworkX graph
        The input graph must follow the bipartite graph convention of networkx.
        Each node has an attribute ``bipartite`` with values 0 and 1 indicating
        which set it belongs to. Only edges from node set 0 to node set 1 are
        added to the returned graph.
    utype : str
        Source node type name.
    etype : str
        Edge type name.
    vtype : str
        Destination node type name.
    edge_id_attr_name : str, optional
        Key name for edge ids in the NetworkX graph. If not found, we
        will consider the graph not to have pre-specified edge ids. (Default: 'id')
    node_attrs : list of str
        Names for node features to retrieve from the NetworkX graph (Default: None)
    edge_attrs : list of str
        Names for edge features to retrieve from the NetworkX graph (Default: None)
    restrict_format : 'any', 'coo', 'csr', 'csc', 'auto' optional
        Force the storage format.  Default: 'auto' (i.e. let DGL decide what to use).
    idtype : int32, int64, optional
        Integer ID type. Must be int32 or int64. Default: int64.

    Returns
    -------
    g : DGLHeteroGraph
    """
    if not nx_graph.is_directed():
        nx_graph = nx_graph.to_directed()

    top_nodes = {n for n, d in nx_graph.nodes(data=True) if d['bipartite'] == 0}
    bottom_nodes = set(nx_graph) - top_nodes
    top_nodes = sorted(top_nodes)
    bottom_nodes = sorted(bottom_nodes)
    top_map = {n : i for i, n in enumerate(top_nodes)}
    bottom_map = {n : i for i, n in enumerate(bottom_nodes)}

    if nx_graph.number_of_edges() > 0:
        has_edge_id = edge_id_attr_name in next(iter(nx_graph.edges(data=True)))[-1]
    else:
        has_edge_id = False

    if has_edge_id:
        num_edges = nx_graph.number_of_edges()
        src = [0] * num_edges
        dst = [0] * num_edges
        for u, v, attr in nx_graph.edges(data=True):
            eid = attr[edge_id_attr_name]
            src[eid] = top_map[u]
            dst[eid] = bottom_map[v]
    else:
        src = []
        dst = []
        for e in nx_graph.edges:
            if e[0] in top_map:
                src.append(top_map[e[0]])
                dst.append(bottom_map[e[1]])
    src = F.tensor(src, dtype=idtype)
    dst = F.tensor(dst, dtype=idtype)
    g = create_from_edges(src, dst, utype, etype, vtype,
                          len(top_nodes), len(bottom_nodes), validate=False,
                          restrict_format=restrict_format)

    # TODO attributes
    assert node_attrs is None, 'Retrieval of node attributes are not supported yet.'
    assert edge_attrs is None, 'Retrieval of edge attributes are not supported yet.'
    return g

=======
>>>>>>> 4c8985ff
def to_networkx(g, node_attrs=None, edge_attrs=None):
    """Convert to networkx graph.

    The edge id will be saved as the 'id' edge attribute.

    Parameters
    ----------
    g : DGLGraph or DGLHeteroGraph
        For DGLHeteroGraphs, we currently only support the
        case of one node type and one edge type.
    node_attrs : iterable of str, optional
        The node attributes to be copied. (Default: None)
    edge_attrs : iterable of str, optional
        The edge attributes to be copied. (Default: None)

    Returns
    -------
    networkx.DiGraph
        The nx graph
    """
    if g.device != F.cpu():
        raise DGLError('Cannot convert a CUDA graph to networkx. Call g.cpu() first.')
    # TODO(minjie): multi-type support
    assert len(g.ntypes) == 1
    assert len(g.etypes) == 1
    src, dst = g.edges()
    src = F.asnumpy(src)
    dst = F.asnumpy(dst)
    # xiangsx: Always treat graph as multigraph
    nx_graph = nx.MultiDiGraph()
    nx_graph.add_nodes_from(range(g.number_of_nodes()))
    for eid, (u, v) in enumerate(zip(src, dst)):
        nx_graph.add_edge(u, v, id=eid)

    if node_attrs is not None:
        for nid, attr in nx_graph.nodes(data=True):
            feat_dict = g._get_n_repr(0, nid)
            attr.update({key: F.squeeze(feat_dict[key], 0) for key in node_attrs})
    if edge_attrs is not None:
        for _, _, attr in nx_graph.edges(data=True):
            eid = attr['id']
            feat_dict = g._get_e_repr(0, eid)
            attr.update({key: F.squeeze(feat_dict[key], 0) for key in edge_attrs})
    return nx_graph

DGLHeteroGraph.to_networkx = to_networkx

############################################################
# Internal APIs
############################################################

def create_from_edges(u, v,
                      utype, etype, vtype,
                      urange, vrange,
                      validate=True,
                      formats=['coo', 'csr', 'csc']):
    """Internal function to create a graph from incident nodes with types.

    utype could be equal to vtype

    Parameters
    ----------
    u : Tensor
        Source node IDs.
    v : Tensor
        Dest node IDs.
    utype : str
        Source node type name.
    etype : str
        Edge type name.
    vtype : str
        Destination node type name.
    urange : int, optional
        The source node ID range. If None, the value is the maximum
        of the source node IDs in the edge list plus 1. (Default: None)
    vrange : int, optional
        The destination node ID range. If None, the value is the
        maximum of the destination node IDs in the edge list plus 1. (Default: None)
    validate : bool, optional
        If True, checks if node IDs are within range.
    formats : str or list of str
        It can be ``'coo'``/``'csr'``/``'csc'`` or a sublist of them,
        Force the storage formats.  Default: ``['coo', 'csr', 'csc']``.

    Returns
    -------
    DGLHeteroGraph
    """
    if validate:
        if urange is not None and len(u) > 0 and \
            urange <= F.as_scalar(F.max(u, dim=0)):
            raise DGLError('Invalid node id {} (should be less than cardinality {}).'.format(
                urange, F.as_scalar(F.max(u, dim=0))))
        if vrange is not None and len(v) > 0 and \
            vrange <= F.as_scalar(F.max(v, dim=0)):
            raise DGLError('Invalid node id {} (should be less than cardinality {}).'.format(
                vrange, F.as_scalar(F.max(v, dim=0))))

    if utype == vtype:
        num_ntypes = 1
    else:
        num_ntypes = 2

    hgidx = heterograph_index.create_unitgraph_from_coo(
        num_ntypes, urange, vrange, u, v, formats)
    if utype == vtype:
        return DGLHeteroGraph(hgidx, [utype], [etype])
    else:
        return DGLHeteroGraph(hgidx, [utype, vtype], [etype])<|MERGE_RESOLUTION|>--- conflicted
+++ resolved
@@ -27,18 +27,11 @@
           ntype='_N', etype='_E',
           num_nodes=None,
           validate=True,
-<<<<<<< HEAD
-          restrict_format='auto',
-          idtype=F.int64,
-          device=None,
-          card=None, **kwargs):
-=======
           formats=['coo', 'csr', 'csc'],
           idtype=None,
           device=None,
           card=None,
           **deprecated_kwargs):
->>>>>>> 4c8985ff
     """Create a graph with one type of nodes and edges.
 
     In the sparse matrix perspective, :func:`dgl.graph` creates a graph
@@ -66,38 +59,17 @@
         If True, check if node ids are within cardinality, the check process may take
         some time. (Default: True)
         If False and card is not None, user would receive a warning.
-<<<<<<< HEAD
-    restrict_format : 'any', 'coo', 'csr', 'csc', 'auto', optional
-        Force the storage format.  Default: 'auto' (i.e. let DGL decide what to use).
-    idtype : int32, int64, optional
-        Integer ID type. Must be int32 or int64. Default: int64.
-=======
     formats : str or list of str
         It can be ``'coo'``/``'csr'``/``'csc'`` or a sublist of them,
         Force the storage formats.  Default: ``['coo', 'csr', 'csc']``.
     idtype : int32, int64, optional
         Integer ID type. Valid options are int32 or int64. If None, try infer from
         the given data.
->>>>>>> 4c8985ff
     device : Device context, optional
         Device on which the graph is created. Default: infer from data.
     card : int, optional
         Deprecated (see :attr:`num_nodes`). Cardinality (number of nodes in the graph).
         If None, infer from input data, i.e. the largest node ID plus 1. (Default: None)
-<<<<<<< HEAD
-    kwargs : key-word arguments, optional
-        Other key word arguments. Only comes into effect when we are using a NetworkX
-        graph. It can consist of:
-
-        * edge_id_attr_name
-            ``Str``, key name for edge ids in the NetworkX graph. If not found, we
-            will consider the graph not to have pre-specified edge ids.
-        * node_attrs
-            ``List of str``, names for node features to retrieve from the NetworkX graph
-        * edge_attrs
-            ``List of str``, names for edge features to retrieve from the NetworkX graph
-=======
->>>>>>> 4c8985ff
 
     Returns
     -------
@@ -171,46 +143,12 @@
     u, v, urange, vrange = utils.graphdata2tensors(data, idtype)
     if num_nodes is not None:  # override the number of nodes
         urange, vrange = num_nodes, num_nodes
-<<<<<<< HEAD
-    else:
-        urange, vrange = None, None
-
-    g = None
-    if isinstance(data, tuple):
-        u, v = F.tensor(data[0], idtype), F.tensor(data[1], idtype)
-        g = create_from_edges(
-            u, v, ntype, etype, ntype, urange, vrange, validate,
-            restrict_format=restrict_format)
-    elif isinstance(data, list):
-        u, v = elist2tensor(data, idtype)
-        g = create_from_edges(
-            u, v, ntype, etype, ntype, urange, vrange, validate,
-            restrict_format=restrict_format)
-    elif isinstance(data, sp.sparse.spmatrix):
-        g = create_from_scipy(
-            data, ntype, etype, ntype, restrict_format=restrict_format, idtype=idtype)
-    elif isinstance(data, nx.Graph):
-        g = create_from_networkx(
-            data, ntype, etype, restrict_format=restrict_format, idtype=idtype, **kwargs)
-    else:
-        raise DGLError('Unsupported graph data type:', type(data))
-
-    if (device is not None and utils.to_dgl_context(device).device_type == 2
-            and idtype == F.int64):
-        # device_type 2 is an internal code for GPU
-        dgl_warning('Creating an int64 graph on GPU is not recommended. Please call'
-                    ' int() to convert to int32 first.')
-
-    if device is None:
-        return g
-=======
 
     g = create_from_edges(u, v, ntype, etype, ntype, urange, vrange,
                           validate, formats=formats)
 
     if device is None:
         return utils.to_int32_graph_if_on_gpu(g)
->>>>>>> 4c8985ff
     else:
         return g.to(device)
 
@@ -218,18 +156,11 @@
               utype='_U', etype='_E', vtype='_V',
               num_nodes=None,
               validate=True,
-<<<<<<< HEAD
-              restrict_format='auto',
-              idtype=F.int64,
-              device=None,
-              card=None, **kwargs):
-=======
               formats=['coo', 'csr', 'csc'],
               idtype=None,
               device=None,
               card=None,
               **deprecated_kwargs):
->>>>>>> 4c8985ff
     """Create a bipartite graph.
 
     The result graph is directed and edges must be from ``utype`` nodes
@@ -262,35 +193,18 @@
         If True, check if node ids are within cardinality, the check process may take
         some time. (Default: True)
         If False and card is not None, user would receive a warning.
-<<<<<<< HEAD
-    restrict_format : 'any', 'coo', 'csr', 'csc', 'auto', optional
-        Force the storage format.  Default: 'auto' (i.e. let DGL decide what to use).
-    idtype : int32, int64, optional
-        Integer ID type. Must be int32 or int64. Default: int64.
-=======
     formats : str or list of str
         It can be ``'coo'``/``'csr'``/``'csc'`` or a sublist of them,
         Force the storage formats.  Default: ``['coo', 'csr', 'csc']``.
     idtype : int32, int64, optional
         Integer ID type. Valid options are int32 or int64. If None, try infer from
         the given data.
->>>>>>> 4c8985ff
     device : Device context, optional
         Device on which the graph is created. Default: infer from data.
     card : 2-tuple of int, optional
         Deprecated (see :attr:`num_nodes`). Cardinality (number of nodes in the source and
         destination group). If None, infer from input data, i.e. the largest node ID plus 1
         for each type. (Default: None)
-<<<<<<< HEAD
-    kwargs : key-word arguments, optional
-        Other key word arguments. Only comes into effect when we are using a NetworkX
-        graph. It can consist of:
-
-        * edge_id_attr_name
-            ``Str``, key name for edge ids in the NetworkX graph. If not found, we
-            will consider the graph not to have pre-specified edge ids.
-=======
->>>>>>> 4c8985ff
 
     Returns
     -------
@@ -387,42 +301,6 @@
 
     if device is None:
         return utils.to_int32_graph_if_on_gpu(g)
-    else:
-<<<<<<< HEAD
-        urange, vrange = None, None
-
-    g = None
-    if isinstance(data, tuple):
-        u, v = F.tensor(data[0], idtype), F.tensor(data[1], idtype)
-        g = create_from_edges(
-            u, v, utype, etype, vtype, urange, vrange, validate,
-            restrict_format=restrict_format)
-    elif isinstance(data, list):
-        u, v = elist2tensor(data, idtype)
-        g = create_from_edges(
-            u, v, utype, etype, vtype, urange, vrange, validate,
-            restrict_format=restrict_format)
-    elif isinstance(data, sp.sparse.spmatrix):
-        g = create_from_scipy(
-            data, utype, etype, vtype, restrict_format=restrict_format, idtype=idtype)
-    elif isinstance(data, nx.Graph):
-        g = create_from_networkx_bipartite(data, utype, etype, vtype,
-                                           restrict_format=restrict_format,
-                                           idtype=idtype, **kwargs)
-    else:
-        raise DGLError('Unsupported graph data type:', type(data))
-=======
-        return g.to(device)
->>>>>>> 4c8985ff
-
-    if (device is not None and utils.to_dgl_context(device).device_type == 2
-            and idtype == F.int64):
-        # device_type 2 is an internal code for GPU
-        dgl_warning('Creating an int64 graph on GPU is not recommended. Please call'
-                    ' int() to convert to int32 first.')
-
-    if device is None:
-        return g
     else:
         return g.to(device)
 
@@ -536,17 +414,12 @@
         retg._edge_frames[i].update(rgrh._edge_frames[0])
     return retg
 
-<<<<<<< HEAD
-def heterograph(data_dict, num_nodes_dict=None, restrict_format='auto',
-                idtype=F.int64, device=None):
-=======
 def heterograph(data_dict,
                 num_nodes_dict=None,
                 validate=True,
                 formats=['coo', 'csr', 'csc'],
                 idtype=None,
                 device=None):
->>>>>>> 4c8985ff
     """Create a heterogeneous graph from a dictionary between edge types and edge lists.
 
     Parameters
@@ -564,12 +437,6 @@
 
         By default DGL infers the number of nodes for each node type from ``data_dict``
         by taking the maximum node ID plus one for each node type.
-<<<<<<< HEAD
-    restrict_format : 'any', 'coo', 'csr', 'csc', 'auto', optional
-        Force the storage format.  Default: 'auto' (i.e. let DGL decide what to use).
-    idtype : int32, int64, optional
-        Integer ID type. Must be int32 or int64. Default: int64.
-=======
     validate : bool, optional
         If True, check if node ids are within cardinality, the check process may take
         some time. (Default: True)
@@ -580,7 +447,6 @@
     idtype : int32, int64, optional
         Integer ID type. Valid options are int32 or int64. If None, try infer from
         the given data.
->>>>>>> 4c8985ff
     device : Device context, optional
         Device on which the graph is created. Default: infer from data.
 
@@ -611,86 +477,26 @@
     if num_nodes_dict is None:
         num_nodes_dict = defaultdict(int)
         for (srctype, etype, dsttype), data in data_dict.items():
-<<<<<<< HEAD
-            if isinstance(data, tuple):
-                # TODO(minjie): converting to index is unnecessary just for getting the max ID.
-                src = utils.toindex(data[0],
-                                    dtype='int32' if idtype == F.int32 else 'int64').tonumpy()
-                dst = utils.toindex(data[1],
-                                    dtype='int32' if idtype == F.int32 else 'int64').tonumpy()
-                nsrc = (src.max() + 1) if len(src) > 0 else 0
-                ndst = (dst.max() + 1) if len(dst) > 0 else 0
-            elif isinstance(data, list):
-                if len(data) == 0:
-                    nsrc = ndst = 0
-                else:
-                    src, dst = zip(*data)
-                    src = utils.toindex(src).tonumpy()
-                    dst = utils.toindex(dst).tonumpy()
-                    nsrc = src.max() + 1
-                    ndst = dst.max() + 1
-            elif isinstance(data, sp.sparse.spmatrix):
-                nsrc = data.shape[0]
-                ndst = data.shape[1]
-            elif isinstance(data, nx.Graph):
-                if data.number_of_nodes() == 0:
-                    nsrc = ndst = 0
-                elif srctype == dsttype:
-                    nsrc = ndst = data.number_of_nodes()
-                else:
-                    nsrc = len({n for n, d in data.nodes(data=True) if d['bipartite'] == 0})
-                    ndst = data.number_of_nodes() - nsrc
-            elif isinstance(data, DGLHeteroGraph):
-                # original node type and edge type of ``data`` is ignored.
-                assert len(data.canonical_etypes) == 1, \
-                    "Relational graphs must have only one edge type."
-                srctype, _, dsttype = data.canonical_etypes[0]
-                nsrc = data.number_of_nodes(srctype)
-                ndst = data.number_of_nodes(dsttype)
-            else:
-                raise DGLError('Unsupported graph data type %s for %s' % (
-                    type(data), (srctype, etype, dsttype)))
-            if srctype == dsttype:
-                ndst = nsrc = max(nsrc, ndst)
-
-=======
             _, _, nsrc, ndst = data
->>>>>>> 4c8985ff
             num_nodes_dict[srctype] = max(num_nodes_dict[srctype], nsrc)
             num_nodes_dict[dsttype] = max(num_nodes_dict[dsttype], ndst)
 
     rel_graphs = []
     for (srctype, etype, dsttype), data in data_dict.items():
-<<<<<<< HEAD
-        if isinstance(data, DGLHeteroGraph):
-            rel_graphs.append(data.to(device).astype(idtype))
-        elif srctype == dsttype:
-=======
         u, v, _, _ = data
         if srctype == dsttype:
->>>>>>> 4c8985ff
             rel_graphs.append(graph(
                 (u, v), srctype, etype,
                 num_nodes=num_nodes_dict[srctype],
-<<<<<<< HEAD
-                validate=False,
-                restrict_format=restrict_format,
-=======
                 validate=validate,
                 formats=formats,
->>>>>>> 4c8985ff
                 idtype=idtype, device=device))
         else:
             rel_graphs.append(bipartite(
                 (u, v), srctype, etype, dsttype,
                 num_nodes=(num_nodes_dict[srctype], num_nodes_dict[dsttype]),
-<<<<<<< HEAD
-                validate=False,
-                restrict_format=restrict_format,
-=======
                 validate=validate,
                 formats=formats,
->>>>>>> 4c8985ff
                 idtype=idtype, device=device))
 
     return hetero_from_relations(rel_graphs, num_nodes_dict)
@@ -966,106 +772,12 @@
 
     return retg
 
-<<<<<<< HEAD
-############################################################
-# Internal APIs
-############################################################
-
-def create_from_edges(u, v,
-                      utype, etype, vtype,
-                      urange=None, vrange=None,
-                      validate=True,
-                      restrict_format="auto"):
-    """Internal function to create a graph from incident nodes with types.
-
-    utype could be equal to vtype
-
-    Parameters
-    ----------
-    u : Tensor
-        Source node IDs.
-    v : Tensor
-        Dest node IDs.
-    utype : str
-        Source node type name.
-    etype : str
-        Edge type name.
-    vtype : str
-        Destination node type name.
-    urange : int, optional
-        The source node ID range. If None, the value is the maximum
-        of the source node IDs in the edge list plus 1. (Default: None)
-    vrange : int, optional
-        The destination node ID range. If None, the value is the
-        maximum of the destination node IDs in the edge list plus 1. (Default: None)
-    validate : bool, optional
-        If True, checks if node IDs are within range.
-    restrict_format : 'any', 'coo', 'csr', 'csc', 'auto', optional
-        Force the storage format.  Default: 'auto' (i.e. let DGL decide what to use).
-
-    Returns
-    -------
-    DGLHeteroGraph
-    """
-    if validate:
-        if urange is not None and len(u) > 0 and \
-            urange <= F.as_scalar(F.max(u, dim=0)):
-            raise DGLError('Invalid node id {} (should be less than cardinality {}).'.format(
-                urange, F.as_scalar(F.max(u, dim=0))))
-        if vrange is not None and len(v) > 0 and \
-            vrange <= F.as_scalar(F.max(v, dim=0)):
-            raise DGLError('Invalid node id {} (should be less than cardinality {}).'.format(
-                vrange, F.as_scalar(F.max(v, dim=0))))
-    urange = urange or (0 if len(u) == 0 else F.as_scalar(F.max(u, dim=0)) + 1)
-    vrange = vrange or (0 if len(v) == 0 else F.as_scalar(F.max(v, dim=0)) + 1)
-
-    if utype == vtype:
-        urange = vrange = max(urange, vrange)
-        num_ntypes = 1
-    else:
-        num_ntypes = 2
-
-    hgidx = heterograph_index.create_unitgraph_from_coo(
-        num_ntypes, urange, vrange, u, v, restrict_format)
-    if utype == vtype:
-        return DGLHeteroGraph(hgidx, [utype], [etype])
-    else:
-        return DGLHeteroGraph(hgidx, [utype, vtype], [etype])
-
-def elist2tensor(elist, idtype):
-    """Internal function to convert an edge list to edge tensors.
-
-    Parameters
-    ----------
-    elist : iterable of int pairs
-        List of (src, dst) node ID pairs.
-    idtype : int32, int64, optional
-        Integer ID type. Must be int32 or int64. Default: int64.
-
-    Returns
-    -------
-    (Tensor, Tensor)
-        Edge tensors.
-    """
-    if len(elist) == 0:
-        u, v = [], []
-    else:
-        u, v = zip(*elist)
-        u = list(u)
-        v = list(v)
-    return F.tensor(u, idtype), F.tensor(v, idtype)
-
-def create_from_scipy(spmat, utype, etype, vtype, with_edge_id=False,
-                      restrict_format='auto', idtype=F.int64):
-    """Internal function to create a heterograph from a scipy sparse matrix with types.
-=======
 def from_scipy(sp_mat,
                ntype='_N', etype='_E',
                eweight_name=None,
                formats=['coo', 'csr', 'csc'],
                idtype=None):
     """Create a DGLGraph from a SciPy sparse matrix.
->>>>>>> 4c8985ff
 
     Parameters
     ----------
@@ -1074,21 +786,6 @@
     ntype : str
         Type name for both source and destination nodes
     etype : str
-<<<<<<< HEAD
-        Edge type name.
-    vtype : str
-        Destination node type name.
-    with_edge_id : bool
-        If True, the entries in the sparse matrix are treated as edge IDs.
-        Otherwise, the entries are ignored and edges will be added in
-        (source, destination) order.
-        Note that this option only affects CSR matrices; COO matrices' rows and cols
-        are always assumed to be ordered by edge ID already.
-    validate : bool, optional
-        If True, checks if node IDs are within range.
-    restrict_format : 'any', 'coo', 'csr', 'csc', 'auto', optional
-        Force the storage format.  Default: 'auto' (i.e. let DGL decide what to use).
-=======
         Type name for edges
     eweight_name : str, optional
         If given, the edge weights in the matrix will be
@@ -1096,7 +793,6 @@
     formats : str or list of str
         It can be ``'coo'``/``'csr'``/``'csc'`` or a sublist of them,
         Force the storage formats.  Default: ``['coo', 'csr', 'csc']``.
->>>>>>> 4c8985ff
     idtype : int32, int64, optional
         Integer ID type. Must be int32 or int64. Default: int64.
 
@@ -1104,39 +800,6 @@
     -------
     g : DGLGraph
     """
-<<<<<<< HEAD
-    num_src, num_dst = spmat.shape
-    num_ntypes = 1 if utype == vtype else 2
-    if spmat.getformat() == 'coo':
-        row = F.tensor(spmat.row, idtype)
-        col = F.tensor(spmat.col, idtype)
-        hgidx = heterograph_index.create_unitgraph_from_coo(
-            num_ntypes, num_src, num_dst, row, col, restrict_format)
-    else:
-        spmat = spmat.tocsr()
-        indptr = F.tensor(spmat.indptr, idtype)
-        indices = F.tensor(spmat.indices, idtype)
-        if with_edge_id:
-            data = F.tensor(spmat.data, idtype)
-        else:
-            # TODO(minjie): range[0, nnz) ids could be actually be omitted
-            data = F.arange(0, len(indices), idtype)
-        hgidx = heterograph_index.create_unitgraph_from_csr(
-            num_ntypes, num_src, num_dst, indptr, indices, data, restrict_format)
-    if num_ntypes == 1:
-        return DGLHeteroGraph(hgidx, [utype], [etype])
-    else:
-        return DGLHeteroGraph(hgidx, [utype, vtype], [etype])
-
-def create_from_networkx(nx_graph,
-                         ntype, etype,
-                         edge_id_attr_name='id',
-                         node_attrs=None,
-                         edge_attrs=None,
-                         restrict_format='auto',
-                         idtype=F.int64):
-    """Create a heterograph that has only one set of nodes and edges.
-=======
     u, v, urange, vrange = utils.graphdata2tensors(sp_mat, idtype)
     g = create_from_edges(u, v, ntype, etype, ntype, urange, vrange,
                           validate=False, formats=formats)
@@ -1152,7 +815,6 @@
                   formats=['coo', 'csr', 'csc'],
                   idtype=None):
     """Create a DGLGraph from networkx.
->>>>>>> 4c8985ff
 
     Parameters
     ----------
@@ -1166,17 +828,12 @@
         Names for node features to retrieve from the NetworkX graph (Default: None)
     edge_attrs : list of str
         Names for edge features to retrieve from the NetworkX graph (Default: None)
-<<<<<<< HEAD
-    restrict_format : 'any', 'coo', 'csr', 'csc', 'auto', optional
-        Force the storage format.  Default: 'auto' (i.e. let DGL decide what to use).
-=======
     edge_id_attr_name : str, optional
         Key name for edge ids in the NetworkX graph. If not found, we
         will consider the graph not to have pre-specified edge ids. (Default: 'id')
     formats : str or list of str
         It can be ``'coo'``/``'csr'``/``'csc'`` or a sublist of them,
         Force the storage formats.  Default: ``['coo', 'csr', 'csc']``.
->>>>>>> 4c8985ff
     idtype : int32, int64, optional
         Integer ID type. Must be int32 or int64. Default: int64.
 
@@ -1199,29 +856,6 @@
     else:
         has_edge_id = False
 
-<<<<<<< HEAD
-    if has_edge_id:
-        num_edges = nx_graph.number_of_edges()
-        src = [0] * num_edges
-        dst = [0] * num_edges
-        for u, v, attr in nx_graph.edges(data=True):
-            eid = attr[edge_id_attr_name]
-            src[eid] = u
-            dst[eid] = v
-    else:
-        src = []
-        dst = []
-        for e in nx_graph.edges:
-            src.append(e[0])
-            dst.append(e[1])
-    src = F.tensor(src, idtype)
-    dst = F.tensor(dst, idtype)
-    num_nodes = nx_graph.number_of_nodes()
-    g = create_from_edges(src, dst, ntype, etype, ntype, num_nodes, num_nodes,
-                          validate=False, restrict_format=restrict_format)
-
-=======
->>>>>>> 4c8985ff
     # handle features
     # copy attributes
     def _batcher(lst):
@@ -1267,89 +901,6 @@
 
     return g
 
-<<<<<<< HEAD
-def create_from_networkx_bipartite(nx_graph,
-                                   utype, etype, vtype,
-                                   edge_id_attr_name='id',
-                                   node_attrs=None,
-                                   edge_attrs=None,
-                                   restrict_format='auto',
-                                   idtype=F.int64):
-    """Create a heterograph that has one set of source nodes, one set of
-    destination nodes and one set of edges.
-
-    Parameters
-    ----------
-    nx_graph : NetworkX graph
-        The input graph must follow the bipartite graph convention of networkx.
-        Each node has an attribute ``bipartite`` with values 0 and 1 indicating
-        which set it belongs to. Only edges from node set 0 to node set 1 are
-        added to the returned graph.
-    utype : str
-        Source node type name.
-    etype : str
-        Edge type name.
-    vtype : str
-        Destination node type name.
-    edge_id_attr_name : str, optional
-        Key name for edge ids in the NetworkX graph. If not found, we
-        will consider the graph not to have pre-specified edge ids. (Default: 'id')
-    node_attrs : list of str
-        Names for node features to retrieve from the NetworkX graph (Default: None)
-    edge_attrs : list of str
-        Names for edge features to retrieve from the NetworkX graph (Default: None)
-    restrict_format : 'any', 'coo', 'csr', 'csc', 'auto' optional
-        Force the storage format.  Default: 'auto' (i.e. let DGL decide what to use).
-    idtype : int32, int64, optional
-        Integer ID type. Must be int32 or int64. Default: int64.
-
-    Returns
-    -------
-    g : DGLHeteroGraph
-    """
-    if not nx_graph.is_directed():
-        nx_graph = nx_graph.to_directed()
-
-    top_nodes = {n for n, d in nx_graph.nodes(data=True) if d['bipartite'] == 0}
-    bottom_nodes = set(nx_graph) - top_nodes
-    top_nodes = sorted(top_nodes)
-    bottom_nodes = sorted(bottom_nodes)
-    top_map = {n : i for i, n in enumerate(top_nodes)}
-    bottom_map = {n : i for i, n in enumerate(bottom_nodes)}
-
-    if nx_graph.number_of_edges() > 0:
-        has_edge_id = edge_id_attr_name in next(iter(nx_graph.edges(data=True)))[-1]
-    else:
-        has_edge_id = False
-
-    if has_edge_id:
-        num_edges = nx_graph.number_of_edges()
-        src = [0] * num_edges
-        dst = [0] * num_edges
-        for u, v, attr in nx_graph.edges(data=True):
-            eid = attr[edge_id_attr_name]
-            src[eid] = top_map[u]
-            dst[eid] = bottom_map[v]
-    else:
-        src = []
-        dst = []
-        for e in nx_graph.edges:
-            if e[0] in top_map:
-                src.append(top_map[e[0]])
-                dst.append(bottom_map[e[1]])
-    src = F.tensor(src, dtype=idtype)
-    dst = F.tensor(dst, dtype=idtype)
-    g = create_from_edges(src, dst, utype, etype, vtype,
-                          len(top_nodes), len(bottom_nodes), validate=False,
-                          restrict_format=restrict_format)
-
-    # TODO attributes
-    assert node_attrs is None, 'Retrieval of node attributes are not supported yet.'
-    assert edge_attrs is None, 'Retrieval of edge attributes are not supported yet.'
-    return g
-
-=======
->>>>>>> 4c8985ff
 def to_networkx(g, node_attrs=None, edge_attrs=None):
     """Convert to networkx graph.
 
