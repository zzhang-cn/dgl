--- conflicted
+++ resolved
@@ -178,20 +178,6 @@
         super(GlobalAttentionPooling, self).__init__()
         self.gate_nn = gate_nn
         self.feat_nn = feat_nn
-<<<<<<< HEAD
-=======
-        self.reset_parameters()
-
-    def reset_parameters(self):
-        """Reinitialize learnable parameters."""
-        for p in self.gate_nn.parameters():
-            if p.dim() > 1:
-                nn.init.xavier_uniform_(p)
-        if self.feat_nn:
-            for p in self.feat_nn.parameters():
-                if p.dim() > 1:
-                    nn.init.xavier_uniform_(p)
->>>>>>> 2c234118
 
     def forward(self, feat, graph):
         r"""Compute global attention pooling.
@@ -263,14 +249,7 @@
         self.reset_parameters()
 
     def reset_parameters(self):
-<<<<<<< HEAD
-        for p in self.lstm.parameters():
-            if p.dim() > 1:
-                nn.init.xavier_uniform_(p)
-=======
-        """Reinitialize learnable parameters."""
         self.lstm.reset_parameters()
->>>>>>> 2c234118
 
     def forward(self, feat, graph):
         r"""Compute set2set pooling.
@@ -354,10 +333,7 @@
         self.reset_parameters()
 
     def reset_parameters(self):
-<<<<<<< HEAD
-=======
         """Reinitialize learnable parameters."""
->>>>>>> 2c234118
         for p in self.parameters():
             if p.dim() > 1:
                 nn.init.xavier_uniform_(p)
