--- conflicted
+++ resolved
@@ -1,198 +1,3 @@
 """Torch modules for graph related softmax."""
-<<<<<<< HEAD
-# pylint: disable= no-member, arguments-differ
-import torch as th
-
-from ...function import TargetCode
-from ...base import ALL, is_all
-from ... import backend as F
-from ... import utils
-from ...graph import DGLGraph
-from ...heterograph import DGLHeteroGraph
-
-__all__ = ['edge_softmax']
-
-
-class EdgeSoftmax(th.autograd.Function):
-    r"""Apply softmax over signals of incoming edges.
-
-    For a node :math:`i`, edgesoftmax is an operation of computing
-
-    .. math::
-      a_{ij} = \frac{\exp(z_{ij})}{\sum_{j\in\mathcal{N}(i)}\exp(z_{ij})}
-
-    where :math:`z_{ij}` is a signal of edge :math:`j\rightarrow i`, also
-    called logits in the context of softmax. :math:`\mathcal{N}(i)` is
-    the set of nodes that have an edge to :math:`i`.
-
-    An example of using edgesoftmax is in
-    `Graph Attention Network <https://arxiv.org/pdf/1710.10903.pdf>`__ where
-    the attention weights are computed with such an edgesoftmax operation.
-    """
-
-    @staticmethod
-    def forward(ctx, g, score, eids):
-        """Forward function.
-
-        Pseudo-code:
-
-        .. code:: python
-
-            score = dgl.EData(g, score)
-            score_max = score.dst_max()  # of type dgl.NData
-            score = score - score_max  # edge_sub_dst, ret dgl.EData
-            score_sum = score.dst_sum()  # of type dgl.NData
-            out = score / score_sum    # edge_div_dst, ret dgl.EData
-            return out.data
-        """
-        # remember to save the graph to backward cache before making it
-        # a local variable
-        if not is_all(eids):
-            g = g.edge_subgraph(eids.long())
-
-        n_nodes = g.number_of_dst_nodes()
-        n_edges = g.number_of_edges()
-
-        # TODO(BarclayII): this is a temporary fix of memory leakage in PyTorch
-        # in PR #1139.  We should investigate further on what was actually happening
-        # when implementing EdgeSoftmax with message passing API instead of
-        # operators.
-        score_context = utils.to_dgl_context(score.device)
-        if isinstance(g, DGLGraph):
-            gidx = g._graph.get_immutable_gidx(score_context)
-        elif isinstance(g, DGLHeteroGraph):
-            assert g._graph.number_of_etypes() == 1, \
-                "EdgeSoftmax only support one edge type"
-            gidx = g._graph.get_unitgraph(0, score_context)
-
-        ctx.backward_cache = n_nodes, n_edges, gidx
-
-        #g.update_all(fn.copy_e('s', 'm'), fn.max('m', 'smax'))
-        smax = F.copy_reduce('max', gidx, TargetCode.EDGE, score, n_nodes)
-        #g.apply_edges(fn.e_sub_v('s', 'smax', 'out'))
-        out = F.binary_reduce(
-            'none', 'sub', gidx, TargetCode.EDGE, TargetCode.DST, score, smax, n_edges)
-        #g.edata['out'] = th.exp(g.edata['out'])
-        out = th.exp(out)
-        #g.update_all(fn.copy_e('out', 'm'), fn.sum('m', 'out_sum'))
-        out_sum = F.copy_reduce('sum', gidx, TargetCode.EDGE, out, n_nodes)
-        #g.apply_edges(fn.e_div_v('out', 'out_sum', 'out'))
-        out = F.binary_reduce(
-            'none', 'div', gidx, TargetCode.EDGE, TargetCode.DST, out, out_sum, n_edges)
-
-        ctx.save_for_backward(out)
-        return out
-
-    @staticmethod
-    def backward(ctx, grad_out):
-        """Backward function.
-
-        Pseudo-code:
-
-        .. code:: python
-
-            g, out = ctx.backward_cache
-            grad_out = dgl.EData(g, grad_out)
-            out = dgl.EData(g, out)
-            sds = out * grad_out  # type dgl.EData
-            sds_sum = sds.dst_sum()  # type dgl.NData
-            grad_score = sds - sds * sds_sum  # multiple expressions
-            return grad_score.data
-        """
-        n_nodes, n_edges, gidx = ctx.backward_cache
-        out, = ctx.saved_tensors
-
-        #g.edata['grad_s'] = out * grad_out
-        grad_s = out * grad_out
-        #g.update_all(fn.copy_e('grad_s', 'm'), fn.sum('m', 'accum'))
-        accum = F.copy_reduce('sum', gidx, TargetCode.EDGE, grad_s, n_nodes)
-        #g.apply_edges(fn.e_mul_v('out', 'accum', 'out'))
-        out = F.binary_reduce(
-            'none', 'mul', gidx, TargetCode.EDGE, TargetCode.DST, out, accum, n_edges)
-        #grad_score = g.edata['grad_s'] - g.edata['out']
-        grad_score = grad_s - out
-
-        return None, grad_score, None
-
-
-def edge_softmax(graph, logits, eids=ALL):
-    r"""Compute edge softmax.
-
-    For a node :math:`i`, edge softmax is an operation of computing
-
-    .. math::
-      a_{ij} = \frac{\exp(z_{ij})}{\sum_{j\in\mathcal{N}(i)}\exp(z_{ij})}
-
-    where :math:`z_{ij}` is a signal of edge :math:`j\rightarrow i`, also
-    called logits in the context of softmax. :math:`\mathcal{N}(i)` is
-    the set of nodes that have an edge to :math:`i`.
-
-    An example of using edge softmax is in
-    `Graph Attention Network <https://arxiv.org/pdf/1710.10903.pdf>`__ where
-    the attention weights are computed with such an edge softmax operation.
-
-    Parameters
-    ----------
-    graph : DGLGraph
-        The graph to perform edge softmax
-    logits : torch.Tensor
-        The input edge feature
-    eids : torch.Tensor or ALL, optional
-        A list of edges on which to apply edge softmax. If ALL, apply edge
-        softmax on all edges in the graph. Default: ALL.
-
-    Returns
-    -------
-    Tensor
-        Softmax value
-
-    Notes
-    -----
-        * Input shape: :math:`(E, *, 1)` where * means any number of
-          additional dimensions, :math:`E` equals the length of eids.
-          If the 'eids' is ALL, :math:`E` equals the number of edges in the graph.
-        * Return shape: :math:`(E, *, 1)`
-
-    Examples
-    --------
-    >>> from dgl.nn.pytorch.softmax import edge_softmax
-    >>> import dgl
-    >>> import torch as th
-
-    Create a :code:`DGLGraph` object and initialize its edge features.
-
-    >>> g = dgl.DGLGraph()
-    >>> g.add_nodes(3)
-    >>> g.add_edges([0, 0, 0, 1, 1, 2], [0, 1, 2, 1, 2, 2])
-    >>> edata = th.ones(6, 1).float()
-    >>> edata
-    tensor([[1.],
-            [1.],
-            [1.],
-            [1.],
-            [1.],
-            [1.]])
-
-    Apply edge softmax on g:
-
-    >>> edge_softmax(g, edata)
-    tensor([[1.0000],
-        [0.5000],
-        [0.3333],
-        [0.5000],
-        [0.3333],
-        [0.3333]])
-
-    Apply edge softmax on the first 4 edges of g:
-
-    >>> edge_softmax(g, edata[:4], th.Tensor([0,1,2,3]))
-    tensor([[1.0000],
-        [0.5000],
-        [1.0000],
-        [0.5000]])
-    """
-    return EdgeSoftmax.apply(graph, logits, eids)
-=======
 # pylint: disable= unused-import
-from ...ops import edge_softmax
->>>>>>> a089b91f
+from ...ops import edge_softmax