--- conflicted
+++ resolved
@@ -3,12 +3,13 @@
 from torch import nn
 
 from .... import function as fn
-from ....ops import edge_softmax
+from ..softmax import edge_softmax
 from ....utils import expand_as_pair
 
 
 class DotGatConv(nn.Module):
-    r"""Apply dot product version of self attention in GCN.
+    r"""Apply dot product version of self attention in GCN as in
+    `Attention Is All You Need <https://arxiv.org/abs/1706.03762>`.
 
         .. math::
             h_i^{(l+1)} = \sum_{j\in \mathcal{N}(i)} \alpha_{i, j} h_j^{(l)}
@@ -23,8 +24,6 @@
         where :math:`W_i` and :math:`W_j` transform node :math:`i`'s and node :math:`j`'s
         features into the same dimension, so that when compute note features' similarity,
         we can use dot-product.
-<<<<<<< HEAD
-=======
 
     Parameters
     ----------
@@ -37,7 +36,6 @@
         same value.
     out_feats : int
         Output feature size.
->>>>>>> ec5fc1db
     """
 
     def __init__(self,
@@ -85,8 +83,6 @@
         else:
             h_src = feat
             feat_src = feat_dst = self.fc(h_src)
-            if graph.is_block:
-                feat_dst = feat_src[:graph.number_of_dst_nodes()]
 
         # Assign features to nodes
         graph.srcdata.update({'ft': feat_src})
@@ -99,8 +95,7 @@
         graph.edata['sa'] = edge_softmax(graph, graph.edata['a'])
 
         # Step 3. Broadcast softmax value to each edge, and then attention is done
-        graph.apply_edges(lambda edges: {'attn': edges.src['ft'] * \
-                                                 edges.data['sa'].unsqueeze(dim=0).T})
+        graph.apply_edges(fn.u_mul_e('ft', 'sa', 'attn'))
 
         # Step 4. Aggregate attention to dst,user nodes, so formula 7 is done
         graph.update_all(fn.copy_e('attn', 'm'), fn.sum('m', 'agg_u'))
