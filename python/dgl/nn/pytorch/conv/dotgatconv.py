"""Torch modules for graph attention networks(GAT)."""
# pylint: disable= no-member, arguments-differ, invalid-name
from torch import nn

from .... import function as fn
from ....ops import edge_softmax
from ....base import DGLError
from ....utils import expand_as_pair


class DotGatConv(nn.Module):
<<<<<<< HEAD
    r"""Apply dot product version of self attention in GCN as in
    `Attention Is All You Need <https://arxiv.org/abs/1706.03762>`.
=======
    r"""

    Description
    -----------
    Apply dot product version of self attention in GCN.
>>>>>>> 1ad46fd0

        .. math::
            h_i^{(l+1)} = \sum_{j\in \mathcal{N}(i)} \alpha_{i, j} h_j^{(l)}

        where :math:`\alpha_{ij}` is the attention score bewteen node :math:`i` and node :math:`j`:

        .. math::
            \alpha_{i, j} &= \mathrm{softmax_i}(e_{ij}^{l})

            e_{ij}^{l} &= ({W_i^{(l)} h_i^{(l)}})^T \cdot {W_j^{(l)} h_j^{(l)}}

        where :math:`W_i` and :math:`W_j` transform node :math:`i`'s and node :math:`j`'s
        features into the same dimension, so that when compute note features' similarity,
<<<<<<< HEAD
        we can use dot-product.
=======
        it can use dot-product.
>>>>>>> 1ad46fd0

    Parameters
    ----------
    in_feats : int, or pair of ints
<<<<<<< HEAD
        Input feature size.

=======
        Input feature size; i.e, the number of dimensions of :math:`h_i^{(l)}`.
        DotGatConv can be applied on homogeneous graph and unidirectional
        `bipartite graph <https://docs.dgl.ai/generated/dgl.bipartite.html?highlight=bipartite>`__.
>>>>>>> 1ad46fd0
        If the layer is to be applied to a unidirectional bipartite graph, ``in_feats``
        specifies the input feature size on both the source and destination nodes.  If
        a scalar is given, the source and destination node feature size would take the
        same value.
    out_feats : int
<<<<<<< HEAD
        Output feature size.
=======
        Output feature size; i.e, the number of dimensions of :math:`h_i^{(l+1)}`.
    allow_zero_in_degree : bool, optional
        If there are 0-in-degree nodes in the graph, output for those nodes will be invalid
        since no message will be passed to those nodes. This is harmful for some applications
        causing silent performance regression. This module will raise a DGLError if it detects
        0-in-degree nodes in input graph. By setting ``True``, it will suppress the check
        and let the users handle it by themselves. Default: ``False``.

    Notes
    -----
    Zero in-degree nodes will lead to invalid output value. This is because no message
    will be passed to those nodes, the aggregation function will be appied on empty input.
    A common practice to avoid this is to add a self-loop for each node in the graph if
    it is homogeneous, which can be achieved by:

    >>> g = ... # a DGLGraph
    >>> g = dgl.add_self_loop(g)

    Calling ``add_self_loop`` will not work for some graphs, for example, heterogeneous graph
    since the edge type can not be decided for self_loop edges. Set ``allow_zero_in_degree``
    to ``True`` for those cases to unblock the code and handle zere-in-degree nodes manually.
    A common practise to handle this is to filter out the nodes with zere-in-degree when use
    after conv.

    Examples
    --------
    >>> import dgl
    >>> import numpy as np
    >>> import torch as th
    >>> from dgl.nn import DotGatConv

    >>> # Case 1: Homogeneous graph
    >>> g = dgl.graph(([0,1,2,3,2,5], [1,2,3,4,0,3]))
    >>> g = dgl.add_self_loop(g)
    >>> feat = th.ones(6, 10)
    >>> gatconv = DotGatConv(10, 2)
    >>> res = gatconv(g, feat)
    >>> res
    tensor([[-0.6958, -0.8752],
            [-0.6958, -0.8752],
            [-0.6958, -0.8752],
            [-0.6958, -0.8752],
            [-0.6958, -0.8752],
            [-0.6958, -0.8752]], grad_fn=<CopyReduceBackward>)

    >>> # Case 2: Unidirectional bipartite graph
    >>> u = [0, 1, 0, 0, 1]
    >>> v = [0, 1, 2, 3, 2]
    >>> g = dgl.bipartite((u, v))
    >>> u_feat = th.tensor(np.random.rand(2, 5).astype(np.float32))
    >>> v_feat = th.tensor(np.random.rand(4, 10).astype(np.float32))
    >>> gatconv = DotGatConv((5,10), 2)
    >>> res = gatconv(g, (u_feat, v_feat))
    >>> res
    tensor([[ 0.4718,  0.0864],
            [ 0.7099, -0.0335],
            [ 0.5869,  0.0284],
            [ 0.4718,  0.0864]], grad_fn=<CopyReduceBackward>)
>>>>>>> 1ad46fd0
    """
    def __init__(self,
                 in_feats,
                 out_feats,
                 allow_zero_in_degree=False):
        super(DotGatConv, self).__init__()
        self._in_src_feats, self._in_dst_feats = expand_as_pair(in_feats)
        self._out_feats = out_feats
        self._allow_zero_in_degree = allow_zero_in_degree

        if isinstance(in_feats, tuple):
            self.fc_src = nn.Linear(self._in_src_feats, self._out_feats, bias=False)
            self.fc_dst = nn.Linear(self._in_dst_feats, self._out_feats, bias=False)
        else:
            self.fc = nn.Linear(self._in_src_feats, self._out_feats, bias=False)

    def forward(self, graph, feat):
        r"""

        Description
        -----------
        Apply dot product version of self attention in GCN.

        Parameters
        ----------
        graph: DGLGraph or bi_partities graph
            The graph
        feat: torch.Tensor or pair of torch.Tensor
            If a torch.Tensor is given, the input feature of shape :math:`(N, D_{in})` where
            :math:`D_{in}` is size of input feature, :math:`N` is the number of nodes.
            If a pair of torch.Tensor is given, the pair must contain two tensors of shape
            :math:`(N_{in}, D_{in_{src}})` and :math:`(N_{out}, D_{in_{dst}})`.

        Returns
        -------
        torch.Tensor
            The output feature of shape :math:`(N, D_{out})` where :math:`D_{out}` is size
            of output feature.

        Raises
        ------
        DGLError
            If there are 0-in-degree nodes in the input graph, it will raise DGLError
            since no message will be passed to those nodes. This will cause invalid output.
            The error can be ignored by setting ``allow_zero_in_degree`` parameter to ``True``.
        """

        graph = graph.local_var()

        if not self._allow_zero_in_degree:
            if (graph.in_degrees() == 0).any():
                raise DGLError('There are 0-in-degree nodes in the graph, '
                               'output for those nodes will be invalid. '
                               'This is harmful for some applications, '
                               'causing silent performance regression. '
                               'Adding self-loop on the input graph by '
                               'calling `g = dgl.add_self_loop(g)` will resolve '
                               'the issue. Setting ``allow_zero_in_degree`` '
                               'to be `True` when constructing this module will '
                               'suppress the check and let the code run.')

        # check if feat is a tuple
        if isinstance(feat, tuple):
            h_src = feat[0]
            h_dst = feat[1]
            feat_src = self.fc_src(h_src)
            feat_dst = self.fc_dst(h_dst)
        else:
            h_src = feat
            feat_src = feat_dst = self.fc(h_src)
            if graph.is_block:
                feat_dst = feat_src[:graph.number_of_dst_nodes()]

        # Assign features to nodes
        graph.srcdata.update({'ft': feat_src})
        graph.dstdata.update({'ft': feat_dst})

        # Step 1. dot product
        graph.apply_edges(fn.u_dot_v('ft', 'ft', 'a'))

        # Step 2. edge softmax to compute attention scores
        graph.edata['sa'] = edge_softmax(graph, graph.edata['a'])

        # Step 3. Broadcast softmax value to each edge, and aggregate dst node
        graph.update_all(fn.u_mul_e('ft', 'sa', 'attn'), fn.sum('attn', 'agg_u'))

        # output results to the destination nodes
        rst = graph.dstdata['agg_u']

        return rst<|MERGE_RESOLUTION|>--- conflicted
+++ resolved
@@ -9,16 +9,11 @@
 
 
 class DotGatConv(nn.Module):
-<<<<<<< HEAD
-    r"""Apply dot product version of self attention in GCN as in
-    `Attention Is All You Need <https://arxiv.org/abs/1706.03762>`.
-=======
     r"""
 
     Description
     -----------
     Apply dot product version of self attention in GCN.
->>>>>>> 1ad46fd0
 
         .. math::
             h_i^{(l+1)} = \sum_{j\in \mathcal{N}(i)} \alpha_{i, j} h_j^{(l)}
@@ -32,31 +27,19 @@
 
         where :math:`W_i` and :math:`W_j` transform node :math:`i`'s and node :math:`j`'s
         features into the same dimension, so that when compute note features' similarity,
-<<<<<<< HEAD
-        we can use dot-product.
-=======
         it can use dot-product.
->>>>>>> 1ad46fd0
 
     Parameters
     ----------
     in_feats : int, or pair of ints
-<<<<<<< HEAD
-        Input feature size.
-
-=======
         Input feature size; i.e, the number of dimensions of :math:`h_i^{(l)}`.
         DotGatConv can be applied on homogeneous graph and unidirectional
         `bipartite graph <https://docs.dgl.ai/generated/dgl.bipartite.html?highlight=bipartite>`__.
->>>>>>> 1ad46fd0
         If the layer is to be applied to a unidirectional bipartite graph, ``in_feats``
         specifies the input feature size on both the source and destination nodes.  If
         a scalar is given, the source and destination node feature size would take the
         same value.
     out_feats : int
-<<<<<<< HEAD
-        Output feature size.
-=======
         Output feature size; i.e, the number of dimensions of :math:`h_i^{(l+1)}`.
     allow_zero_in_degree : bool, optional
         If there are 0-in-degree nodes in the graph, output for those nodes will be invalid
@@ -115,7 +98,6 @@
             [ 0.7099, -0.0335],
             [ 0.5869,  0.0284],
             [ 0.4718,  0.0864]], grad_fn=<CopyReduceBackward>)
->>>>>>> 1ad46fd0
     """
     def __init__(self,
                  in_feats,
