"""MXNet modules for graph global pooling."""
# pylint: disable= no-member, arguments-differ, C0103, W0235
from mxnet import gluon, nd
from mxnet.gluon import nn

from ... import BatchedDGLGraph
from ...batched_graph import sum_nodes, mean_nodes, max_nodes, broadcast_nodes,\
    softmax_nodes, topk_nodes

__all__ = ['SumPooling', 'AvgPooling', 'MaxPooling', 'SortPooling',
           'GlobalAttentionPooling', 'Set2Set']

class SumPooling(nn.Block):
    r"""Apply sum pooling over the nodes in the graph.

    .. math::
        r^{(i)} = \sum_{k=1}^{N_i} x^{(i)}_k
    """
    def __init__(self):
        super(SumPooling, self).__init__()

    def forward(self, feat, graph):
        r"""Compute sum pooling.

        Parameters
        ----------
        feat : mxnet.NDArray
            The input feature with shape :math:`(N, *)` where
            :math:`N` is the number of nodes in the graph.
        graph : DGLGraph or BatchedDGLGraph
            The graph.

        Returns
        -------
        mxnet.NDArray
            The output feature with shape :math:`(*)` (if
            input graph is a BatchedDGLGraph, the result shape
            would be :math:`(B, *)`.
        """
        with graph.local_scope():
            graph.ndata['h'] = feat
            readout = sum_nodes(graph, 'h')
            graph.ndata.pop('h')
            return readout

    def __repr__(self):
        return 'SumPooling()'


class AvgPooling(nn.Block):
    r"""Apply average pooling over the nodes in the graph.

    .. math::
        r^{(i)} = \frac{1}{N_i}\sum_{k=1}^{N_i} x^{(i)}_k
    """
    def __init__(self):
        super(AvgPooling, self).__init__()

    def forward(self, feat, graph):
        r"""Compute average pooling.

        Parameters
        ----------
        feat : mxnet.NDArray
            The input feature with shape :math:`(N, *)` where
            :math:`N` is the number of nodes in the graph.
        graph : DGLGraph or BatchedDGLGraph
            The graph.

        Returns
        -------
        mxnet.NDArray
            The output feature with shape :math:`(*)` (if
            input graph is a BatchedDGLGraph, the result shape
            would be :math:`(B, *)`.
        """
        with graph.local_scope():
            graph.ndata['h'] = feat
            readout = mean_nodes(graph, 'h')
            graph.ndata.pop('h')
            return readout

    def __repr__(self):
        return 'AvgPooling()'


class MaxPooling(nn.Block):
    r"""Apply max pooling over the nodes in the graph.

    .. math::
        r^{(i)} = \max_{k=1}^{N_i} \left( x^{(i)}_k \right)
    """
    def __init__(self):
        super(MaxPooling, self).__init__()

    def forward(self, feat, graph):
        r"""Compute max pooling.

        Parameters
        ----------
        feat : mxnet.NDArray
            The input feature with shape :math:`(N, *)` where
            :math:`N` is the number of nodes in the graph.
        graph : DGLGraph or BatchedDGLGraph
            The graph.

        Returns
        -------
        mxnet.NDArray
            The output feature with shape :math:`(*)` (if
            input graph is a BatchedDGLGraph, the result shape
            would be :math:`(B, *)`.
        """
        with graph.local_scope():
            graph.ndata['h'] = feat
            readout = max_nodes(graph, 'h')
            graph.ndata.pop('h')
            return readout

    def __repr__(self):
        return 'MaxPooling()'


class SortPooling(nn.Block):
    r"""Apply Sort Pooling (`An End-to-End Deep Learning Architecture for Graph Classification
    <https://www.cse.wustl.edu/~ychen/public/DGCNN.pdf>`__) over the nodes in the graph.

    Parameters
    ----------
    k : int
        The number of nodes to hold for each graph.
    """
    def __init__(self, k):
        super(SortPooling, self).__init__()
        self.k = k

    def forward(self, feat, graph):
        r"""Compute sort pooling.

        Parameters
        ----------
        feat : mxnet.NDArray
            The input feature with shape :math:`(N, D)` where
            :math:`N` is the number of nodes in the graph.
        graph : DGLGraph or BatchedDGLGraph
            The graph.

        Returns
        -------
        mxnet.NDArray
            The output feature with shape :math:`(k * D)` (if
            input graph is a BatchedDGLGraph, the result shape
            would be :math:`(B, k * D)`.
        """
        # Sort the feature of each node in ascending order.
        with graph.local_scope():
            feat = feat.sort(axis=-1)
            graph.ndata['h'] = feat
            # Sort nodes according to their last features.
            ret = topk_nodes(graph, 'h', self.k)[0].reshape(
                -1, self.k * feat.shape[-1])
            if isinstance(graph, BatchedDGLGraph):
                return ret
            else:
                return ret.squeeze(axis=0)

    def __repr__(self):
        return 'SortPooling(k={})'.format(self.k)


class GlobalAttentionPooling(nn.Block):
    r"""Apply Global Attention Pooling (`Gated Graph Sequence Neural Networks
    <https://arxiv.org/abs/1511.05493.pdf>`__) over the nodes in the graph.

    .. math::
        r^{(i)} = \sum_{k=1}^{N_i}\mathrm{softmax}\left(f_{gate}
        \left(x^{(i)}_k\right)\right) f_{feat}\left(x^{(i)}_k\right)

    Parameters
    ----------
    gate_nn : gluon.nn.Block
        A neural network that computes attention scores for each feature.
    feat_nn : gluon.nn.Block, optional
        A neural network applied to each feature before combining them
        with attention scores.
    """
    def __init__(self, gate_nn, feat_nn=None):
        super(GlobalAttentionPooling, self).__init__()
        with self.name_scope():
            self.gate_nn = gate_nn
            self.feat_nn = feat_nn

    def forward(self, feat, graph):
        r"""Compute global attention pooling.

        Parameters
        ----------
        feat : mxnet.NDArray
            The input feature with shape :math:`(N, D)` where
            :math:`N` is the number of nodes in the graph.
        graph : DGLGraph or BatchedDGLGraph
            The graph.

        Returns
        -------
        mxnet.NDArray
            The output feature with shape :math:`(D)` (if
            input graph is a BatchedDGLGraph, the result shape
            would be :math:`(B, D)`.
        """
        with graph.local_scope():
            gate = self.gate_nn(feat)
            assert gate.shape[-1] == 1, "The output of gate_nn should have size 1 at the last axis."
            feat = self.feat_nn(feat) if self.feat_nn else feat

            graph.ndata['gate'] = gate
            gate = softmax_nodes(graph, 'gate')

            graph.ndata['r'] = feat * gate
            readout = sum_nodes(graph, 'r')

            return readout


class Set2Set(nn.Block):
    r"""Apply Set2Set (`Order Matters: Sequence to sequence for sets
    <https://arxiv.org/pdf/1511.06391.pdf>`__) over the nodes in the graph.

    For each individual graph in the batch, set2set computes

    .. math::
        q_t &= \mathrm{LSTM} (q^*_{t-1})

        \alpha_{i,t} &= \mathrm{softmax}(x_i \cdot q_t)

        r_t &= \sum_{i=1}^N \alpha_{i,t} x_i

        q^*_t &= q_t \Vert r_t

    for this graph.

    Parameters
    ----------
    input_dim : int
        Size of each input sample
    n_iters : int
        Number of iterations.
    n_layers : int
        Number of recurrent layers.
    """
    def __init__(self, input_dim, n_iters, n_layers):
        super(Set2Set, self).__init__()
        self.input_dim = input_dim
        self.output_dim = 2 * input_dim
        self.n_iters = n_iters
        self.n_layers = n_layers
        with self.name_scope():
            self.lstm = gluon.rnn.LSTM(
                self.input_dim, num_layers=n_layers, input_size=self.output_dim)
<<<<<<< HEAD
        self.reset_parameters()

    def reset_parameters(self):
        self.lstm.initialize(mx.init.Xavier())
=======
>>>>>>> 2c234118

    def forward(self, feat, graph):
        r"""Compute set2set pooling.

        Parameters
        ----------
        feat : mxnet.NDArray
            The input feature with shape :math:`(N, D)` where
            :math:`N` is the number of nodes in the graph.
        graph : DGLGraph or BatchedDGLGraph
            The graph.

        Returns
        -------
        mxnet.NDArray
            The output feature with shape :math:`(D)` (if
            input graph is a BatchedDGLGraph, the result shape
            would be :math:`(B, D)`.
        """
        with graph.local_scope():
            batch_size = 1
            if isinstance(graph, BatchedDGLGraph):
                batch_size = graph.batch_size

            h = (nd.zeros((self.n_layers, batch_size, self.input_dim), ctx=feat.context),
                 nd.zeros((self.n_layers, batch_size, self.input_dim), ctx=feat.context))
            q_star = nd.zeros((batch_size, self.output_dim), ctx=feat.context)

            for _ in range(self.n_iters):
                q, h = self.lstm(q_star.expand_dims(axis=0), h)
                q = q.reshape((batch_size, self.input_dim))

                e = (feat * broadcast_nodes(graph, q)).sum(axis=-1, keepdims=True)
                graph.ndata['e'] = e
                alpha = softmax_nodes(graph, 'e')

                graph.ndata['r'] = feat * alpha
                readout = sum_nodes(graph, 'r')

                if readout.ndim == 1: # graph is not a BatchedDGLGraph
                    readout = readout.expand_dims(0)

                q_star = nd.concat(q, readout, dim=-1)

            if isinstance(graph, BatchedDGLGraph):
                return q_star
            else:
                return q_star.squeeze(axis=0)

    def __repr__(self):
        summary = 'Set2Set('
        summary += 'in={}, out={}, ' \
                   'n_iters={}, n_layers={}'.format(self.input_dim,
                                                    self.output_dim,
                                                    self.n_iters,
                                                    self.n_layers)
        summary += ')'
        return summary<|MERGE_RESOLUTION|>--- conflicted
+++ resolved
@@ -257,13 +257,6 @@
         with self.name_scope():
             self.lstm = gluon.rnn.LSTM(
                 self.input_dim, num_layers=n_layers, input_size=self.output_dim)
-<<<<<<< HEAD
-        self.reset_parameters()
-
-    def reset_parameters(self):
-        self.lstm.initialize(mx.init.Xavier())
-=======
->>>>>>> 2c234118
 
     def forward(self, feat, graph):
         r"""Compute set2set pooling.
