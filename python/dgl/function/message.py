--- conflicted
+++ resolved
@@ -1,10 +1,9 @@
 """Built-in message function."""
 from __future__ import absolute_import
 
-from .function import BuiltinFunction
+from .base import BuiltinFunction
 import operator
 import dgl.backend as F
-from .base import create_bundled_function_class
 
 __all__ = ["src_mul_edge", "copy_src", "copy_edge"]
 
@@ -27,14 +26,8 @@
         """Return whether the SPMV optimization is supported."""
         raise NotImplementedError
 
-<<<<<<< HEAD
     def use_edge_feature(self):
         raise NotImplementedError
-=======
-
-BundledMessageFunction = create_bundled_function_class(
-        'BundledMessageFunction', MessageFunction)
->>>>>>> a36d0841
 
 
 def _is_spmv_supported_node_feat(g, field):
