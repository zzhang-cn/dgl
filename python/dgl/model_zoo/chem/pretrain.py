--- conflicted
+++ resolved
@@ -1,25 +1,19 @@
 """Utilities for using pretrained models."""
 import torch
 from .dgmg import DGMG
-<<<<<<< HEAD
 from .classifiers import GCNClassifier, GATClassifier
-=======
-from .gcn import GCNClassifier
 from .mgcn import MGCNModel
 from .mpnn import MPNNModel
 from .sch import SchNetModel
->>>>>>> 331337fe
+
 from ...data.utils import _get_dgl_url, download
 
 URL = {
     'GCN_Tox21' : 'pre_trained/gcn_tox21.pth',
-<<<<<<< HEAD
     'GAT_Tox21' : 'pre_trained/gat_tox21.pth',
-=======
     'MGCN_Alchemy': 'pre_trained/mgcn_alchemy.pth',
     'SCHNET_Alchemy': 'pre_trained/schnet_alchemy.pth',
     'MPNN_Alchemy': 'pre_trained/mpnn_alchemy.pth',
->>>>>>> 331337fe
     'DGMG_ChEMBL_canonical' : 'pre_trained/dgmg_ChEMBL_canonical.pth',
     'DGMG_ChEMBL_random' : 'pre_trained/dgmg_ChEMBL_random.pth',
     'DGMG_ZINC_canonical' : 'pre_trained/dgmg_ZINC_canonical.pth',
