"""Utilities for using pretrained models."""
import torch
from rdkit import Chem

from .dgmg import DGMG
from .gcn import GCNClassifier
<<<<<<< HEAD
from . import DGLJTNNVAE
from ...data.utils import _get_dgl_url, download, get_download_dir
=======
from .mgcn import MGCNModel
from .mpnn import MPNNModel
from .sch import SchNetModel
from ...data.utils import _get_dgl_url, download
>>>>>>> 331337fe

URL = {
    'GCN_Tox21' : 'pre_trained/gcn_tox21.pth',
    'MGCN_Alchemy': 'pre_trained/mgcn_alchemy.pth',
    'SCHNET_Alchemy': 'pre_trained/schnet_alchemy.pth',
    'MPNN_Alchemy': 'pre_trained/mpnn_alchemy.pth',
    'DGMG_ChEMBL_canonical' : 'pre_trained/dgmg_ChEMBL_canonical.pth',
    'DGMG_ChEMBL_random' : 'pre_trained/dgmg_ChEMBL_random.pth',
    'DGMG_ZINC_canonical' : 'pre_trained/dgmg_ZINC_canonical.pth',
    'DGMG_ZINC_random' : 'pre_trained/dgmg_ZINC_random.pth',
    'JTNN_ZINC':'pre_trained/JTNN_ZINC.pth'
}

def download_and_load_checkpoint(model_name, model, model_postfix,
                                 local_pretrained_path='pre_trained.pth', log=True):
    """Download pretrained model checkpoint

    Parameters
    ----------
    model_name : str
        Name of the model
    model : nn.Module
        Instantiated model instance
    model_postfix : str
        Postfix for pretrained model checkpoint
    local_pretrained_path : str
        Local name for the downloaded model checkpoint
    log : bool
        Whether to print progress for model loading

    Returns
    -------
    model : nn.Module
        Pretrained model
    """
    url_to_pretrained = _get_dgl_url(model_postfix)
    local_pretrained_path = '_'.join([model_name, local_pretrained_path])
    download(url_to_pretrained, path=local_pretrained_path, log=log)
    checkpoint = torch.load(local_pretrained_path)
    model.load_state_dict(checkpoint['model_state_dict'])

    return model

def load_pretrained(model_name, log=True):
    """Load a pretrained model

    Parameters
    ----------
    model_name : str
    log : bool
        Whether to print progress for model loading

    Returns
    -------
    model
    """
    if model_name not in URL:
        raise RuntimeError("Cannot find a pretrained model with name {}".format(model_name))

    if model_name == 'GCN_Tox21':
        model = GCNClassifier(in_feats=74,
                              gcn_hidden_feats=[64, 64],
                              n_tasks=12,
                              classifier_hidden_feats=64)
    elif model_name.startswith('DGMG'):
        if model_name.startswith('DGMG_ChEMBL'):
            atom_types = ['O', 'Cl', 'C', 'S', 'F', 'Br', 'N']
        elif model_name.startswith('DGMG_ZINC'):
            atom_types = ['Br', 'S', 'C', 'P', 'N', 'O', 'F', 'Cl', 'I']
        bond_types = [Chem.rdchem.BondType.SINGLE,
                      Chem.rdchem.BondType.DOUBLE,
                      Chem.rdchem.BondType.TRIPLE]

        model = DGMG(atom_types=atom_types,
                     bond_types=bond_types,
                     node_hidden_size=128,
                     num_prop_rounds=2,
                     dropout=0.2)
    elif model_name == 'MGCN_Alchemy':
        model = MGCNModel(norm=True, output_dim=12)
    elif model_name == 'SCHNET_Alchemy':
        model = SchNetModel(norm=True, output_dim=12)
    elif model_name == 'MPNN_Alchemy':
        model = MPNNModel(output_dim=12)

    elif model_name == "JTNN_ZINC":
        vocab_file = '{}/jtnn/{}.txt'.format(get_download_dir(), 'vocab')
        model = DGLJTNNVAE(vocab_file=vocab_file,
                           depth=3,
                           hidden_size=450,
                           latent_size=56)


    if log:
        print('Pretrained model loaded')

    return download_and_load_checkpoint(model_name, model, URL[model_name], log=log)<|MERGE_RESOLUTION|>--- conflicted
+++ resolved
@@ -4,15 +4,11 @@
 
 from .dgmg import DGMG
 from .gcn import GCNClassifier
-<<<<<<< HEAD
 from . import DGLJTNNVAE
-from ...data.utils import _get_dgl_url, download, get_download_dir
-=======
 from .mgcn import MGCNModel
 from .mpnn import MPNNModel
 from .sch import SchNetModel
-from ...data.utils import _get_dgl_url, download
->>>>>>> 331337fe
+from ...data.utils import _get_dgl_url, download, get_download_dir
 
 URL = {
     'GCN_Tox21' : 'pre_trained/gcn_tox21.pth',
@@ -77,6 +73,7 @@
                               gcn_hidden_feats=[64, 64],
                               n_tasks=12,
                               classifier_hidden_feats=64)
+
     elif model_name.startswith('DGMG'):
         if model_name.startswith('DGMG_ChEMBL'):
             atom_types = ['O', 'Cl', 'C', 'S', 'F', 'Br', 'N']
@@ -91,10 +88,13 @@
                      node_hidden_size=128,
                      num_prop_rounds=2,
                      dropout=0.2)
+
     elif model_name == 'MGCN_Alchemy':
         model = MGCNModel(norm=True, output_dim=12)
+
     elif model_name == 'SCHNET_Alchemy':
         model = SchNetModel(norm=True, output_dim=12)
+
     elif model_name == 'MPNN_Alchemy':
         model = MPNNModel(output_dim=12)
 
@@ -105,7 +105,6 @@
                            hidden_size=450,
                            latent_size=56)
 
-
     if log:
         print('Pretrained model loaded')
 
