--- conflicted
+++ resolved
@@ -40,24 +40,18 @@
 Graph neural networks make it possible for a data-driven representation of molecules out of the atoms, bonds and 
 molecular graph topology, which may be viewed as a learned fingerprint [3]. 
 
-<<<<<<< HEAD
 ### Models
-- **Graph Convolutional Networks** [3], [6]: Graph Convolutional Networks (GCN) have been one of the most popular graph 
+- **Graph Convolutional Networks** [3], [9]: Graph Convolutional Networks (GCN) have been one of the most popular graph 
 neural networks and they can be easily extended for graph level prediction.
-- **Graph Attention Networks** [8]: Graph Attention Networks (GATs) incorporate multi-head attention into GCNs,
+- **Graph Attention Networks** [10]: Graph Attention Networks (GATs) incorporate multi-head attention into GCNs,
 explicitly modeling the interactions between adjacent atoms.
-=======
-### Models  
-
-- **Graph Convolutional Network**: Graph Convolutional Networks (GCN) have been one of the most popular graph neural 
-networks and they can be easily extended for graph level prediction.  
 - **SchNet**: SchNet is a novel deep learning architecture modeling quantum interactions in molecules which utilize 
 the continuous-filter convolutional layers [4].   
 - **Multilevel Graph Convolutional neural Network**: Multilevel Graph Convolutional neural Network (MGCN) is a well-designed 
 hierarchical graph neural network directly extracts features from the conformation and spatial information followed 
 by the multilevel interactions [5].    
-- **Message Passing Neural Network**: Message Passing Neural Network (MPNN) is a well-designed network with edge network (enn) as front end and us  Set2Set to output prediction [6].
->>>>>>> 3bc73931
+- **Message Passing Neural Network**: Message Passing Neural Network (MPNN) is a well-designed network with edge network (enn) 
+as front end and Set2Set for output prediction [6].
 
 ## Generative Models
 
@@ -74,7 +68,7 @@
 are also two accompanying review papers that are well written [7], [8].
 
 ### Models
-- **Deep Generative Models of Graphs (DGMG)** [7]: A very general framework for graph distribution learning by 
+- **Deep Generative Models of Graphs (DGMG)** [11]: A very general framework for graph distribution learning by 
 progressively adding atoms and bonds.
 
 ## References
@@ -99,16 +93,12 @@
 [7] Brown et al. (2019) GuacaMol: Benchmarking Models for de Novo Molecular Design. *J. Chem. Inf. Model*, 2019, 59, 3, 
 1096-1108.
 
-<<<<<<< HEAD
-[5] Polykovskiy et al. (2019) Molecular Sets (MOSES): A Benchmarking Platform for Molecular Generation Models. *arXiv*.
+[8] Polykovskiy et al. (2019) Molecular Sets (MOSES): A Benchmarking Platform for Molecular Generation Models. *arXiv*. 
 
-[6] Kipf et al. (2017) Semi-Supervised Classification with Graph Convolutional Networks.
+[9] Kipf et al. (2017) Semi-Supervised Classification with Graph Convolutional Networks.
 *The International Conference on Learning Representations (ICLR)*. 
 
-[7] Li et al. (2018) Learning Deep Generative Models of Graphs. *arXiv preprint arXiv:1803.03324*.
+[10] Veličković et al. (2018) Graph Attention Networks. 
+*The International Conference on Learning Representations (ICLR)*. 
 
-[8] Veličković et al. (2018) Graph Attention Networks. 
-*The International Conference on Learning Representations (ICLR)*. 
-=======
-[8] Polykovskiy et al. (2019) Molecular Sets (MOSES): A Benchmarking Platform for Molecular Generation Models. *arXiv*. 
->>>>>>> 3bc73931
+[11] Li et al. (2018) Learning Deep Generative Models of Graphs. *arXiv preprint arXiv:1803.03324*.
