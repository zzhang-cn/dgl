<p align="center">
  <img src="http://data.dgl.ai/asset/logo.jpg" height="200">
</p>

[![PyPi Latest Release](https://img.shields.io/pypi/v/dgl.svg)](https://pypi.org/project/dgl/)
[![Conda Latest Release](https://anaconda.org/dglteam/dgl/badges/version.svg)](https://anaconda.org/dglteam/dgl)
[![Build Status](https://ci.dgl.ai/buildStatus/icon?job=DGL/master)](https://ci.dgl.ai/job/DGL/job/master/)
[![Benchmark by ASV](http://img.shields.io/badge/benchmarked%20by-asv-green.svg?style=flat)](https://asv.dgl.ai/)
[![License](https://img.shields.io/badge/License-Apache%202.0-blue.svg)](./LICENSE)

Documentation ([Latest](https://docs.dgl.ai/en/latest/) | [Stable](https://docs.dgl.ai)) | [DGL at a glance](https://docs.dgl.ai/tutorials/basics/1_first.html#sphx-glr-tutorials-basics-1-first-py) | [Model Tutorials](https://docs.dgl.ai/tutorials/models/index.html) | [Official Examples](examples/README.md) | [Discussion Forum](https://discuss.dgl.ai) | [Slack Channel](https://join.slack.com/t/deep-graph-library/shared_invite/zt-eb4ict1g-xcg3PhZAFAB8p6dtKuP6xQ)

**For a full list of official DGL examples, see [here](examples).**

DGL is an easy-to-use, high performance and scalable Python package for deep learning on graphs. DGL is framework agnostic, meaning if a deep graph model is a component of an end-to-end application, the rest of the logics can be implemented in any major frameworks, such as PyTorch, Apache MXNet or TensorFlow.

<p align="center">
  <img src="http://data.dgl.ai/asset/image/DGL-Arch.png" alt="DGL v0.4 architecture" width="600">
  <br>
  <b>Figure</b>: DGL Overall Architecture
</p>

## <img src="http://data.dgl.ai/asset/image/new.png" width="30">DGL News
**02/26/2021**: The new **v0.6.0 release** includes distributed heterogeneous graph support, 13 more model examples, a Chinese translation of user guide thank to community support, and a new tutorial.  See our [release note](https://github.com/dmlc/dgl/releases/tag/v0.6.0) for more details.

**09/05/2020**: We invite you to participate in the survey [here](https://forms.gle/Ej3jHCocACmb49Gp8) to make DGL better fit for your needs.  Thanks!

**08/21/2020**: The new **v0.5.0 release** includes distributed GNN training, overhauled documentation and user guide, and several more features.  We have also submitted some models to the [OGB](https://ogb.stanford.edu) leaderboard.  See our [release note](https://github.com/dmlc/dgl/releases/tag/0.5.0) for more details.

## Using DGL

**A data scientist** may want to apply a pre-trained model to your data right away. For this you can use DGL's [Application packages, formally *Model Zoo*](https://github.com/dmlc/dgl/tree/master/apps). Application packages are developed for domain applications, as is the case for [DGL-LifeScience](https://github.com/awslabs/dgl-lifesci). We will soon add model zoo for knowledge graph embedding learning and recommender systems. Here's how you will use a pretrained model:
```python
from dgllife.data import Tox21
from dgllife.model import load_pretrained
from dgllife.utils import smiles_to_bigraph, CanonicalAtomFeaturizer

dataset = Tox21(smiles_to_bigraph, CanonicalAtomFeaturizer())
model = load_pretrained('GCN_Tox21') # Pretrained model loaded
model.eval()

smiles, g, label, mask = dataset[0]
feats = g.ndata.pop('h')
label_pred = model(g, feats)
print(smiles)                   # CCOc1ccc2nc(S(N)(=O)=O)sc2c1
print(label_pred[:, mask != 0]) # Mask non-existing labels
# tensor([[ 1.4190, -0.1820,  1.2974,  1.4416,  0.6914,  
# 2.0957,  0.5919,  0.7715, 1.7273,  0.2070]])
```

**Further reading**: DGL is released as a managed service on AWS SageMaker, see the medium posts for an easy trip to DGL on SageMaker([part1](https://medium.com/@julsimon/a-primer-on-graph-neural-networks-with-amazon-neptune-and-the-deep-graph-library-5ce64984a276) and [part2](https://medium.com/@julsimon/deep-graph-library-part-2-training-on-amazon-sagemaker-54d318dfc814)).

**Researchers** can start from the growing list of [models implemented in DGL](https://github.com/dmlc/dgl/tree/master/examples). Developing new models does not mean that you have to start from scratch. Instead, you can reuse many [pre-built modules](https://docs.dgl.ai/api/python/nn.html). Here is how to get a standard two-layer graph convolutional model with a pre-built GraphConv module:
```python
from dgl.nn.pytorch import GraphConv
import torch.nn.functional as F

# build a two-layer GCN with ReLU as the activation in between
class GCN(nn.Module):
    def __init__(self, in_feats, h_feats, num_classes):
        super(GCN, self).__init__()
        self.gcn_layer1 = GraphConv(in_feats, h_feats)
        self.gcn_layer2 = GraphConv(h_feats, num_classes)
    
    def forward(self, graph, inputs):
        h = self.gcn_layer1(graph, inputs)
        h = F.relu(h)
        h = self.gcn_layer2(graph, h)
        return h
```

Next level down, you may want to innovate your own module. DGL offers a succinct message-passing interface (see tutorial [here](https://docs.dgl.ai/tutorials/basics/3_pagerank.html)). Here is how Graph Attention Network (GAT) is implemented ([complete codes](https://docs.dgl.ai/api/python/nn.pytorch.html#gatconv)). Of course, you can also find GAT as a module [GATConv](https://docs.dgl.ai/api/python/nn.pytorch.html#gatconv):
```python
import torch.nn as nn
import torch.nn.functional as F

# Define a GAT layer
class GATLayer(nn.Module):
    def __init__(self, in_feats, out_feats):
        super(GATLayer, self).__init__()
        self.linear_func = nn.Linear(in_feats, out_feats, bias=False)
        self.attention_func = nn.Linear(2 * out_feats, 1, bias=False)
        
    def edge_attention(self, edges):
        concat_z = torch.cat([edges.src['z'], edges.dst['z']], dim=1)
        src_e = self.attention_func(concat_z)
        src_e = F.leaky_relu(src_e)
        return {'e': src_e}
    
    def message_func(self, edges):
        return {'z': edges.src['z'], 'e':edges.data['e']}
        
    def reduce_func(self, nodes):
        a = F.softmax(nodes.mailbox['e'], dim=1)
        h = torch.sum(a * nodes.mailbox['z'], dim=1)
        return {'h': h}
                               
    def forward(self, graph, h):
        z = self.linear_func(h)
        graph.ndata['z'] = z
        graph.apply_edges(self.edge_attention)
        graph.update_all(self.message_func, self.reduce_func)
        return graph.ndata.pop('h')
```
## Performance and Scalability

**Microbenchmark on speed and memory usage**: While leaving tensor and autograd functions to backend frameworks (e.g. PyTorch, MXNet, and TensorFlow), DGL aggressively optimizes storage and computation with its own kernels. Here's a comparison to another popular package -- PyTorch Geometric (PyG). The short story is that raw speed is similar, but DGL has much better memory management.


| Dataset  |    Model     |                   Accuracy                   |                    Time <br> PyG &emsp;&emsp; DGL                    |           Memory <br> PyG &emsp;&emsp; DGL            |
| -------- |:------------:|:--------------------------------------------:|:--------------------------------------------------------------------:|:-----------------------------------------------------:|
| Cora     | GCN <br> GAT | 81.31 &plusmn; 0.88 <br> 83.98 &plusmn; 0.52 | <b>0.478</b> &emsp;&emsp; 0.666 <br> 1.608 &emsp;&emsp; <b>1.399</b> | 1.1 &emsp;&emsp; 1.1 <br> 1.2 &emsp;&emsp; <b>1.1</b> |
| CiteSeer | GCN <br> GAT | 70.98 &plusmn; 0.68 <br> 69.96 &plusmn; 0.53 | <b>0.490</b> &emsp;&emsp; 0.674 <br> 1.606 &emsp;&emsp; <b>1.399</b> | 1.1 &emsp;&emsp; 1.1 <br> 1.3 &emsp;&emsp; <b>1.1</b> |
| PubMed   | GCN <br> GAT | 79.00 &plusmn; 0.41 <br> 77.65 &plusmn; 0.32 | <b>0.491</b> &emsp;&emsp; 0.690 <br> 1.946 &emsp;&emsp; <b>1.393</b> | 1.1 &emsp;&emsp; 1.1 <br> 1.6 &emsp;&emsp; <b>1.1</b> |
| Reddit   |     GCN      |             93.46 &plusmn; 0.06              |                    *OOM*&emsp;&emsp; <b>28.6</b>                     |            *OOM* &emsp;&emsp; <b>11.7</b>             |
| Reddit-S |     GCN      |                     N/A                      |                    29.12 &emsp;&emsp; <b>9.44</b>                    |             15.7 &emsp;&emsp; <b>3.6</b>              |

Table: Training time(in seconds) for 200 epochs and memory consumption(GB)

Here is another comparison of DGL on TensorFlow backend with other TF-based GNN tools (training time in seconds for one epoch):

| Dateset | Model | DGL | GraphNet | tf_geometric |
| ------- | ----- | --- | -------- | ------------ |
| Core | GCN | 0.0148 | 0.0152 | 0.0192 |
| Reddit | GCN | 0.1095 | OOM | OOM |
| PubMed | GCN | 0.0156 | 0.0553 | 0.0185 |
| PPI | GCN | 0.09 | 0.16 | 0.21 |
| Cora | GAT | 0.0442 | n/a | 0.058 |
| PPI | GAT | 0.398 | n/a | 0.752 |

High memory utilization allows DGL to push the limit of single-GPU performance, as seen in below images.
| <img src="http://data.dgl.ai/asset/image/DGLvsPyG-time1.png" width="400"> | <img src="http://data.dgl.ai/asset/image/DGLvsPyG-time2.png" width="400"> |
| -------- | -------- |

**Scalability**: DGL has fully leveraged multiple GPUs in both one machine and clusters for increasing training speed, and has better performance than alternatives, as seen in below images.

<p align="center">
  <img src="http://data.dgl.ai/asset/image/one-four-GPUs.png" width="600">
</p>

| <img src="http://data.dgl.ai/asset/image/one-four-GPUs-DGLvsGraphVite.png"> |  <img src="http://data.dgl.ai/asset/image/one-fourMachines.png"> | 
| :---------------------------------------: | -- |


**Further reading**: Detailed comparison of DGL and other Graph alternatives can be found [here](https://arxiv.org/abs/1909.01315).

## DGL Models and Applications

### DGL for research
Overall there are 30+ models implemented by using DGL:
- [PyTorch](https://github.com/dmlc/dgl/tree/master/examples/pytorch)
- [MXNet](https://github.com/dmlc/dgl/tree/master/examples/mxnet)
- [TensorFlow](https://github.com/dmlc/dgl/tree/master/examples/tensorflow)

### DGL for domain applications
- [DGL-LifeSci](https://github.com/awslabs/dgl-lifesci), previously DGL-Chem
- [DGL-KE](https://github.com/awslabs/dgl-ke)
- DGL-RecSys(coming soon)

### DGL for NLP/CV problems
- [TreeLSTM](https://github.com/dmlc/dgl/tree/master/examples/pytorch/tree_lstm)
- [GraphWriter](https://github.com/dmlc/dgl/tree/master/examples/pytorch/graphwriter)
- [Capsule Network](https://github.com/dmlc/dgl/tree/master/examples/pytorch/capsule)

We are currently in Beta stage.  More features and improvements are coming.

## Awesome Papers Using DGL

1. [**Benchmarking Graph Neural Networks**](https://arxiv.org/pdf/2003.00982.pdf), *Vijay Prakash Dwivedi, Chaitanya K. Joshi, Thomas Laurent, Yoshua Bengio, Xavier Bresson*

1. [**Open Graph Benchmarks: Datasets for Machine Learning on Graphs**](https://arxiv.org/pdf/2005.00687.pdf), NeurIPS'20, *Weihua Hu, Matthias Fey, Marinka Zitnik, Yuxiao Dong, Hongyu Ren, Bowen Liu, Michele Catasta, Jure Leskovec*

1. [**DropEdge: Towards Deep Graph Convolutional Networks on Node Classification**](https://openreview.net/pdf?id=Hkx1qkrKPr), ICLR'20, *Yu Rong, Wenbing Huang, Tingyang Xu, Junzhou Huan*

1. [**Discourse-Aware Neural Extractive Text Summarization**](https://www.aclweb.org/anthology/2020.acl-main.451/), ACL'20, *Jiacheng Xu, Zhe Gan, Yu Cheng, Jingjing Liu*

1. [**GCC: Graph Contrastive Coding for Graph Neural Network Pre-Training**](https://dl.acm.org/doi/pdf/10.1145/3394486.3403168?casa_token=EClsH2Vc4DcAAAAA:LIB8cbtr6yTDbYuv4cTLwTIYeDq5Y2dhj_ktcWdKpzdPLGeiuL0o8GlcN4QIOnpsAnmGeGVZ), KDD'20, *Jiezhong Qiu, Qibin Chen, Yuxiao Dong, Jing Zhang, Hongxia Yang, Ming Ding, Kuansan Wang, Jie Tang*

1. [**DGL-KE: Training Knowledge Graph Embeddings at Scale**](https://arxiv.org/pdf/2004.08532), SIGIR'20, *Da Zheng, Xiang Song, Chao Ma, Zeyuan Tan, Zihao Ye, Jin Dong, Hao Xiong, Zheng Zhang, George Karypis*

1. [**Improving Graph Neural Network Expressivity via Subgraph Isomorphism Counting**](https://arxiv.org/pdf/2006.09252.pdf), *Giorgos Bouritsas, Fabrizio Frasca, Stefanos Zafeiriou, Michael M. Bronstein*

1. [**INT: An Inequality Benchmark for Evaluating Generalization in Theorem Proving**](https://arxiv.org/pdf/2007.02924.pdf), *Yuhuai Wu, Albert Q. Jiang, Jimmy Ba, Roger Grosse*

1. [**Finding Patient Zero: Learning Contagion Source with Graph Neural Networks**](https://arxiv.org/pdf/2006.11913.pdf), *Chintan Shah, Nima Dehmamy, Nicola Perra, Matteo Chinazzi, Albert-László Barabási, Alessandro Vespignani, Rose Yu*

1. [**FeatGraph: A Flexible and Efficient Backend for Graph Neural Network Systems**](https://arxiv.org/pdf/2008.11359.pdf), SC'20, *Yuwei Hu, Zihao Ye, Minjie Wang, Jiali Yu, Da Zheng, Mu Li, Zheng Zhang, Zhiru Zhang, Yida Wang*


<details><summary>more</summary>

11. [**BP-Transformer: Modelling Long-Range Context via Binary Partitioning.**](https://arxiv.org/pdf/1911.04070.pdf), *Zihao Ye, Qipeng Guo, Quan Gan, Xipeng Qiu, Zheng Zhang*

12. [**OptiMol: Optimization of Binding Affinities in Chemical Space for Drug Discovery**](https://www.biorxiv.org/content/biorxiv/early/2020/06/16/2020.05.23.112201.full.pdf), *Jacques Boitreaud,Vincent Mallet, Carlos Oliver, Jérôme Waldispühl*

1. [**JAKET: Joint Pre-training of Knowledge Graph and Language Understanding**](https://arxiv.org/pdf/2010.00796.pdf), *Donghan Yu, Chenguang Zhu, Yiming Yang, Michael Zeng*

1. [**Architectural Implications of Graph Neural Networks**](https://arxiv.org/pdf/2009.00804.pdf), *Zhihui Zhang, Jingwen Leng, Lingxiao Ma, Youshan Miao, Chao Li, Minyi Guo*

1. [**Combining Reinforcement Learning and Constraint Programming for Combinatorial Optimization**](https://arxiv.org/pdf/2006.01610.pdf), *Quentin Cappart, Thierry Moisan, Louis-Martin Rousseau1, Isabeau Prémont-Schwarz, and Andre Cire*

1. [**Therapeutics Data Commons: Machine Learning Datasets and Tasks for Therapeutics**](https://arxiv.org/abs/2102.09548) ([code repo](https://github.com/mims-harvard/TDC)), *Kexin Huang, Tianfan Fu, Wenhao Gao, Yue Zhao, Yusuf Roohani, Jure Leskovec, Connor W. Coley, Cao Xiao, Jimeng Sun, Marinka Zitnik*

1. [**Sparse Graph Attention Networks**](https://arxiv.org/abs/1912.00552), *Yang Ye, Shihao Ji*

1. [**On Self-Distilling Graph Neural Network**](https://arxiv.org/pdf/2011.02255.pdf), *Yuzhao Chen, Yatao Bian, Xi Xiao, Yu Rong, Tingyang Xu, Junzhou Huang*

1. [**Learning Robust Node Representations on Graphs**](https://arxiv.org/pdf/2008.11416.pdf), *Xu Chen, Ya Zhang, Ivor Tsang, and Yuangang Pan*

1. [**Recurrent Event Network: Autoregressive Structure Inference over Temporal Knowledge Graphs**](https://arxiv.org/abs/1904.05530), *Woojeong Jin, Meng Qu, Xisen Jin, Xiang Ren*

1. [**Graph Neural Ordinary Differential Equations**](https://arxiv.org/abs/1911.07532), *Michael Poli, Stefano Massaroli, Junyoung Park, Atsushi Yamashita, Hajime Asama, Jinkyoo Park*

1. [**FusedMM: A Unified SDDMM-SpMM Kernel for Graph Embedding and Graph Neural Networks**](https://arxiv.org/pdf/2011.06391.pdf), *Md. Khaledur Rahman, Majedul Haque Sujon, , Ariful Azad*

1. [**An Efficient Neighborhood-based Interaction Model for Recommendation on Heterogeneous Graph**](https://arxiv.org/pdf/2007.00216.pdf), KDD'20 *Jiarui Jin, Jiarui Qin, Yuchen Fang, Kounianhua Du, Weinan Zhang, Yong Yu, Zheng Zhang, Alexander J. Smola*

1. [**Learning Interaction Models of Structured Neighborhood on Heterogeneous Information Network**](https://arxiv.org/pdf/2011.12683.pdf), *Jiarui Jin, Kounianhua Du, Weinan Zhang, Jiarui Qin, Yuchen Fang, Yong Yu, Zheng Zhang, Alexander J. Smola*

1. [**Graphein - a Python Library for Geometric Deep Learning and Network Analysis on Protein Structures**](https://www.biorxiv.org/content/10.1101/2020.07.15.204701v1), *Arian R. Jamasb, Pietro Lió, Tom L. Blundell*

1. [**Graph Policy Gradients for Large Scale Robot Control**](https://arxiv.org/abs/1907.03822), *Arbaaz Khan, Ekaterina Tolstaya, Alejandro Ribeiro, Vijay Kumar*

1. [**Heterogeneous Molecular Graph Neural Networks for Predicting Molecule Properties**](https://arxiv.org/abs/2009.12710), *Zeren Shui, George Karypis*

1. [**Could Graph Neural Networks Learn Better Molecular Representation for Drug Discovery? A Comparison Study of Descriptor-based and Graph-based Models**](https://assets.researchsquare.com/files/rs-81439/v1_stamped.pdf), *Dejun Jiang, Zhenxing Wu, Chang-Yu Hsieh, Guangyong Chen, Ben Liao, Zhe Wang, Chao Shen, Dongsheng Cao, Jian Wu, Tingjun Hou*

1. [**Principal Neighbourhood Aggregation for Graph Nets**](https://arxiv.org/abs/2004.05718), *Gabriele Corso, Luca Cavalleri, Dominique Beaini, Pietro Liò, Petar Veličković*

1. [**Collective Multi-type Entity Alignment Between Knowledge Graphs**](https://dl.acm.org/doi/abs/10.1145/3366423.3380289), *Qi Zhu, Hao Wei, Bunyamin Sisman, Da Zheng, Christos Faloutsos, Xin Luna Dong, Jiawei Han*

1. [**Graph Representation Forecasting of Patient's Medical Conditions: towards A Digital Twin**](https://arxiv.org/abs/2009.08299), *Pietro Barbiero, Ramon Viñas Torné, Pietro Lió*

1. [**Relational Graph Learning on Visual and Kinematics Embeddings for Accurate Gesture Recognition in Robotic Surgery**](https://arxiv.org/abs/2011.01619), *Yong-Hao Long, Jie-Ying Wu, Bo Lu, Yue-Ming Jin, Mathias Unberath, Yun-Hui Liu, Pheng-Ann Heng and Qi Dou*

1. [**Dark Reciprocal-Rank: Boosting Graph-Convolutional Self-Localization Network via Teacher-to-student Knowledge Transfer**](https://arxiv.org/abs/2011.00402), *Takeda Koji, Tanaka Kanji*

1. [**Graph InfoClust: Leveraging Cluster-Level Node Information For Unsupervised Graph Representation Learning**](https://arxiv.org/abs/2009.06946), *Costas Mavromatis, George Karypis*

1. [**GraphSeam: Supervised Graph Learning Framework for Semantic UV Mapping**](https://arxiv.org/abs/2011.13748), *Fatemeh Teimury, Bruno Roy, Juan Sebastian Casallas, David macdonald, Mark Coates*

1. [**Comprehensive Study on Molecular Supervised Learning with Graph Neural Networks**](https://pubs.acs.org/doi/10.1021/acs.jcim.0c00416), *Doyeong Hwang, Soojung Yang, Yongchan Kwon, Kyung Hoon Lee, Grace Lee, Hanseok Jo, Seyeol Yoon, and Seongok Ryu*

1. [**A graph auto-encoder model for miRNA-disease associations prediction**](https://academic.oup.com/bib/advance-article-abstract/doi/10.1093/bib/bbaa240/5929824?redirectedFrom=fulltext), *Zhengwei Li, Jiashu Li, Ru Nie, Zhu-Hong You, Wenzheng Bao*

1. [**Graph convolutional regression of cardiac depolarization from sparse endocardial maps**](https://arxiv.org/abs/2009.14068), STACOM 2020 workshop, *Felix Meister, Tiziano Passerini, Chloé Audigier, Èric Lluch, Viorel Mihalef, Hiroshi Ashikaga, Andreas Maier, Henry Halperin, Tommaso Mansi*

1. [**AttnIO: Knowledge Graph Exploration with In-and-Out Attention Flow for Knowledge-Grounded Dialogue**](https://www.aclweb.org/anthology/2020.emnlp-main.280/), EMNLP'20, *Jaehun Jung, Bokyung Son, Sungwon Lyu*

1. [**Learning from Non-Binary Constituency Trees via Tensor Decomposition**](https://arxiv.org/abs/2011.00860), COLING'20, *Daniele Castellana, Davide Bacciu*

1. [**Inducing Alignment Structure with Gated Graph Attention Networks for Sentence Matching**](https://arxiv.org/abs/2010.07668), *Peng Cui, Le Hu, Yuanchao Liu*

1. [**Enhancing Extractive Text Summarization with Topic-Aware Graph Neural Networks**](https://arxiv.org/abs/2010.06253), COLING'20, *Peng Cui, Le Hu, Yuanchao Liu*

1. [**Double Graph Based Reasoning for Document-level Relation Extraction**](https://arxiv.org/abs/2009.13752), EMNLP'20, *Shuang Zeng, Runxin Xu, Baobao Chang, Lei Li*

1. [**Systematic Generalization on gSCAN with Language Conditioned Embedding**](https://arxiv.org/abs/2009.05552), AACL-IJCNLP'20, *Tong Gao, Qi Huang, Raymond J. Mooney*

1. [**Automatic selection of clustering algorithms using supervised graph embedding**](https://arxiv.org/pdf/2011.08225.pdf), *Noy Cohen-Shapira, Lior Rokach*

1. [**Improving Learning to Branch via Reinforcement Learning**](https://openreview.net/forum?id=z4D7-PTxTb), *Haoran Sun, Wenbo Chen, Hui Li, Le Song*

1. [**A Practical Guide to Graph Neural Networks**](https://arxiv.org/pdf/2010.05234.pdf), *Isaac Ronald Ward, Jack Joyner, Casey Lickfold, Stash Rowe, Yulan Guo, Mohammed Bennamoun*, [code](https://github.com/isolabs/gnn-tutorial)

1. [**APAN: Asynchronous Propagation Attention Network for Real-time Temporal Graph Embedding**](https://arxiv.org/pdf/2011.11545.pdf), SIGMOD'21, *Xuhong Wang, Ding Lyu, Mengjian Li, Yang Xia, Qi Yang, Xinwen Wang, Xinguang Wang, Ping Cui, Yupu Yang, Bowen Sun, Zhenyu Guo, Junkui Li*

1. [**Uncertainty-Matching Graph Neural Networks to Defend Against Poisoning Attacks**](https://arxiv.org/pdf/2009.14455.pdf), *Uday Shankar Shanthamallu, Jayaraman J. Thiagarajan, Andreas Spanias*

1. [**Computing Graph Neural Networks: A Survey from Algorithms to Accelerators**](https://arxiv.org/pdf/2010.00130.pdf), *Sergi Abadal, Akshay Jain, Robert Guirado, Jorge López-Alonso, Eduard Alarcón*

1. [**NHK_STRL at WNUT-2020 Task 2: GATs with Syntactic Dependencies as Edges and CTC-based Loss for Text Classification**](https://www.aclweb.org/anthology/2020.wnut-1.43.pdf), *Yuki Yasuda, Taichi Ishiwatari, Taro Miyazaki, Jun Goto*

1. [**Relation-aware Graph Attention Networks with Relational Position Encodings for Emotion Recognition in Conversations**](https://www.aclweb.org/anthology/2020.emnlp-main.597.pdf), *Taichi Ishiwatari, Yuki Yasuda, Taro Miyazaki, Jun Goto*

1. [**PGM-Explainer: Probabilistic Graphical Model Explanations for Graph Neural Networks**](https://proceedings.neurips.cc/paper/2020/file/8fb134f258b1f7865a6ab2d935a897c9-Paper.pdf), *Minh N. Vu, My T. Thai*

<<<<<<< HEAD
1. [**Discourse-Aware Neural Extractive Text Summarization**](https://www.aclweb.org/anthology/2020.acl-main.451.pdf), ACL'20, *Jiacheng Xu, Zhe Gan, Yu Cheng, Jingjing Liu*

1. [**Learning Robust Node Representations on Graphs**](https://arxiv.org/abs/2008.11416), *Xu Chen, Ya Zhang, Ivor Tsang, Yuangang Pan*
=======
1. [**A Generalization of Transformer Networks to Graphs**](https://arxiv.org/pdf/2012.09699.pdf), *Vijay Prakash Dwivedi, Xavier Bresson* 

1. [**Discourse-Aware Neural Extractive Text Summarization**](https://www.aclweb.org/anthology/2020.acl-main.451.pdf), ACL'20, *Jiacheng Xu, Zhe Gan, Yu Cheng, Jingjing Liu*

1. [**Learning Robust Node Representations on Graphs**](https://arxiv.org/abs/2008.11416), *Xu Chen, Ya Zhang, Ivor Tsang, Yuangang Pan*

1. [**Adaptive Graph Diffusion Networks with Hop-wise Attention**](https://arxiv.org/abs/2012.15024), *Chuxiong Sun, Guoshi Wu*

1. [**The Photoswitch Dataset: A Molecular Machine Learning Benchmark for the Advancement of Synthetic Chemistry**](https://arxiv.org/abs/2008.03226), *Aditya R. Thawani, Ryan-Rhys Griffiths, Arian Jamasb, Anthony Bourached, Penelope Jones, William McCorkindale, Alexander A. Aldrick, Alpha A. Lee*

1. [**A community-powered search of machine learning strategy space to find NMR property prediction models**](https://arxiv.org/abs/2008.05994), *Lars A. Bratholm, Will Gerrard, Brandon Anderson, Shaojie Bai, Sunghwan Choi, Lam Dang, Pavel Hanchar, Addison Howard, Guillaume Huard, Sanghoon Kim, Zico Kolter, Risi Kondor, Mordechai Kornbluth, Youhan Lee, Youngsoo Lee, Jonathan P. Mailoa, Thanh Tu Nguyen, Milos Popovic, Goran Rakocevic, Walter Reade, Wonho Song, Luka Stojanovic, Erik H. Thiede, Nebojsa Tijanic, Andres Torrubia, Devin Willmott, Craig P. Butts, David R. Glowacki, Kaggle participants*

1. [**Adaptive Layout Decomposition with Graph Embedding Neural Networks**](http://www.cse.cuhk.edu.hk/~byu/papers/C98-DAC2020-MPL-Selector.pdf), *Wei Li, Jialu Xia, Yuzhe Ma, Jialu Li, Yibo Lin, Bei Yu*, DAC'20

1. [**Transfer Learning with Graph Neural Networks for Optoelectronic Properties of Conjugated Oligomers**](https://aip.scitation.org/doi/10.1063/5.0037863), J. Chem. Phys. 154, *Chee-Kong Lee, Chengqiang Lu, Yue Yu, Qiming Sun, Chang-Yu Hsieh, Shengyu Zhang, Qi Liu, and  Liang Shi*

1. [**Jet tagging in the Lund plane with graph networks**](https://link.springer.com/article/10.1007/JHEP03(2021)052), Journal of High Energy Physics 2021, *Frédéric A. Dreyer and Huilin Qu* 

1. [**Global Attention Improves Graph Networks Generalization**](https://arxiv.org/abs/2006.07846), *Omri Puny, Heli Ben-Hamu, and Yaron Lipman*

1. [**Learning over Families of Sets -- Hypergraph Representation Learning for Higher Order Tasks**](https://arxiv.org/abs/2101.07773), SDM 2021, *Balasubramaniam Srinivasan, Da Zheng, and George Karypis*

1. [**SSFG: Stochastically Scaling Features and Gradients for Regularizing Graph Convolution Networks**](https://arxiv.org/abs/2102.10338), *Haimin Zhang, Min Xu*

1. [**Application and evaluation of knowledge graph embeddings in biomedical data**](https://peerj.com/articles/cs-341/), PeerJ Computer Science 7:e341, *Mona Alshahrani​, Maha A. Thafar, Magbubah Essack*

1. [**MoTSE: an interpretable task similarity estimator for small molecular property prediction tasks**](https://www.biorxiv.org/content/10.1101/2021.01.13.426608v2), bioRxiv 2021.01.13.426608, *Han Li, Xinyi Zhao, Shuya Li, Fangping Wan, Dan Zhao, Jianyang Zeng*

1. [**Reinforcement Learning For Data Poisoning on Graph Neural Networks**](https://arxiv.org/abs/2102.06800), *Jacob Dineen, A S M Ahsan-Ul Haque, Matthew Bielskas*
>>>>>>> c34a5577

</details>

## Installation

DGL should work on

* all Linux distributions no earlier than Ubuntu 16.04
* macOS X
* Windows 10

DGL requires Python 3.6 or later.

Right now, DGL works on [PyTorch](https://pytorch.org) 1.5.0+, [MXNet](https://mxnet.apache.org) 1.6+, and [TensorFlow](https://tensorflow.org) 2.3+.


### Using anaconda

```
conda install -c dglteam dgl           # cpu version
conda install -c dglteam dgl-cuda9.2   # CUDA 9.2
conda install -c dglteam dgl-cuda10.1  # CUDA 10.1
conda install -c dglteam dgl-cuda10.2  # CUDA 10.2
conda install -c dglteam dgl-cuda11.0  # CUDA 11.0
```

### Using pip


|           | Latest Nightly Build Version  | Stable Version          |
|-----------|-------------------------------|-------------------------|
| CPU       | `pip install --pre dgl`       | `pip install dgl`       |
| CUDA 9.2  | `pip install --pre dgl-cu92`  | `pip install dgl-cu92`  |
| CUDA 10.1 | `pip install --pre dgl-cu101` | `pip install dgl-cu101` |
| CUDA 10.2 | `pip install --pre dgl-cu102` | `pip install dgl-cu102` |
| CUDA 11.0 | `pip install --pre dgl-cu110` | `pip install dgl-cu110` |

### Built from source code

Refer to the guide [here](https://docs.dgl.ai/install/index.html#install-from-source).


## DGL Major Releases

| Releases  | Date   | Features |
|-----------|--------|-------------------------|
| v0.4.3    | 03/31/2020 | - TensorFlow support <br> - DGL-KE <br> - DGL-LifeSci <br> - Heterograph sampling APIs (experimental) |
| v0.4.2      | 01/24/2020 |  - Heterograph support <br> - TensorFlow support (experimental) <br> - MXNet GNN modules <br> | 
| v0.3.1 | 08/23/2019 | - APIs for GNN modules <br> - Model zoo (DGL-Chem) <br> - New installation |
| v0.2 | 03/09/2019 | - Graph sampling APIs <br> - Speed improvement |
| v0.1 | 12/07/2018 | - Basic DGL APIs <br> - PyTorch and MXNet support <br> - GNN model examples and tutorials |

## New to Deep Learning and Graph Deep Learning?

Check out the open source book [*Dive into Deep Learning*](https://d2l.ai/).

For those who are new to graph neural network, please see the [basic of DGL](https://docs.dgl.ai/tutorials/basics/index.html).

For audience who are looking for more advanced, realistic, and end-to-end examples, please see [model tutorials](https://docs.dgl.ai/tutorials/models/index.html).


## Contributing

Please let us know if you encounter a bug or have any suggestions by [filing an issue](https://github.com/dmlc/dgl/issues).

We welcome all contributions from bug fixes to new features and extensions.

We expect all contributions discussed in the issue tracker and going through PRs.  Please refer to our [contribution guide](https://docs.dgl.ai/contribute.html).

## Cite

If you use DGL in a scientific publication, we would appreciate citations to the following paper:
```
@article{wang2019dgl,
    title={Deep Graph Library: A Graph-Centric, Highly-Performant Package for Graph Neural Networks},
    author={Minjie Wang and Da Zheng and Zihao Ye and Quan Gan and Mufei Li and Xiang Song and Jinjing Zhou and Chao Ma and Lingfan Yu and Yu Gai and Tianjun Xiao and Tong He and George Karypis and Jinyang Li and Zheng Zhang},
    year={2019},
    journal={arXiv preprint arXiv:1909.01315}
}
```

## The Team

DGL is developed and maintained by [NYU, NYU Shanghai, AWS Shanghai AI Lab, and AWS MXNet Science Team](https://www.dgl.ai/pages/about.html).

## License

DGL uses Apache License 2.0.<|MERGE_RESOLUTION|>--- conflicted
+++ resolved
@@ -275,16 +275,11 @@
 
 1. [**PGM-Explainer: Probabilistic Graphical Model Explanations for Graph Neural Networks**](https://proceedings.neurips.cc/paper/2020/file/8fb134f258b1f7865a6ab2d935a897c9-Paper.pdf), *Minh N. Vu, My T. Thai*
 
-<<<<<<< HEAD
+1. [**A Generalization of Transformer Networks to Graphs**](https://arxiv.org/pdf/2012.09699.pdf), *Vijay Prakash Dwivedi, Xavier Bresson* 
+
 1. [**Discourse-Aware Neural Extractive Text Summarization**](https://www.aclweb.org/anthology/2020.acl-main.451.pdf), ACL'20, *Jiacheng Xu, Zhe Gan, Yu Cheng, Jingjing Liu*
 
 1. [**Learning Robust Node Representations on Graphs**](https://arxiv.org/abs/2008.11416), *Xu Chen, Ya Zhang, Ivor Tsang, Yuangang Pan*
-=======
-1. [**A Generalization of Transformer Networks to Graphs**](https://arxiv.org/pdf/2012.09699.pdf), *Vijay Prakash Dwivedi, Xavier Bresson* 
-
-1. [**Discourse-Aware Neural Extractive Text Summarization**](https://www.aclweb.org/anthology/2020.acl-main.451.pdf), ACL'20, *Jiacheng Xu, Zhe Gan, Yu Cheng, Jingjing Liu*
-
-1. [**Learning Robust Node Representations on Graphs**](https://arxiv.org/abs/2008.11416), *Xu Chen, Ya Zhang, Ivor Tsang, Yuangang Pan*
 
 1. [**Adaptive Graph Diffusion Networks with Hop-wise Attention**](https://arxiv.org/abs/2012.15024), *Chuxiong Sun, Guoshi Wu*
 
@@ -309,7 +304,6 @@
 1. [**MoTSE: an interpretable task similarity estimator for small molecular property prediction tasks**](https://www.biorxiv.org/content/10.1101/2021.01.13.426608v2), bioRxiv 2021.01.13.426608, *Han Li, Xinyi Zhao, Shuya Li, Fangping Wan, Dan Zhao, Jianyang Zeng*
 
 1. [**Reinforcement Learning For Data Poisoning on Graph Neural Networks**](https://arxiv.org/abs/2102.06800), *Jacob Dineen, A S M Ahsan-Ul Haque, Matthew Bielskas*
->>>>>>> c34a5577
 
 </details>
 
