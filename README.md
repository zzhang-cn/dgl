<p align="center">
  <img src="http://data.dgl.ai/asset/logo.jpg" height="200">
</p>

[![PyPi Latest Release](https://img.shields.io/pypi/v/dgl.svg)](https://pypi.org/project/dgl/)
[![Conda Latest Release](https://anaconda.org/dglteam/dgl/badges/version.svg)](https://anaconda.org/dglteam/dgl)
[![Build Status](https://ci.dgl.ai/buildStatus/icon?job=DGL/master)](https://ci.dgl.ai/job/DGL/job/master/)
[![Benchmark by ASV](http://img.shields.io/badge/benchmarked%20by-asv-green.svg?style=flat)](https://asv.dgl.ai/)
[![License](https://img.shields.io/badge/License-Apache%202.0-blue.svg)](./LICENSE)

Documentation ([Latest](https://docs.dgl.ai/en/latest/) | [Stable](https://docs.dgl.ai)) | [DGL at a glance](https://docs.dgl.ai/tutorials/basics/1_first.html#sphx-glr-tutorials-basics-1-first-py) | [Model Tutorials](https://docs.dgl.ai/tutorials/models/index.html) | [Official Examples](examples/README.md) | [Discussion Forum](https://discuss.dgl.ai) | [Slack Channel](https://join.slack.com/t/deep-graph-library/shared_invite/zt-eb4ict1g-xcg3PhZAFAB8p6dtKuP6xQ)

**For a full list of official DGL examples, see [here](examples).**

DGL is an easy-to-use, high performance and scalable Python package for deep learning on graphs. DGL is framework agnostic, meaning if a deep graph model is a component of an end-to-end application, the rest of the logics can be implemented in any major frameworks, such as PyTorch, Apache MXNet or TensorFlow.

<p align="center">
  <img src="http://data.dgl.ai/asset/image/DGL-Arch.png" alt="DGL v0.4 architecture" width="600">
  <br>
  <b>Figure</b>: DGL Overall Architecture
</p>

## <img src="http://data.dgl.ai/asset/image/new.png" width="30">DGL News
**09/05/2020**: We invite you to participate in the survey [here](https://forms.gle/Ej3jHCocACmb49Gp8) to make DGL better fit for your needs.  Thanks!

**08/21/2020**: The new **v0.5.0 release** includes distributed GNN training, overhauled documentation and user guide, and several more features.  We have also submitted some models to the [OGB](https://ogb.stanford.edu) leaderboard.  See our [release note](https://github.com/dmlc/dgl/releases/tag/0.5.0) for more details.

**06/11/2020**: Amazon Shanghai AI Lab and AWS Deep Engine Science team working along with academic collaborators from the University of Minnesota, The Ohio State University, and Hunan University have created the **[Drug Repurposing Knowledge Graph (DRKG)](https://github.com/gnn4dr/DRKG)** and a set of machine learning tools, [DGL-KE](https://github.com/awslabs/dgl-ke), that can be used to prioritize drugs for repurposing studies. 
DRKG is a comprehensive biological knowledge graph that relates human genes, compounds, biological processes, drug side effects, diseases and symptoms. DRKG includes, curates, and normalizes information from six publicly available databases and data that were collected from recent publications related to Covid-19. It has 97,238 entities belonging to 13 types of entities, and 5,874,261 triplets belonging to 107 types of relations. 
More about the dataset is in this [blogpost](https://www.dgl.ai/news/2020/06/09/covid.html).

## Using DGL

**A data scientist** may want to apply a pre-trained model to your data right away. For this you can use DGL's [Application packages, formally *Model Zoo*](https://github.com/dmlc/dgl/tree/master/apps). Application packages are developed for domain applications, as is the case for [DGL-LifeScience](https://github.com/awslabs/dgl-lifesci). We will soon add model zoo for knowledge graph embedding learning and recommender systems. Here's how you will use a pretrained model:
```python
from dgllife.data import Tox21
from dgllife.model import load_pretrained
from dgllife.utils import smiles_to_bigraph, CanonicalAtomFeaturizer

dataset = Tox21(smiles_to_bigraph, CanonicalAtomFeaturizer())
model = load_pretrained('GCN_Tox21') # Pretrained model loaded
model.eval()

smiles, g, label, mask = dataset[0]
feats = g.ndata.pop('h')
label_pred = model(g, feats)
print(smiles)                   # CCOc1ccc2nc(S(N)(=O)=O)sc2c1
print(label_pred[:, mask != 0]) # Mask non-existing labels
# tensor([[ 1.4190, -0.1820,  1.2974,  1.4416,  0.6914,  
# 2.0957,  0.5919,  0.7715, 1.7273,  0.2070]])
```

**Further reading**: DGL is released as a managed service on AWS SageMaker, see the medium posts for an easy trip to DGL on SageMaker([part1](https://medium.com/@julsimon/a-primer-on-graph-neural-networks-with-amazon-neptune-and-the-deep-graph-library-5ce64984a276) and [part2](https://medium.com/@julsimon/deep-graph-library-part-2-training-on-amazon-sagemaker-54d318dfc814)).

**Researchers** can start from the growing list of [models implemented in DGL](https://github.com/dmlc/dgl/tree/master/examples). Developing new models does not mean that you have to start from scratch. Instead, you can reuse many [pre-built modules](https://docs.dgl.ai/api/python/nn.html). Here is how to get a standard two-layer graph convolutional model with a pre-built GraphConv module:
```python
from dgl.nn.pytorch import GraphConv
import torch.nn.functional as F

# build a two-layer GCN with ReLU as the activation in between
class GCN(nn.Module):
    def __init__(self, in_feats, h_feats, num_classes):
        super(GCN, self).__init__()
        self.gcn_layer1 = GraphConv(in_feats, h_feats)
        self.gcn_layer2 = GraphConv(h_feats, num_classes)
    
    def forward(self, graph, inputs):
        h = self.gcn_layer1(graph, inputs)
        h = F.relu(h)
        h = self.gcn_layer2(graph, h)
        return h
```

Next level down, you may want to innovate your own module. DGL offers a succinct message-passing interface (see tutorial [here](https://docs.dgl.ai/tutorials/basics/3_pagerank.html)). Here is how Graph Attention Network (GAT) is implemented ([complete codes](https://docs.dgl.ai/api/python/nn.pytorch.html#gatconv)). Of course, you can also find GAT as a module [GATConv](https://docs.dgl.ai/api/python/nn.pytorch.html#gatconv):
```python
import torch.nn as nn
import torch.nn.functional as F

# Define a GAT layer
class GATLayer(nn.Module):
    def __init__(self, in_feats, out_feats):
        super(GATLayer, self).__init__()
        self.linear_func = nn.Linear(in_feats, out_feats, bias=False)
        self.attention_func = nn.Linear(2 * out_feats, 1, bias=False)
        
    def edge_attention(self, edges):
        concat_z = torch.cat([edges.src['z'], edges.dst['z']], dim=1)
        src_e = self.attention_func(concat_z)
        src_e = F.leaky_relu(src_e)
        return {'e': src_e}
    
    def message_func(self, edges):
        return {'z': edges.src['z'], 'e':edges.data['e']}
        
    def reduce_func(self, nodes):
        a = F.softmax(nodes.mailbox['e'], dim=1)
        h = torch.sum(a * nodes.mailbox['z'], dim=1)
        return {'h': h}
                               
    def forward(self, graph, h):
        z = self.linear_func(h)
        graph.ndata['z'] = z
        graph.apply_edges(self.edge_attention)
        graph.update_all(self.message_func, self.reduce_func)
        return graph.ndata.pop('h')
```
## Performance and Scalability

**Microbenchmark on speed and memory usage**: While leaving tensor and autograd functions to backend frameworks (e.g. PyTorch, MXNet, and TensorFlow), DGL aggressively optimizes storage and computation with its own kernels. Here's a comparison to another popular package -- PyTorch Geometric (PyG). The short story is that raw speed is similar, but DGL has much better memory management.


| Dataset  |    Model     |                   Accuracy                   |                    Time <br> PyG &emsp;&emsp; DGL                    |           Memory <br> PyG &emsp;&emsp; DGL            |
| -------- |:------------:|:--------------------------------------------:|:--------------------------------------------------------------------:|:-----------------------------------------------------:|
| Cora     | GCN <br> GAT | 81.31 &plusmn; 0.88 <br> 83.98 &plusmn; 0.52 | <b>0.478</b> &emsp;&emsp; 0.666 <br> 1.608 &emsp;&emsp; <b>1.399</b> | 1.1 &emsp;&emsp; 1.1 <br> 1.2 &emsp;&emsp; <b>1.1</b> |
| CiteSeer | GCN <br> GAT | 70.98 &plusmn; 0.68 <br> 69.96 &plusmn; 0.53 | <b>0.490</b> &emsp;&emsp; 0.674 <br> 1.606 &emsp;&emsp; <b>1.399</b> | 1.1 &emsp;&emsp; 1.1 <br> 1.3 &emsp;&emsp; <b>1.1</b> |
| PubMed   | GCN <br> GAT | 79.00 &plusmn; 0.41 <br> 77.65 &plusmn; 0.32 | <b>0.491</b> &emsp;&emsp; 0.690 <br> 1.946 &emsp;&emsp; <b>1.393</b> | 1.1 &emsp;&emsp; 1.1 <br> 1.6 &emsp;&emsp; <b>1.1</b> |
| Reddit   |     GCN      |             93.46 &plusmn; 0.06              |                    *OOM*&emsp;&emsp; <b>28.6</b>                     |            *OOM* &emsp;&emsp; <b>11.7</b>             |
| Reddit-S |     GCN      |                     N/A                      |                    29.12 &emsp;&emsp; <b>9.44</b>                    |             15.7 &emsp;&emsp; <b>3.6</b>              |

Table: Training time(in seconds) for 200 epochs and memory consumption(GB)

Here is another comparison of DGL on TensorFlow backend with other TF-based GNN tools (training time in seconds for one epoch):

| Dateset | Model | DGL | GraphNet | tf_geometric |
| ------- | ----- | --- | -------- | ------------ |
| Core | GCN | 0.0148 | 0.0152 | 0.0192 |
| Reddit | GCN | 0.1095 | OOM | OOM |
| PubMed | GCN | 0.0156 | 0.0553 | 0.0185 |
| PPI | GCN | 0.09 | 0.16 | 0.21 |
| Cora | GAT | 0.0442 | n/a | 0.058 |
| PPI | GAT | 0.398 | n/a | 0.752 |

High memory utilization allows DGL to push the limit of single-GPU performance, as seen in below images.
| <img src="http://data.dgl.ai/asset/image/DGLvsPyG-time1.png" width="400"> | <img src="http://data.dgl.ai/asset/image/DGLvsPyG-time2.png" width="400"> |
| -------- | -------- |

**Scalability**: DGL has fully leveraged multiple GPUs in both one machine and clusters for increasing training speed, and has better performance than alternatives, as seen in below images.

<p align="center">
  <img src="http://data.dgl.ai/asset/image/one-four-GPUs.png" width="600">
</p>

| <img src="http://data.dgl.ai/asset/image/one-four-GPUs-DGLvsGraphVite.png"> |  <img src="http://data.dgl.ai/asset/image/one-fourMachines.png"> | 
| :---------------------------------------: | -- |


**Further reading**: Detailed comparison of DGL and other Graph alternatives can be found [here](https://arxiv.org/abs/1909.01315).

## DGL Models and Applications

### DGL for research
Overall there are 30+ models implemented by using DGL:
- [PyTorch](https://github.com/dmlc/dgl/tree/master/examples/pytorch)
- [MXNet](https://github.com/dmlc/dgl/tree/master/examples/mxnet)
- [TensorFlow](https://github.com/dmlc/dgl/tree/master/examples/tensorflow)

### DGL for domain applications
- [DGL-LifeSci](https://github.com/awslabs/dgl-lifesci), previously DGL-Chem
- [DGL-KE](https://github.com/awslabs/dgl-ke)
- DGL-RecSys(coming soon)

### DGL for NLP/CV problems
- [TreeLSTM](https://github.com/dmlc/dgl/tree/master/examples/pytorch/tree_lstm)
- [GraphWriter](https://github.com/dmlc/dgl/tree/master/examples/pytorch/graphwriter)
- [Capsule Network](https://github.com/dmlc/dgl/tree/master/examples/pytorch/capsule)

We are currently in Beta stage.  More features and improvements are coming.

## Awesome Papers Using DGL

1. [**Benchmarking Graph Neural Networks**](https://arxiv.org/pdf/2003.00982.pdf), *Vijay Prakash Dwivedi, Chaitanya K. Joshi, Thomas Laurent, Yoshua Bengio, Xavier Bresson*

1. [**Open Graph Benchmarks: Datasets for Machine Learning on Graphs**](https://arxiv.org/pdf/2005.00687.pdf), NeurIPS'20, *Weihua Hu, Matthias Fey, Marinka Zitnik, Yuxiao Dong, Hongyu Ren, Bowen Liu, Michele Catasta, Jure Leskovec*

1. [**DropEdge: Towards Deep Graph Convolutional Networks on Node Classification**](https://openreview.net/pdf?id=Hkx1qkrKPr), ICLR'20, *Yu Rong, Wenbing Huang, Tingyang Xu, Junzhou Huan*

1. [**Discourse-Aware Neural Extractive Text Summarization**](https://www.aclweb.org/anthology/2020.acl-main.451/), ACL'20, *Jiacheng Xu, Zhe Gan, Yu Cheng, Jingjing Liu*

1. [**GCC: Graph Contrastive Coding for Graph Neural Network Pre-Training**](https://dl.acm.org/doi/pdf/10.1145/3394486.3403168?casa_token=EClsH2Vc4DcAAAAA:LIB8cbtr6yTDbYuv4cTLwTIYeDq5Y2dhj_ktcWdKpzdPLGeiuL0o8GlcN4QIOnpsAnmGeGVZ), KDD'20, *Jiezhong Qiu, Qibin Chen, Yuxiao Dong, Jing Zhang, Hongxia Yang, Ming Ding, Kuansan Wang, Jie Tang*

1. [**DGL-KE: Training Knowledge Graph Embeddings at Scale**](https://arxiv.org/pdf/2004.08532), SIGIR'20, *Da Zheng, Xiang Song, Chao Ma, Zeyuan Tan, Zihao Ye, Jin Dong, Hao Xiong, Zheng Zhang, George Karypis*

1. [**Improving Graph Neural Network Expressivity via Subgraph Isomorphism Counting**](https://arxiv.org/pdf/2006.09252.pdf), *Giorgos Bouritsas, Fabrizio Frasca, Stefanos Zafeiriou, Michael M. Bronstein*

1. [**INT: An Inequality Benchmark for Evaluating Generalization in Theorem Proving**](https://arxiv.org/pdf/2007.02924.pdf), *Yuhuai Wu, Albert Q. Jiang, Jimmy Ba, Roger Grosse*

1. [**Finding Patient Zero: Learning Contagion Source with Graph Neural Networks**](https://arxiv.org/pdf/2006.11913.pdf), *Chintan Shah, Nima Dehmamy, Nicola Perra, Matteo Chinazzi, Albert-László Barabási, Alessandro Vespignani, Rose Yu*

1. [**FeatGraph: A Flexible and Efficient Backend for Graph Neural Network Systems**](https://arxiv.org/pdf/2008.11359.pdf), SC'20, *Yuwei Hu, Zihao Ye, Minjie Wang, Jiali Yu, Da Zheng, Mu Li, Zheng Zhang, Zhiru Zhang, Yida Wang*


<details><summary>more</summary>

11. [**BP-Transformer: Modelling Long-Range Context via Binary Partitioning.**](https://arxiv.org/pdf/1911.04070.pdf), *Zihao Ye, Qipeng Guo, Quan Gan, Xipeng Qiu, Zheng Zhang*

12. [**OptiMol: Optimization of Binding Affinities in Chemical Space for Drug Discovery**](https://www.biorxiv.org/content/biorxiv/early/2020/06/16/2020.05.23.112201.full.pdf), *Jacques Boitreaud,Vincent Mallet, Carlos Oliver, Jérôme Waldispühl*

1. [**JAKET: Joint Pre-training of Knowledge Graph and Language Understanding**](https://arxiv.org/pdf/2010.00796.pdf), *Donghan Yu, Chenguang Zhu, Yiming Yang, Michael Zeng*

1. [**Architectural Implications of Graph Neural Networks**](https://arxiv.org/pdf/2009.00804.pdf), *Zhihui Zhang, Jingwen Leng, Lingxiao Ma, Youshan Miao, Chao Li, Minyi Guo*

1. [**Combining Reinforcement Learning and Constraint Programming for Combinatorial Optimization**](https://arxiv.org/pdf/2006.01610.pdf), *Quentin Cappart, Thierry Moisan, Louis-Martin Rousseau1, Isabeau Prémont-Schwarz, and Andre Cire*

1. [**Sparse Graph Attention Networks**](https://arxiv.org/abs/1912.00552), *Yang Ye, Shihao Ji*

1. [**On Self-Distilling Graph Neural Network**](https://arxiv.org/pdf/2011.02255.pdf), *Yuzhao Chen, Yatao Bian, Xi Xiao, Yu Rong, Tingyang Xu, Junzhou Huang*

1. [**Learning Robust Node Representations on Graphs**](https://arxiv.org/pdf/2008.11416.pdf), *Xu Chen, Ya Zhang, Ivor Tsang, and Yuangang Pan*

1. [**Recurrent Event Network: Autoregressive Structure Inference over Temporal Knowledge Graphs**](https://arxiv.org/abs/1904.05530), *Woojeong Jin, Meng Qu, Xisen Jin, Xiang Ren*

1. [**Graph Neural Ordinary Differential Equations**](https://arxiv.org/abs/1911.07532), *Michael Poli, Stefano Massaroli, Junyoung Park, Atsushi Yamashita, Hajime Asama, Jinkyoo Park*

1. [**FusedMM: A Unified SDDMM-SpMM Kernel for Graph Embedding and Graph Neural Networks**](https://arxiv.org/pdf/2011.06391.pdf), *Md. Khaledur Rahman, Majedul Haque Sujon, , Ariful Azad*

1. [**An Efficient Neighborhood-based Interaction Model for Recommendation on Heterogeneous Graph**](https://arxiv.org/pdf/2007.00216.pdf), KDD'20 *Jiarui Jin, Jiarui Qin, Yuchen Fang, Kounianhua Du, Weinan Zhang, Yong Yu, Zheng Zhang, Alexander J. Smola*

1. [**Learning Interaction Models of Structured Neighborhood on Heterogeneous Information Network**](https://arxiv.org/pdf/2011.12683.pdf), *Jiarui Jin, Kounianhua Du, Weinan Zhang, Jiarui Qin, Yuchen Fang, Yong Yu, Zheng Zhang, Alexander J. Smola*

1. [**Graphein - a Python Library for Geometric Deep Learning and Network Analysis on Protein Structures**](https://www.biorxiv.org/content/10.1101/2020.07.15.204701v1), *Arian R. Jamasb, Pietro Lió, Tom L. Blundell*

1. [**Graph Policy Gradients for Large Scale Robot Control**](https://arxiv.org/abs/1907.03822), *Arbaaz Khan, Ekaterina Tolstaya, Alejandro Ribeiro, Vijay Kumar*

1. [**Heterogeneous Molecular Graph Neural Networks for Predicting Molecule Properties**](https://arxiv.org/abs/2009.12710), *Zeren Shui, George Karypis*

1. [**Could Graph Neural Networks Learn Better Molecular Representation for Drug Discovery? A Comparison Study of Descriptor-based and Graph-based Models**](https://assets.researchsquare.com/files/rs-81439/v1_stamped.pdf), *Dejun Jiang, Zhenxing Wu, Chang-Yu Hsieh, Guangyong Chen, Ben Liao, Zhe Wang, Chao Shen, Dongsheng Cao, Jian Wu, Tingjun Hou*

1. [**Principal Neighbourhood Aggregation for Graph Nets**](https://arxiv.org/abs/2004.05718), *Gabriele Corso, Luca Cavalleri, Dominique Beaini, Pietro Liò, Petar Veličković*

1. [**Collective Multi-type Entity Alignment Between Knowledge Graphs**](https://dl.acm.org/doi/abs/10.1145/3366423.3380289), *Qi Zhu, Hao Wei, Bunyamin Sisman, Da Zheng, Christos Faloutsos, Xin Luna Dong, Jiawei Han*

1. [**Graph Representation Forecasting of Patient's Medical Conditions: towards A Digital Twin**](https://arxiv.org/abs/2009.08299), *Pietro Barbiero, Ramon Viñas Torné, Pietro Lió*

1. [**Relational Graph Learning on Visual and Kinematics Embeddings for Accurate Gesture Recognition in Robotic Surgery**](https://arxiv.org/abs/2011.01619), *Yong-Hao Long, Jie-Ying Wu, Bo Lu, Yue-Ming Jin, Mathias Unberath, Yun-Hui Liu, Pheng-Ann Heng and Qi Dou*

1. [**Dark Reciprocal-Rank: Boosting Graph-Convolutional Self-Localization Network via Teacher-to-student Knowledge Transfer**](https://arxiv.org/abs/2011.00402), *Takeda Koji, Tanaka Kanji*

1. [**Graph InfoClust: Leveraging Cluster-Level Node Information For Unsupervised Graph Representation Learning**](https://arxiv.org/abs/2009.06946), *Costas Mavromatis, George Karypis*

1. [**GraphSeam: Supervised Graph Learning Framework for Semantic UV Mapping**](https://arxiv.org/abs/2011.13748), *Fatemeh Teimury, Bruno Roy, Juan Sebastian Casallas, David macdonald, Mark Coates*

1. [**Comprehensive Study on Molecular Supervised Learning with Graph Neural Networks**](https://pubs.acs.org/doi/10.1021/acs.jcim.0c00416), *Doyeong Hwang, Soojung Yang, Yongchan Kwon, Kyung Hoon Lee, Grace Lee, Hanseok Jo, Seyeol Yoon, and Seongok Ryu*

1. [**A graph auto-encoder model for miRNA-disease associations prediction**](https://academic.oup.com/bib/advance-article-abstract/doi/10.1093/bib/bbaa240/5929824?redirectedFrom=fulltext), *Zhengwei Li, Jiashu Li, Ru Nie, Zhu-Hong You, Wenzheng Bao*

1. [**Graph convolutional regression of cardiac depolarization from sparse endocardial maps**](https://arxiv.org/abs/2009.14068), STACOM 2020 workshop, *Felix Meister, Tiziano Passerini, Chloé Audigier, Èric Lluch, Viorel Mihalef, Hiroshi Ashikaga, Andreas Maier, Henry Halperin, Tommaso Mansi*

1. [**AttnIO: Knowledge Graph Exploration with In-and-Out Attention Flow for Knowledge-Grounded Dialogue**](https://www.aclweb.org/anthology/2020.emnlp-main.280/), EMNLP'20, *Jaehun Jung, Bokyung Son, Sungwon Lyu*

1. [**Learning from Non-Binary Constituency Trees via Tensor Decomposition**](https://arxiv.org/abs/2011.00860), COLING'20, *Daniele Castellana, Davide Bacciu*

1. [**Inducing Alignment Structure with Gated Graph Attention Networks for Sentence Matching**](https://arxiv.org/abs/2010.07668), *Peng Cui, Le Hu, Yuanchao Liu*

1. [**Enhancing Extractive Text Summarization with Topic-Aware Graph Neural Networks**](https://arxiv.org/abs/2010.06253), COLING'20, *Peng Cui, Le Hu, Yuanchao Liu*

1. [**Double Graph Based Reasoning for Document-level Relation Extraction**](https://arxiv.org/abs/2009.13752), EMNLP'20, *Shuang Zeng, Runxin Xu, Baobao Chang, Lei Li*

1. [**Systematic Generalization on gSCAN with Language Conditioned Embedding**](https://arxiv.org/abs/2009.05552), AACL-IJCNLP'20, *Tong Gao, Qi Huang, Raymond J. Mooney*

1. [**Automatic selection of clustering algorithms using supervised graph embedding**](https://arxiv.org/pdf/2011.08225.pdf), *Noy Cohen-Shapira, Lior Rokach*

1. [**Improving Learning to Branch via Reinforcement Learning**](https://openreview.net/forum?id=z4D7-PTxTb), *Haoran Sun, Wenbo Chen, Hui Li, Le Song*

1. [**A Practical Guide to Graph Neural Networks**](https://arxiv.org/pdf/2010.05234.pdf), *Issac Ronald Ward, Jack Joyner, Casey Lickfold, Stash Rowe, Yulan Guo, Mohammed Bennamoun*, [code](https://github.com/isolabs/gnn-tutorial)

1. [**APAN: Asynchronous Propagation Attention Network for Real-time Temporal Graph Embedding**](https://arxiv.org/pdf/2011.11545.pdf), SIGMOD'21, *Xuhong Wang, Ding Lyu, Mengjian Li, Yang Xia, Qi Yang, Xinwen Wang, Xinguang Wang, Ping Cui, Yupu Yang, Bowen Sun, Zhenyu Guo, Junkui Li*

1. [**Uncertainty-Matching Graph Neural Networks to Defend Against Poisoning Attacks**](https://arxiv.org/pdf/2009.14455.pdf), *Uday Shankar Shanthamallu, Jayaraman J. Thiagarajan, Andreas Spanias*

1. [**Computing Graph Neural Networks: A Survey from Algorithms to Accelerators**](https://arxiv.org/pdf/2010.00130.pdf), *Sergi Abadal, Akshay Jain, Robert Guirado, Jorge López-Alonso, Eduard Alarcón*

<<<<<<< HEAD
1. [**Adaptive Graph Diffusion Networks with Hop-wise Attention**](https://arxiv.org/abs/2012.15024), *Chuxiong Sun, Guoshi Wu*

1. [**The Photoswitch Dataset: A Molecular Machine Learning Benchmark for the Advancement of Synthetic Chemistry**](https://arxiv.org/abs/2008.03226), *Aditya R. Thawani, Ryan-Rhys Griffiths, Arian Jamasb, Anthony Bourached, Penelope Jones, William McCorkindale, Alexander A. Aldrick, Alpha A. Lee*

1. [**A community-powered search of machine learning strategy space to find NMR property prediction models**](https://arxiv.org/abs/2008.05994), *Lars A. Bratholm, Will Gerrard, Brandon Anderson, Shaojie Bai, Sunghwan Choi, Lam Dang, Pavel Hanchar, Addison Howard, Guillaume Huard, Sanghoon Kim, Zico Kolter, Risi Kondor, Mordechai Kornbluth, Youhan Lee, Youngsoo Lee, Jonathan P. Mailoa, Thanh Tu Nguyen, Milos Popovic, Goran Rakocevic, Walter Reade, Wonho Song, Luka Stojanovic, Erik H. Thiede, Nebojsa Tijanic, Andres Torrubia, Devin Willmott, Craig P. Butts, David R. Glowacki, Kaggle participants*
=======
1. [**NHK_STRL at WNUT-2020 Task 2: GATs with Syntactic Dependencies as Edges and CTC-based Loss for Text Classification**](https://www.aclweb.org/anthology/2020.wnut-1.43.pdf), *Yuki Yasuda, Taichi Ishiwatari, Taro Miyazaki, Jun Goto*

1. [**Relation-aware Graph Attention Networks with Relational Position Encodings for Emotion Recognition in Conversations**](https://www.aclweb.org/anthology/2020.emnlp-main.597.pdf), *Taichi Ishiwatari, Yuki Yasuda, Taro Miyazaki, Jun Goto*

1. [**PGM-Explainer: Probabilistic Graphical Model Explanations for Graph Neural Networks**](https://proceedings.neurips.cc/paper/2020/file/8fb134f258b1f7865a6ab2d935a897c9-Paper.pdf), *Minh N. Vu, My T. Thai*

1. [**A Generalization of Transformer Networks to Graphs**](https://arxiv.org/pdf/2012.09699.pdf), *Vijay Prakash Dwivedi, Xavier Bresson* 

1. [**Discourse-Aware Neural Extractive Text Summarization**](https://www.aclweb.org/anthology/2020.acl-main.451.pdf), ACL'20, *Jiacheng Xu, Zhe Gan, Yu Cheng, Jingjing Liu*

1. [**Learning Robust Node Representations on Graphs**](https://arxiv.org/abs/2008.11416), *Xu Chen, Ya Zhang, Ivor Tsang, Yuangang Pan*
>>>>>>> 498505ba

</details>

## Installation

DGL should work on

* all Linux distributions no earlier than Ubuntu 16.04
* macOS X
* Windows 10

DGL requires Python 3.6 or later.

Right now, DGL works on [PyTorch](https://pytorch.org) 1.5.0+, [MXNet](https://mxnet.apache.org) 1.6+, and [TensorFlow](https://tensorflow.org) 2.3+.


### Using anaconda

```
conda install -c dglteam dgl           # cpu version
conda install -c dglteam dgl-cuda9.2   # CUDA 9.2
conda install -c dglteam dgl-cuda10.1  # CUDA 10.1
conda install -c dglteam dgl-cuda10.2  # CUDA 10.2
conda install -c dglteam dgl-cuda11.0  # CUDA 11.0
```

### Using pip


|           | Latest Nightly Build Version  | Stable Version          |
|-----------|-------------------------------|-------------------------|
| CPU       | `pip install --pre dgl`       | `pip install dgl`       |
| CUDA 9.2  | `pip install --pre dgl-cu92`  | `pip install dgl-cu92`  |
| CUDA 10.1 | `pip install --pre dgl-cu101` | `pip install dgl-cu101` |
| CUDA 10.2 | `pip install --pre dgl-cu102` | `pip install dgl-cu102` |
| CUDA 11.0 | `pip install --pre dgl-cu110` | `pip install dgl-cu110` |

### Built from source code

Refer to the guide [here](https://docs.dgl.ai/install/index.html#install-from-source).


## DGL Major Releases

| Releases  | Date   | Features |
|-----------|--------|-------------------------|
| v0.4.3    | 03/31/2020 | - TensorFlow support <br> - DGL-KE <br> - DGL-LifeSci <br> - Heterograph sampling APIs (experimental) |
| v0.4.2      | 01/24/2020 |  - Heterograph support <br> - TensorFlow support (experimental) <br> - MXNet GNN modules <br> | 
| v0.3.1 | 08/23/2019 | - APIs for GNN modules <br> - Model zoo (DGL-Chem) <br> - New installation |
| v0.2 | 03/09/2019 | - Graph sampling APIs <br> - Speed improvement |
| v0.1 | 12/07/2018 | - Basic DGL APIs <br> - PyTorch and MXNet support <br> - GNN model examples and tutorials |

## New to Deep Learning and Graph Deep Learning?

Check out the open source book [*Dive into Deep Learning*](https://d2l.ai/).

For those who are new to graph neural network, please see the [basic of DGL](https://docs.dgl.ai/tutorials/basics/index.html).

For audience who are looking for more advanced, realistic, and end-to-end examples, please see [model tutorials](https://docs.dgl.ai/tutorials/models/index.html).


## Contributing

Please let us know if you encounter a bug or have any suggestions by [filing an issue](https://github.com/dmlc/dgl/issues).

We welcome all contributions from bug fixes to new features and extensions.

We expect all contributions discussed in the issue tracker and going through PRs.  Please refer to our [contribution guide](https://docs.dgl.ai/contribute.html).

## Cite

If you use DGL in a scientific publication, we would appreciate citations to the following paper:
```
@article{wang2019dgl,
    title={Deep Graph Library: A Graph-Centric, Highly-Performant Package for Graph Neural Networks},
    author={Minjie Wang and Da Zheng and Zihao Ye and Quan Gan and Mufei Li and Xiang Song and Jinjing Zhou and Chao Ma and Lingfan Yu and Yu Gai and Tianjun Xiao and Tong He and George Karypis and Jinyang Li and Zheng Zhang},
    year={2019},
    journal={arXiv preprint arXiv:1909.01315}
}
```

## The Team

DGL is developed and maintained by [NYU, NYU Shanghai, AWS Shanghai AI Lab, and AWS MXNet Science Team](https://www.dgl.ai/pages/about.html).

## License

DGL uses Apache License 2.0.<|MERGE_RESOLUTION|>--- conflicted
+++ resolved
@@ -269,25 +269,23 @@
 
 1. [**Computing Graph Neural Networks: A Survey from Algorithms to Accelerators**](https://arxiv.org/pdf/2010.00130.pdf), *Sergi Abadal, Akshay Jain, Robert Guirado, Jorge López-Alonso, Eduard Alarcón*
 
-<<<<<<< HEAD
+1. [**NHK_STRL at WNUT-2020 Task 2: GATs with Syntactic Dependencies as Edges and CTC-based Loss for Text Classification**](https://www.aclweb.org/anthology/2020.wnut-1.43.pdf), *Yuki Yasuda, Taichi Ishiwatari, Taro Miyazaki, Jun Goto*
+
+1. [**Relation-aware Graph Attention Networks with Relational Position Encodings for Emotion Recognition in Conversations**](https://www.aclweb.org/anthology/2020.emnlp-main.597.pdf), *Taichi Ishiwatari, Yuki Yasuda, Taro Miyazaki, Jun Goto*
+
+1. [**PGM-Explainer: Probabilistic Graphical Model Explanations for Graph Neural Networks**](https://proceedings.neurips.cc/paper/2020/file/8fb134f258b1f7865a6ab2d935a897c9-Paper.pdf), *Minh N. Vu, My T. Thai*
+
+1. [**A Generalization of Transformer Networks to Graphs**](https://arxiv.org/pdf/2012.09699.pdf), *Vijay Prakash Dwivedi, Xavier Bresson* 
+
+1. [**Discourse-Aware Neural Extractive Text Summarization**](https://www.aclweb.org/anthology/2020.acl-main.451.pdf), ACL'20, *Jiacheng Xu, Zhe Gan, Yu Cheng, Jingjing Liu*
+
+1. [**Learning Robust Node Representations on Graphs**](https://arxiv.org/abs/2008.11416), *Xu Chen, Ya Zhang, Ivor Tsang, Yuangang Pan*
+
 1. [**Adaptive Graph Diffusion Networks with Hop-wise Attention**](https://arxiv.org/abs/2012.15024), *Chuxiong Sun, Guoshi Wu*
 
 1. [**The Photoswitch Dataset: A Molecular Machine Learning Benchmark for the Advancement of Synthetic Chemistry**](https://arxiv.org/abs/2008.03226), *Aditya R. Thawani, Ryan-Rhys Griffiths, Arian Jamasb, Anthony Bourached, Penelope Jones, William McCorkindale, Alexander A. Aldrick, Alpha A. Lee*
 
 1. [**A community-powered search of machine learning strategy space to find NMR property prediction models**](https://arxiv.org/abs/2008.05994), *Lars A. Bratholm, Will Gerrard, Brandon Anderson, Shaojie Bai, Sunghwan Choi, Lam Dang, Pavel Hanchar, Addison Howard, Guillaume Huard, Sanghoon Kim, Zico Kolter, Risi Kondor, Mordechai Kornbluth, Youhan Lee, Youngsoo Lee, Jonathan P. Mailoa, Thanh Tu Nguyen, Milos Popovic, Goran Rakocevic, Walter Reade, Wonho Song, Luka Stojanovic, Erik H. Thiede, Nebojsa Tijanic, Andres Torrubia, Devin Willmott, Craig P. Butts, David R. Glowacki, Kaggle participants*
-=======
-1. [**NHK_STRL at WNUT-2020 Task 2: GATs with Syntactic Dependencies as Edges and CTC-based Loss for Text Classification**](https://www.aclweb.org/anthology/2020.wnut-1.43.pdf), *Yuki Yasuda, Taichi Ishiwatari, Taro Miyazaki, Jun Goto*
-
-1. [**Relation-aware Graph Attention Networks with Relational Position Encodings for Emotion Recognition in Conversations**](https://www.aclweb.org/anthology/2020.emnlp-main.597.pdf), *Taichi Ishiwatari, Yuki Yasuda, Taro Miyazaki, Jun Goto*
-
-1. [**PGM-Explainer: Probabilistic Graphical Model Explanations for Graph Neural Networks**](https://proceedings.neurips.cc/paper/2020/file/8fb134f258b1f7865a6ab2d935a897c9-Paper.pdf), *Minh N. Vu, My T. Thai*
-
-1. [**A Generalization of Transformer Networks to Graphs**](https://arxiv.org/pdf/2012.09699.pdf), *Vijay Prakash Dwivedi, Xavier Bresson* 
-
-1. [**Discourse-Aware Neural Extractive Text Summarization**](https://www.aclweb.org/anthology/2020.acl-main.451.pdf), ACL'20, *Jiacheng Xu, Zhe Gan, Yu Cheng, Jingjing Liu*
-
-1. [**Learning Robust Node Representations on Graphs**](https://arxiv.org/abs/2008.11416), *Xu Chen, Ya Zhang, Ivor Tsang, Yuangang Pan*
->>>>>>> 498505ba
 
 </details>
 
