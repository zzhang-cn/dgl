--- conflicted
+++ resolved
@@ -79,11 +79,7 @@
     check_close(g.ndata['h'], 2 * F.ones((3, 1)))
 
 @parametrize_dtype
-<<<<<<< HEAD
-@pytest.mark.parametrize('g', get_cases(['bipartite', 'homo'], exclude=['zero-degree', 'dglgraph']))
-=======
 @pytest.mark.parametrize('g', get_cases(['homo', 'block-bipartite'], exclude=['zero-degree', 'dglgraph']))
->>>>>>> 451ed6d8
 @pytest.mark.parametrize('norm', ['none', 'both', 'right'])
 @pytest.mark.parametrize('weight', [True, False])
 @pytest.mark.parametrize('bias', [False])
@@ -161,18 +157,10 @@
     assert h1.shape[-1] == 2
 
 @parametrize_dtype
-<<<<<<< HEAD
-@pytest.mark.parametrize('g', get_cases(['homo']))
-def test_gat_conv(g, idtype):
-    g = g.astype(idtype).to(F.ctx())
-    ctx = F.ctx()
-    g = dgl.DGLGraph(nx.erdos_renyi_graph(20, 0.3))
-=======
 @pytest.mark.parametrize('g', get_cases(['homo', 'block-bipartite']))
 def test_gat_conv(g, idtype):
     g = g.astype(idtype).to(F.ctx())
     ctx = F.ctx()
->>>>>>> 451ed6d8
     gat = nn.GATConv(10, 20, 5) # n_heads = 5
     gat.initialize(ctx=ctx)
     print(gat)
@@ -185,19 +173,6 @@
 def test_gat_conv_bi(g, idtype):
     g = g.astype(idtype).to(F.ctx())
     ctx = F.ctx()
-<<<<<<< HEAD
-    gat = nn.GATConv((5, 10), 2, 4)
-    gat.initialize(ctx=ctx)
-    feat = (F.randn((g.number_of_src_nodes(), 5)), F.randn((g.number_of_dst_nodes(), 10)))
-    h = gat(g, feat)
-    assert h.shape == (g.number_of_dst_nodes(), 4, 2)
-
-    # test#3: block
-    g = dgl.graph(sp.sparse.random(100, 100, density=0.001))
-    seed_nodes = np.unique(g.edges()[1].asnumpy())
-    block = dgl.to_block(g, seed_nodes)
-=======
->>>>>>> 451ed6d8
     gat = nn.GATConv(5, 2, 4)
     gat.initialize(ctx=ctx)
     feat = (F.randn((g.number_of_src_nodes(), 5)), F.randn((g.number_of_dst_nodes(), 5)))
@@ -205,11 +180,7 @@
     assert h.shape == (g.number_of_dst_nodes(), 4, 2)
 
 @parametrize_dtype
-<<<<<<< HEAD
-@pytest.mark.parametrize('g', get_cases(['homo']))
-=======
 @pytest.mark.parametrize('g', get_cases(['homo', 'block-bipartite']))
->>>>>>> 451ed6d8
 @pytest.mark.parametrize('aggre_type', ['mean', 'pool', 'gcn'])
 def test_sage_conv(idtype, g, aggre_type):
     g = g.astype(idtype).to(F.ctx())
@@ -233,19 +204,6 @@
     h = sage(g, feat)
     assert h.shape[-1] == 2
     assert h.shape[0] == g.number_of_dst_nodes()
-<<<<<<< HEAD
-
-    g = dgl.graph(sp.sparse.random(100, 100, density=0.001))
-    seed_nodes = np.unique(g.edges()[1].asnumpy())
-    block = dgl.to_block(g, seed_nodes)
-    sage = nn.SAGEConv(5, 10, aggre_type)
-    feat = F.randn((block.number_of_src_nodes(), 5))
-    sage.initialize(ctx=ctx)
-    h = sage(block, feat)
-    assert h.shape[0] == block.number_of_dst_nodes()
-    assert h.shape[-1] == 10
-=======
->>>>>>> 451ed6d8
 
 @parametrize_dtype
 @pytest.mark.parametrize('aggre_type', ['mean', 'pool', 'gcn'])
@@ -253,10 +211,7 @@
     # Test the case for graphs without edges
     g = dgl.bipartite([], num_nodes=(5, 3))
     g = g.astype(idtype).to(F.ctx())
-<<<<<<< HEAD
-=======
-    ctx = F.ctx()
->>>>>>> 451ed6d8
+    ctx = F.ctx()
     sage = nn.SAGEConv((3, 3), 2, 'gcn')
     feat = (F.randn((5, 3)), F.randn((3, 3)))
     sage.initialize(ctx=ctx)
@@ -299,11 +254,7 @@
     assert h1.shape == (20, 20)
 
 @parametrize_dtype
-<<<<<<< HEAD
-@pytest.mark.parametrize('g', get_cases(['homo']))
-=======
 @pytest.mark.parametrize('g', get_cases(['homo', 'block-bipartite']))
->>>>>>> 451ed6d8
 def test_agnn_conv(g, idtype):
     g = g.astype(idtype).to(F.ctx())
     ctx = F.ctx()
@@ -325,16 +276,6 @@
     feat = (F.randn((g.number_of_src_nodes(), 5)), F.randn((g.number_of_dst_nodes(), 5)))
     h = agnn_conv(g, feat)
     assert h.shape == (g.number_of_dst_nodes(), 5)
-<<<<<<< HEAD
-
-    g = dgl.graph(sp.sparse.random(100, 100, density=0.001))
-    seed_nodes = np.unique(g.edges()[1].asnumpy())
-    block = dgl.to_block(g, seed_nodes)
-    feat = F.randn((block.number_of_src_nodes(), 5))
-    h = agnn_conv(block, feat)
-    assert h.shape == (block.number_of_dst_nodes(), 5)
-=======
->>>>>>> 451ed6d8
 
 def test_appnp_conv():
     g = dgl.DGLGraph(nx.erdos_renyi_graph(20, 0.3)).to(F.ctx())
@@ -373,11 +314,7 @@
 
 @parametrize_dtype
 @pytest.mark.parametrize('norm_type', ['both', 'right', 'none'])
-<<<<<<< HEAD
-@pytest.mark.parametrize('g', get_cases(['homo', 'bipartite']))
-=======
 @pytest.mark.parametrize('g', get_cases(['homo', 'block-bipartite']))
->>>>>>> 451ed6d8
 def test_dense_graph_conv(idtype, g, norm_type):
     g = g.astype(idtype).to(F.ctx())
     ctx = F.ctx()
@@ -396,11 +333,7 @@
     assert F.allclose(out_conv, out_dense_conv)
 
 @parametrize_dtype
-<<<<<<< HEAD
-@pytest.mark.parametrize('g', get_cases(['homo', 'bipartite']))
-=======
 @pytest.mark.parametrize('g', get_cases(['homo', 'bipartite', 'block-bipartite']))
->>>>>>> 451ed6d8
 def test_dense_sage_conv(idtype, g):
     g = g.astype(idtype).to(F.ctx())
     ctx = F.ctx()
@@ -426,11 +359,7 @@
     assert F.allclose(out_sage, out_dense_sage)
 
 @parametrize_dtype
-<<<<<<< HEAD
-@pytest.mark.parametrize('g', get_cases(['homo']))
-=======
 @pytest.mark.parametrize('g', get_cases(['homo', 'block-bipartite']))
->>>>>>> 451ed6d8
 def test_edge_conv(g, idtype):
     g = g.astype(idtype).to(F.ctx())
     ctx = F.ctx()
@@ -443,11 +372,7 @@
     assert h1.shape == (g.number_of_nodes(), 2)
 
 @parametrize_dtype
-<<<<<<< HEAD
-@pytest.mark.parametrize('g', get_cases(['bipartite', 'block']))
-=======
 @pytest.mark.parametrize('g', get_cases(['bipartite']))
->>>>>>> 451ed6d8
 def test_edge_conv_bi(g, idtype):
     g = g.astype(idtype).to(F.ctx())
     ctx = F.ctx()
@@ -458,22 +383,10 @@
     h0 = F.randn((g.number_of_src_nodes(), 5))
     x0 = F.randn((g.number_of_dst_nodes(), 5))
     h1 = edge_conv(g, (h0, x0))
-<<<<<<< HEAD
-    if not g.is_homograph() and not g.is_block:
-        # bipartite
-        h1 = edge_conv(g, (h0, h0[:10]))
-    else:
-        h1 = edge_conv(g, h0)
     assert h1.shape == (g.number_of_dst_nodes(), 2)
 
 @parametrize_dtype
-@pytest.mark.parametrize('g', get_cases(['homo']))
-=======
-    assert h1.shape == (g.number_of_dst_nodes(), 2)
-
-@parametrize_dtype
 @pytest.mark.parametrize('g', get_cases(['homo', 'block-bipartite']))
->>>>>>> 451ed6d8
 @pytest.mark.parametrize('aggregator_type', ['mean', 'max', 'sum'])
 def test_gin_conv(g, idtype, aggregator_type):
     g = g.astype(idtype).to(F.ctx())
@@ -503,24 +416,10 @@
     feat = (F.randn((g.number_of_src_nodes(), 5)), F.randn((g.number_of_dst_nodes(), 5)))
     h = gin_conv(g, feat)
     return h.shape == (g.number_of_dst_nodes(), 5)
-<<<<<<< HEAD
-
-    g = dgl.graph(sp.sparse.random(100, 100, density=0.001))
-    seed_nodes = np.unique(g.edges()[1].asnumpy())
-    block = dgl.to_block(g, seed_nodes)
-    feat = F.randn((block.number_of_src_nodes(), 5))
-    h = gin_conv(block, feat)
-    assert h.shape == (block.number_of_dst_nodes(), 12)
-
-
-@parametrize_dtype
-@pytest.mark.parametrize('g', get_cases(['homo']))
-=======
 
 
 @parametrize_dtype
 @pytest.mark.parametrize('g', get_cases(['homo', 'block-bipartite']))
->>>>>>> 451ed6d8
 def test_gmm_conv(g, idtype):
     g = g.astype(idtype).to(F.ctx())
     ctx = F.ctx()
@@ -546,11 +445,7 @@
     assert h1.shape == (g.number_of_dst_nodes(), 2)
 
 @parametrize_dtype
-<<<<<<< HEAD
-@pytest.mark.parametrize('g', get_cases(['homo']))
-=======
 @pytest.mark.parametrize('g', get_cases(['homo', 'block-bipartite']))
->>>>>>> 451ed6d8
 def test_nn_conv(g, idtype):
     g = g.astype(idtype).to(F.ctx())
     ctx = F.ctx()
@@ -563,11 +458,7 @@
     assert h1.shape == (g.number_of_nodes(), 2)
 
 @parametrize_dtype
-<<<<<<< HEAD
-@pytest.mark.parametrize('g', get_cases(['bipartite', 'block']))
-=======
 @pytest.mark.parametrize('g', get_cases(['bipartite']))
->>>>>>> 451ed6d8
 def test_nn_conv_bi(g, idtype):
     g = g.astype(idtype).to(F.ctx())
     ctx = F.ctx()
