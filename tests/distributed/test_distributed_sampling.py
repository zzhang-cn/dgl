import dgl
import unittest
import os
from dgl.data import CitationGraphDataset
from dgl.distributed import sample_neighbors, find_edges
from dgl.distributed import partition_graph, load_partition, load_partition_book
import sys
import multiprocessing as mp
import numpy as np
import backend as F
import time
from utils import get_local_usable_addr
from pathlib import Path
import pytest
from dgl.distributed import DistGraphServer, DistGraph


def start_server(rank, tmpdir, disable_shared_mem, graph_name):
    g = DistGraphServer(rank, "rpc_ip_config.txt", 1, 1,
                        tmpdir / (graph_name + '.json'), disable_shared_mem=disable_shared_mem)
    g.start()


def start_sample_client(rank, tmpdir, disable_shared_mem):
    gpb = None
    if disable_shared_mem:
        _, _, _, gpb, _ = load_partition(tmpdir / 'test_sampling.json', rank)
<<<<<<< HEAD
    dist_graph = DistGraph("rpc_ip_config.txt", 1, "test_sampling", gpb=gpb)
=======
    dgl.distributed.initialize("rpc_ip_config.txt")
    dist_graph = DistGraph("rpc_ip_config.txt", "test_sampling", gpb=gpb)
>>>>>>> 4f499c7f
    sampled_graph = sample_neighbors(dist_graph, [0, 10, 99, 66, 1024, 2008], 3)
    dgl.distributed.exit_client()
    return sampled_graph

def start_find_edges_client(rank, tmpdir, disable_shared_mem, eids):
    gpb = None
    if disable_shared_mem:
        _, _, _, gpb, _ = load_partition(tmpdir / 'test_find_edges.json', rank)
    dist_graph = DistGraph("rpc_ip_config.txt", 1, "test_find_edges", gpb=gpb)
    u, v = find_edges(dist_graph, eids)
    dgl.distributed.exit_client()
    return u, v

def check_rpc_sampling(tmpdir, num_server):
    ip_config = open("rpc_ip_config.txt", "w")
    for _ in range(num_server):
        ip_config.write('{}\n'.format(get_local_usable_addr()))
    ip_config.close()

    g = CitationGraphDataset("cora")[0]
    g.readonly()
    print(g.idtype)
    num_parts = num_server
    num_hops = 1

    partition_graph(g, 'test_sampling', num_parts, tmpdir,
                    num_hops=num_hops, part_method='metis', reshuffle=False)

    pserver_list = []
    ctx = mp.get_context('spawn')
    for i in range(num_server):
        p = ctx.Process(target=start_server, args=(i, tmpdir, num_server > 1, 'test_sampling'))
        p.start()
        time.sleep(1)
        pserver_list.append(p)

    time.sleep(3)
    sampled_graph = start_sample_client(0, tmpdir, num_server > 1)
    print("Done sampling")
    for p in pserver_list:
        p.join()

    src, dst = sampled_graph.edges()
    assert sampled_graph.number_of_nodes() == g.number_of_nodes()
    assert np.all(F.asnumpy(g.has_edges_between(src, dst)))
    eids = g.edge_ids(src, dst)
    assert np.array_equal(
        F.asnumpy(sampled_graph.edata[dgl.EID]), F.asnumpy(eids))

def check_rpc_find_edges(tmpdir, num_server):
    ip_config = open("rpc_ip_config.txt", "w")
    for _ in range(num_server):
        ip_config.write('{}\n'.format(get_local_usable_addr()))
    ip_config.close()

    g = CitationGraphDataset("cora")[0]
    g.readonly()
    num_parts = num_server

    partition_graph(g, 'test_find_edges', num_parts, tmpdir,
                    num_hops=1, part_method='metis', reshuffle=False)

    pserver_list = []
    ctx = mp.get_context('spawn')
    for i in range(num_server):
        p = ctx.Process(target=start_server, args=(i, tmpdir, num_server > 1, 'test_find_edges'))
        p.start()
        time.sleep(1)
        pserver_list.append(p)

    time.sleep(3)
    eids = F.tensor(np.random.randint(g.number_of_edges(), size=100))
    u, v = g.find_edges(eids)
    du, dv = start_find_edges_client(0, tmpdir, num_server > 1, eids)
    assert F.array_equal(u, du)
    assert F.array_equal(v, dv)

@unittest.skipIf(os.name == 'nt', reason='Do not support windows yet')
@unittest.skipIf(dgl.backend.backend_name == 'tensorflow', reason='Not support tensorflow for now')
def test_rpc_sampling():
    import tempfile
    os.environ['DGL_DIST_MODE'] = 'distributed'
    with tempfile.TemporaryDirectory() as tmpdirname:
        check_rpc_sampling(Path(tmpdirname), 2)

def check_rpc_sampling_shuffle(tmpdir, num_server):
    ip_config = open("rpc_ip_config.txt", "w")
    for _ in range(num_server):
        ip_config.write('{}\n'.format(get_local_usable_addr()))
    ip_config.close()

    g = CitationGraphDataset("cora")[0]
    g.readonly()
    num_parts = num_server
    num_hops = 1

    partition_graph(g, 'test_sampling', num_parts, tmpdir,
                    num_hops=num_hops, part_method='metis', reshuffle=True)

    pserver_list = []
    ctx = mp.get_context('spawn')
    for i in range(num_server):
        p = ctx.Process(target=start_server, args=(i, tmpdir, num_server > 1, 'test_sampling'))
        p.start()
        time.sleep(1)
        pserver_list.append(p)

    time.sleep(3)
    sampled_graph = start_sample_client(0, tmpdir, num_server > 1)
    print("Done sampling")
    for p in pserver_list:
        p.join()

    orig_nid = F.zeros((g.number_of_nodes(),), dtype=F.int64)
    orig_eid = F.zeros((g.number_of_edges(),), dtype=F.int64)
    for i in range(num_server):
        part, _, _, _, _ = load_partition(tmpdir / 'test_sampling.json', i)
        orig_nid[part.ndata[dgl.NID]] = part.ndata['orig_id']
        orig_eid[part.edata[dgl.EID]] = part.edata['orig_id']

    src, dst = sampled_graph.edges()
    src = orig_nid[src]
    dst = orig_nid[dst]
    assert sampled_graph.number_of_nodes() == g.number_of_nodes()
    assert np.all(F.asnumpy(g.has_edges_between(src, dst)))
    eids = g.edge_ids(src, dst)
    eids1 = orig_eid[sampled_graph.edata[dgl.EID]]
    assert np.array_equal(F.asnumpy(eids1), F.asnumpy(eids))

# Wait non shared memory graph store
@unittest.skipIf(os.name == 'nt', reason='Do not support windows yet')
@unittest.skipIf(dgl.backend.backend_name == 'tensorflow', reason='Not support tensorflow for now')
@pytest.mark.parametrize("num_server", [1, 2])
def test_rpc_sampling_shuffle(num_server):
    import tempfile
    os.environ['DGL_DIST_MODE'] = 'distributed'
    with tempfile.TemporaryDirectory() as tmpdirname:
        check_rpc_sampling_shuffle(Path(tmpdirname), num_server)

def check_standalone_sampling(tmpdir):
    g = CitationGraphDataset("cora")[0]
    num_parts = 1
    num_hops = 1
    partition_graph(g, 'test_sampling', num_parts, tmpdir,
                    num_hops=num_hops, part_method='metis', reshuffle=False)
<<<<<<< HEAD

    dist_graph = DistGraph(None, "test_sampling", 1, part_config=tmpdir / 'test_sampling.json')
=======
    os.environ['DGL_DIST_MODE'] = 'standalone'
    dist_graph = DistGraph(None, "test_sampling", part_config=tmpdir / 'test_sampling.json')
>>>>>>> 4f499c7f
    sampled_graph = sample_neighbors(dist_graph, [0, 10, 99, 66, 1024, 2008], 3)

    src, dst = sampled_graph.edges()
    assert sampled_graph.number_of_nodes() == g.number_of_nodes()
    assert np.all(F.asnumpy(g.has_edges_between(src, dst)))
    eids = g.edge_ids(src, dst)
    assert np.array_equal(
        F.asnumpy(sampled_graph.edata[dgl.EID]), F.asnumpy(eids))

@unittest.skipIf(os.name == 'nt', reason='Do not support windows yet')
@unittest.skipIf(dgl.backend.backend_name == 'tensorflow', reason='Not support tensorflow for now')
def test_standalone_sampling():
    import tempfile
    os.environ['DGL_DIST_MODE'] = 'standalone'
    with tempfile.TemporaryDirectory() as tmpdirname:
        check_standalone_sampling(Path(tmpdirname))

def start_in_subgraph_client(rank, tmpdir, disable_shared_mem, nodes):
    gpb = None
    dgl.distributed.initialize("rpc_ip_config.txt")
    if disable_shared_mem:
        _, _, _, gpb, _ = load_partition(tmpdir / 'test_in_subgraph.json', rank)
    dist_graph = DistGraph("rpc_ip_config.txt", 1, "test_in_subgraph", gpb=gpb)
    sampled_graph = dgl.distributed.in_subgraph(dist_graph, nodes)
    dgl.distributed.exit_client()
    return sampled_graph


def check_rpc_in_subgraph(tmpdir, num_server):
    ip_config = open("rpc_ip_config.txt", "w")
    for _ in range(num_server):
        ip_config.write('{}\n'.format(get_local_usable_addr()))
    ip_config.close()

    g = CitationGraphDataset("cora")[0]
    g.readonly()
    num_parts = num_server

    partition_graph(g, 'test_in_subgraph', num_parts, tmpdir,
                    num_hops=1, part_method='metis', reshuffle=False)

    pserver_list = []
    ctx = mp.get_context('spawn')
    for i in range(num_server):
        p = ctx.Process(target=start_server, args=(i, tmpdir, num_server > 1, 'test_in_subgraph'))
        p.start()
        time.sleep(1)
        pserver_list.append(p)

    nodes = [0, 10, 99, 66, 1024, 2008]
    time.sleep(3)
    sampled_graph = start_in_subgraph_client(0, tmpdir, num_server > 1, nodes)
    for p in pserver_list:
        p.join()

    src, dst = sampled_graph.edges()
    assert sampled_graph.number_of_nodes() == g.number_of_nodes()
    subg1 = dgl.in_subgraph(g, nodes)
    src1, dst1 = subg1.edges()
    assert np.all(np.sort(F.asnumpy(src)) == np.sort(F.asnumpy(src1)))
    assert np.all(np.sort(F.asnumpy(dst)) == np.sort(F.asnumpy(dst1)))
    eids = g.edge_ids(src, dst)
    assert np.array_equal(
        F.asnumpy(sampled_graph.edata[dgl.EID]), F.asnumpy(eids))

@unittest.skipIf(os.name == 'nt', reason='Do not support windows yet')
@unittest.skipIf(dgl.backend.backend_name == 'tensorflow', reason='Not support tensorflow for now')
def test_rpc_in_subgraph():
    import tempfile
    os.environ['DGL_DIST_MODE'] = 'distributed'
    with tempfile.TemporaryDirectory() as tmpdirname:
        check_rpc_in_subgraph(Path(tmpdirname), 2)

if __name__ == "__main__":
    import tempfile
    with tempfile.TemporaryDirectory() as tmpdirname:
        os.environ['DGL_DIST_MODE'] = 'standalone'
        check_standalone_sampling(Path(tmpdirname))
        os.environ['DGL_DIST_MODE'] = 'distributed'
        check_rpc_in_subgraph(Path(tmpdirname), 2)
        check_rpc_sampling_shuffle(Path(tmpdirname), 1)
        check_rpc_sampling_shuffle(Path(tmpdirname), 2)
        check_rpc_sampling(Path(tmpdirname), 2)
        check_rpc_sampling(Path(tmpdirname), 1)
        check_rpc_find_edges(Path(tmpdirname), 2)
        check_rpc_find_edges(Path(tmpdirname), 1)<|MERGE_RESOLUTION|>--- conflicted
+++ resolved
@@ -25,12 +25,8 @@
     gpb = None
     if disable_shared_mem:
         _, _, _, gpb, _ = load_partition(tmpdir / 'test_sampling.json', rank)
-<<<<<<< HEAD
+    dgl.distributed.initialize("rpc_ip_config.txt", 1)
     dist_graph = DistGraph("rpc_ip_config.txt", 1, "test_sampling", gpb=gpb)
-=======
-    dgl.distributed.initialize("rpc_ip_config.txt")
-    dist_graph = DistGraph("rpc_ip_config.txt", "test_sampling", gpb=gpb)
->>>>>>> 4f499c7f
     sampled_graph = sample_neighbors(dist_graph, [0, 10, 99, 66, 1024, 2008], 3)
     dgl.distributed.exit_client()
     return sampled_graph
@@ -176,13 +172,8 @@
     num_hops = 1
     partition_graph(g, 'test_sampling', num_parts, tmpdir,
                     num_hops=num_hops, part_method='metis', reshuffle=False)
-<<<<<<< HEAD
-
+    os.environ['DGL_DIST_MODE'] = 'standalone'
     dist_graph = DistGraph(None, "test_sampling", 1, part_config=tmpdir / 'test_sampling.json')
-=======
-    os.environ['DGL_DIST_MODE'] = 'standalone'
-    dist_graph = DistGraph(None, "test_sampling", part_config=tmpdir / 'test_sampling.json')
->>>>>>> 4f499c7f
     sampled_graph = sample_neighbors(dist_graph, [0, 10, 99, 66, 1024, 2008], 3)
 
     src, dst = sampled_graph.edges()
