""" NOTE(zihao) The unittest on shared memory store is temporally disabled because we 
have not fixed the bug described in https://github.com/dmlc/dgl/issues/755 yet.
The bug causes CI failures occasionally but does not affect other parts of DGL.
As a result, we decide to disable this test until we fixed the bug.
"""
import dgl
import sys
import random
import time
import numpy as np
from numpy.testing import assert_array_equal
from multiprocessing import Process, Manager, Condition, Value
from scipy import sparse as spsp
import backend as F
import unittest
import dgl.function as fn
import traceback
from numpy.testing import assert_almost_equal


num_nodes = 100
num_edges = int(num_nodes * num_nodes * 0.1)
rand_port = random.randint(5000, 8000)
print('run graph store with port ' + str(rand_port), file=sys.stderr)

def check_array_shared_memory(g, worker_id, arrays):
    if worker_id == 0:
        for i, arr in enumerate(arrays):
            arr[0] = i + 10
        g._sync_barrier(60)
    else:
        g._sync_barrier(60)
        for i, arr in enumerate(arrays):
            assert_almost_equal(F.asnumpy(arr[0]), i + 10)

def create_graph_store(graph_name):
    for _ in range(10):
        try:
            g = dgl.contrib.graph_store.create_graph_from_store(graph_name, "shared_mem",
                                                                port=rand_port)
            return g
        except ConnectionError as e:
            traceback.print_exc()
            time.sleep(1)
    return None

def check_init_func(worker_id, graph_name, return_dict):
    np.random.seed(0)
    csr = (spsp.random(num_nodes, num_nodes, density=0.1, format='csr') != 0).astype(np.int64)

    # Verify the graph structure loaded from the shared memory.
    try:
        g = create_graph_store(graph_name)
        if g is None:
            return_dict[worker_id] = -1
            return

        src, dst = g.all_edges()
        coo = csr.tocoo()
        assert_array_equal(F.asnumpy(dst), coo.row)
        assert_array_equal(F.asnumpy(src), coo.col)
        feat = F.asnumpy(g.nodes[0].data['feat'])
        assert_array_equal(np.squeeze(feat), np.arange(10, dtype=feat.dtype))
        feat = F.asnumpy(g.edges[0].data['feat'])
        assert_array_equal(np.squeeze(feat), np.arange(10, dtype=feat.dtype))
        g.init_ndata('test4', (g.number_of_nodes(), 10), 'float32')
        g.init_edata('test4', (g.number_of_edges(), 10), 'float32')
        g._sync_barrier(60)
        check_array_shared_memory(g, worker_id, [g.nodes[:].data['test4'], g.edges[:].data['test4']])
        g._sync_barrier(60)

        data = g.nodes[:].data['test4']
        g.set_n_repr({'test4': F.ones((1, 10)) * 10}, u=[0])
        assert_almost_equal(F.asnumpy(data[0]), np.squeeze(F.asnumpy(g.nodes[0].data['test4'])))

        data = g.edges[:].data['test4']
        g.set_e_repr({'test4': F.ones((1, 10)) * 20}, edges=[0])
        assert_almost_equal(F.asnumpy(data[0]), np.squeeze(F.asnumpy(g.edges[0].data['test4'])))

        g.destroy()
        return_dict[worker_id] = 0
    except Exception as e:
        return_dict[worker_id] = -1
        g.destroy()
        print(e, file=sys.stderr)
        traceback.print_exc()

def server_func(num_workers, graph_name, server_init):
    print("server starts")
    np.random.seed(0)
    csr = (spsp.random(num_nodes, num_nodes, density=0.1, format='csr') != 0).astype(np.int64)

    g = dgl.contrib.graph_store.create_graph_store_server(csr, graph_name, "shared_mem", num_workers,
                                                          False, edge_dir="in", port=rand_port)
    assert num_nodes == g._graph.number_of_nodes()
    assert num_edges == g._graph.number_of_edges()
    nfeat = np.arange(0, num_nodes * 10).astype('float32').reshape((num_nodes, 10))
    efeat = np.arange(0, num_edges * 10).astype('float32').reshape((num_edges, 10))
    g.ndata['feat'] = F.tensor(nfeat)
    g.edata['feat'] = F.tensor(efeat)
    server_init.value = True
    g.run()

@unittest.skip
def test_init():
    manager = Manager()
    return_dict = manager.dict()

    # make server init before worker
    server_init = Value('i', False)
    serv_p = Process(target=server_func, args=(2, 'test_graph1', server_init))
    while server_init.value is False:
      time.sleep(1)
    work_p1 = Process(target=check_init_func, args=(0, 'test_graph1', return_dict))
    work_p2 = Process(target=check_init_func, args=(1, 'test_graph1', return_dict))
    serv_p.start()
    work_p1.start()
    work_p2.start()
    serv_p.join()
    work_p1.join()
    work_p2.join()
    for worker_id in return_dict.keys():
        assert return_dict[worker_id] == 0, "worker %d fails" % worker_id

def check_compute_func(worker_id, graph_name, return_dict):
    print("worker starts")
    try:
        g = create_graph_store(graph_name)
        if g is None:
            return_dict[worker_id] = -1
            return

        g._sync_barrier(60)
        in_feats = g.nodes[0].data['feat'].shape[1]

        # Test update all.
        g.update_all(fn.copy_src(src='feat', out='m'), fn.sum(msg='m', out='preprocess'))
        adj = g.adjacency_matrix()
        tmp = F.spmm(adj, g.nodes[:].data['feat'])
        assert_almost_equal(F.asnumpy(g.nodes[:].data['preprocess']), F.asnumpy(tmp))
        g._sync_barrier(60)
        check_array_shared_memory(g, worker_id, [g.nodes[:].data['preprocess']])
        g._sync_barrier(60)

        # Test apply nodes.
        data = g.nodes[:].data['feat']
        g.apply_nodes(func=lambda nodes: {'feat': F.ones((1, in_feats)) * 10}, v=0)
        assert_almost_equal(F.asnumpy(data[0]), np.squeeze(F.asnumpy(g.nodes[0].data['feat'])))

        # Test apply edges.
        data = g.edges[:].data['feat']
        g.apply_edges(func=lambda edges: {'feat': F.ones((1, in_feats)) * 10}, edges=0)
        assert_almost_equal(F.asnumpy(data[0]), np.squeeze(F.asnumpy(g.edges[0].data['feat'])))

        g.init_ndata('tmp', (g.number_of_nodes(), 10), 'float32')
        data = g.nodes[:].data['tmp']
        # Test pull
        g.pull(1, fn.copy_src(src='feat', out='m'), fn.sum(msg='m', out='tmp'))
        assert_almost_equal(F.asnumpy(data[1]), np.squeeze(F.asnumpy(g.nodes[1].data['preprocess'])))

        # Test send_and_recv
        in_edges = g.in_edges(v=2)
        g.send_and_recv(in_edges, fn.copy_src(src='feat', out='m'), fn.sum(msg='m', out='tmp'))
        assert_almost_equal(F.asnumpy(data[2]), np.squeeze(F.asnumpy(g.nodes[2].data['preprocess'])))

        g.destroy()
        return_dict[worker_id] = 0
    except Exception as e:
        return_dict[worker_id] = -1
        g.destroy()
        print(e, file=sys.stderr)
        traceback.print_exc()


@unittest.skip
def test_compute():
    manager = Manager()
    return_dict = manager.dict()

    # make server init before worker
    server_init = Value('i', False)
    serv_p = Process(target=server_func, args=(2, 'test_graph3', server_init))
    while server_init.value is False:
      time.sleep(1)
    work_p1 = Process(target=check_compute_func, args=(0, 'test_graph3', return_dict))
    work_p2 = Process(target=check_compute_func, args=(1, 'test_graph3', return_dict))
    serv_p.start()
    work_p1.start()
    work_p2.start()
    serv_p.join()
    work_p1.join()
    work_p2.join()
    for worker_id in return_dict.keys():
        assert return_dict[worker_id] == 0, "worker %d fails" % worker_id

def check_sync_barrier(worker_id, graph_name, return_dict):
    print("worker starts")
    try:
        g = create_graph_store(graph_name)
        if g is None:
            return_dict[worker_id] = -1
            return

        if worker_id == 1:
            g.destroy()
            return_dict[worker_id] = 0
            return

        start = time.time()
        try:
            g._sync_barrier(10)
        except TimeoutError as e:
            # this is very loose.
            print("timeout: " + str(abs(time.time() - start)), file=sys.stderr)
            assert 5 < abs(time.time() - start) < 15
        g.destroy()
        return_dict[worker_id] = 0
    except Exception as e:
        return_dict[worker_id] = -1
        g.destroy()
        print(e, file=sys.stderr)
        traceback.print_exc()

@unittest.skip
def test_sync_barrier():
    manager = Manager()
    return_dict = manager.dict()

    # make server init before worker
    server_init = Value('i', False)
    serv_p = Process(target=server_func, args=(2, 'test_graph4', server_init))
    while server_init.value is False:
      time.sleep(1)
    work_p1 = Process(target=check_sync_barrier, args=(0, 'test_graph4', return_dict))
    work_p2 = Process(target=check_sync_barrier, args=(1, 'test_graph4', return_dict))
    serv_p.start()
    work_p1.start()
    work_p2.start()
    serv_p.join()
    work_p1.join()
    work_p2.join()
    for worker_id in return_dict.keys():
        assert return_dict[worker_id] == 0, "worker %d fails" % worker_id

def create_mem(gidx, cond_v, shared_v):
    # serialize create_mem before check_mem
    cond_v.acquire()
    gidx1 = gidx.copyto_shared_mem("in", "test_graph5")
    gidx2 = gidx.copyto_shared_mem("out", "test_graph6")
    shared_v.value = 1;
    cond_v.notify()
    cond_v.release()

    # sync for exit
    cond_v.acquire()
    while shared_v.value == 1:
      cond_v.wait()
    cond_v.release()

def check_mem(gidx, cond_v, shared_v):
    # check_mem should run after create_mem
    cond_v.acquire()
    while shared_v.value == 0:
      cond_v.wait()
    cond_v.release()

    gidx1 = dgl.graph_index.from_shared_mem_csr_matrix("test_graph5", gidx.number_of_nodes(),
                                                       gidx.number_of_edges(), "in", False)
    gidx2 = dgl.graph_index.from_shared_mem_csr_matrix("test_graph6", gidx.number_of_nodes(),
                                                       gidx.number_of_edges(), "out", False)
    in_csr = gidx.adjacency_matrix_scipy(False, "csr")
    out_csr = gidx.adjacency_matrix_scipy(True, "csr")

    in_csr1 = gidx1.adjacency_matrix_scipy(False, "csr")
    assert_array_equal(in_csr.indptr, in_csr1.indptr)
    assert_array_equal(in_csr.indices, in_csr1.indices)
    out_csr1 = gidx1.adjacency_matrix_scipy(True, "csr")
    assert_array_equal(out_csr.indptr, out_csr1.indptr)
    assert_array_equal(out_csr.indices, out_csr1.indices)

    in_csr2 = gidx2.adjacency_matrix_scipy(False, "csr")
    assert_array_equal(in_csr.indptr, in_csr2.indptr)
    assert_array_equal(in_csr.indices, in_csr2.indices)
    out_csr2 = gidx2.adjacency_matrix_scipy(True, "csr")
    assert_array_equal(out_csr.indptr, out_csr2.indptr)
    assert_array_equal(out_csr.indices, out_csr2.indices)

    gidx1 = gidx1.copyto_shared_mem("in", "test_graph5")
    gidx2 = gidx2.copyto_shared_mem("out", "test_graph6")

<<<<<<< HEAD
    #sync for exit
    cond_v.acquire()
    shared_v.value = 0;
    cond_v.notify()
    cond_v.release()

=======
@unittest.skip
>>>>>>> 98954c56
def test_copy_shared_mem():
    csr = (spsp.random(num_nodes, num_nodes, density=0.1, format='csr') != 0).astype(np.int64)
    gidx = dgl.graph_index.create_graph_index(csr, False, True)

    cond_v = Condition()
    shared_v = Value('i', 0)
    p1 = Process(target=create_mem, args=(gidx, cond_v, shared_v))
    p2 = Process(target=check_mem, args=(gidx, cond_v, shared_v))
    p1.start()
    p2.start()
    p1.join()
    p2.join()

if __name__ == '__main__':
    test_copy_shared_mem()
    test_init()
    test_sync_barrier()
    test_compute()<|MERGE_RESOLUTION|>--- conflicted
+++ resolved
@@ -288,16 +288,12 @@
     gidx1 = gidx1.copyto_shared_mem("in", "test_graph5")
     gidx2 = gidx2.copyto_shared_mem("out", "test_graph6")
 
-<<<<<<< HEAD
     #sync for exit
     cond_v.acquire()
     shared_v.value = 0;
     cond_v.notify()
     cond_v.release()
 
-=======
-@unittest.skip
->>>>>>> 98954c56
 def test_copy_shared_mem():
     csr = (spsp.random(num_nodes, num_nodes, density=0.1, format='csr') != 0).astype(np.int64)
     gidx = dgl.graph_index.create_graph_index(csr, False, True)
