""" NOTE(zihao) The unittest on shared memory store is temporally disabled because we 
have not fixed the bug described in https://github.com/dmlc/dgl/issues/755 yet.
The bug causes CI failures occasionally but does not affect other parts of DGL.
As a result, we decide to disable this test until we fixed the bug.
"""
import dgl
import sys
import random
import time
import numpy as np
from numpy.testing import assert_array_equal
from multiprocessing import Process, Manager, Condition, Value
from scipy import sparse as spsp
import backend as F
import unittest
import dgl.function as fn
import traceback
from numpy.testing import assert_almost_equal


num_nodes = 100
num_edges = int(num_nodes * num_nodes * 0.1)
rand_port = random.randint(5000, 8000)
print('run graph store with port ' + str(rand_port), file=sys.stderr)

def check_array_shared_memory(g, worker_id, arrays):
    if worker_id == 0:
        for i, arr in enumerate(arrays):
            arr[0] = i + 10
        g._sync_barrier(60)
    else:
        g._sync_barrier(60)
        for i, arr in enumerate(arrays):
            assert_almost_equal(F.asnumpy(arr[0]), i + 10)

def create_graph_store(graph_name):
    for _ in range(10):
        try:
            g = dgl.contrib.graph_store.create_graph_from_store(graph_name, "shared_mem",
                                                                port=rand_port)
            return g
        except ConnectionError as e:
            traceback.print_exc()
            time.sleep(1)
    return None

def check_init_func(worker_id, graph_name, return_dict):
    np.random.seed(0)
    csr = (spsp.random(num_nodes, num_nodes, density=0.1, format='csr') != 0).astype(np.int64)
    tmp_g = dgl.DGLGraph(csr, readonly=True, multigraph=False)

    # Verify the graph structure loaded from the shared memory.
    try:
        g = create_graph_store(graph_name)
        if g is None:
            return_dict[worker_id] = -1
            return

        src, dst = g.all_edges(order='srcdst')
        src1, dst1 = tmp_g.all_edges(order='srcdst')
        assert_array_equal(F.asnumpy(dst), F.asnumpy(dst1))
        assert_array_equal(F.asnumpy(src), F.asnumpy(src1))
        feat = F.asnumpy(g.nodes[0].data['feat'])
        assert_array_equal(np.squeeze(feat), np.arange(10, dtype=feat.dtype))
        feat = F.asnumpy(g.edges[0].data['feat'])
        assert_array_equal(np.squeeze(feat), np.arange(10, dtype=feat.dtype))
        g.init_ndata('test4', (g.number_of_nodes(), 10), 'float32')
        g.init_edata('test4', (g.number_of_edges(), 10), 'float32')
        g._sync_barrier(60)
        check_array_shared_memory(g, worker_id, [g.nodes[:].data['test4'], g.edges[:].data['test4']])
        g._sync_barrier(60)

        data = g.nodes[:].data['test4']
        g.set_n_repr({'test4': F.ones((1, 10)) * 10}, u=[0])
        assert_almost_equal(F.asnumpy(data[0]), np.squeeze(F.asnumpy(g.nodes[0].data['test4'])))

        data = g.edges[:].data['test4']
        g.set_e_repr({'test4': F.ones((1, 10)) * 20}, edges=[0])
        assert_almost_equal(F.asnumpy(data[0]), np.squeeze(F.asnumpy(g.edges[0].data['test4'])))

        g.destroy()
        return_dict[worker_id] = 0
    except Exception as e:
        return_dict[worker_id] = -1
        g.destroy()
        print(e, file=sys.stderr)
        traceback.print_exc()

def server_func(num_workers, graph_name, server_init):
    np.random.seed(0)
    csr = (spsp.random(num_nodes, num_nodes, density=0.1, format='csr') != 0).astype(np.int64)

    g = dgl.contrib.graph_store.create_graph_store_server(csr, graph_name, "shared_mem", num_workers,
                                                          False, port=rand_port)
    assert num_nodes == g._graph.number_of_nodes()
    assert num_edges == g._graph.number_of_edges()
    nfeat = np.arange(0, num_nodes * 10).astype('float32').reshape((num_nodes, 10))
    efeat = np.arange(0, num_edges * 10).astype('float32').reshape((num_edges, 10))
    g.ndata['feat'] = F.tensor(nfeat)
    g.edata['feat'] = F.tensor(efeat)
    server_init.value = 1
    g.run()

def test_init():
    manager = Manager()
    return_dict = manager.dict()

    # make server init before worker
    server_init = Value('i', False)
    serv_p = Process(target=server_func, args=(2, 'test_graph1', server_init))
    serv_p.start()
    while server_init.value == 0:
      time.sleep(1)
    work_p1 = Process(target=check_init_func, args=(0, 'test_graph1', return_dict))
    work_p2 = Process(target=check_init_func, args=(1, 'test_graph1', return_dict))
    work_p1.start()
    work_p2.start()
    serv_p.join()
    work_p1.join()
    work_p2.join()
    for worker_id in return_dict.keys():
        assert return_dict[worker_id] == 0, "worker %d fails" % worker_id

def check_compute_func(worker_id, graph_name, return_dict):
    try:
        g = create_graph_store(graph_name)
        if g is None:
            return_dict[worker_id] = -1
            return

        g._sync_barrier(60)
        in_feats = g.nodes[0].data['feat'].shape[1]
        # Test update all.
        g.update_all(fn.copy_src(src='feat', out='m'), fn.sum(msg='m', out='preprocess'))
        adj = g.adjacency_matrix()
        tmp = F.spmm(adj, g.nodes[:].data['feat'])
        assert_almost_equal(F.asnumpy(g.nodes[:].data['preprocess']), F.asnumpy(tmp))
        g._sync_barrier(60)
        check_array_shared_memory(g, worker_id, [g.nodes[:].data['preprocess']])
        g._sync_barrier(60)

        # Test apply nodes.
        data = g.nodes[:].data['feat']
        g.apply_nodes(func=lambda nodes: {'feat': F.ones((1, in_feats)) * 10}, v=0)
        assert_almost_equal(F.asnumpy(data[0]), np.squeeze(F.asnumpy(g.nodes[0].data['feat'])))

        # Test apply edges.
        data = g.edges[:].data['feat']
        g.apply_edges(func=lambda edges: {'feat': F.ones((1, in_feats)) * 10}, edges=0)
        assert_almost_equal(F.asnumpy(data[0]), np.squeeze(F.asnumpy(g.edges[0].data['feat'])))

        g.init_ndata('tmp', (g.number_of_nodes(), 10), 'float32')
        data = g.nodes[:].data['tmp']
        # Test pull
        g.pull(1, fn.copy_src(src='feat', out='m'), fn.sum(msg='m', out='tmp'))
        assert_almost_equal(F.asnumpy(data[1]), np.squeeze(F.asnumpy(g.nodes[1].data['preprocess'])))

        # Test send_and_recv
        in_edges = g.in_edges(v=2)
        g.send_and_recv(in_edges, fn.copy_src(src='feat', out='m'), fn.sum(msg='m', out='tmp'))
        assert_almost_equal(F.asnumpy(data[2]), np.squeeze(F.asnumpy(g.nodes[2].data['preprocess'])))

        g.destroy()
        return_dict[worker_id] = 0
    except Exception as e:
        return_dict[worker_id] = -1
        g.destroy()
        print(e, file=sys.stderr)
        traceback.print_exc()

def test_compute():
    manager = Manager()
    return_dict = manager.dict()

    # make server init before worker
    server_init = Value('i', 0)
    serv_p = Process(target=server_func, args=(2, 'test_graph3', server_init))
    serv_p.start()
    while server_init.value == 0:
      time.sleep(1)
    work_p1 = Process(target=check_compute_func, args=(0, 'test_graph3', return_dict))
    work_p2 = Process(target=check_compute_func, args=(1, 'test_graph3', return_dict))
    work_p1.start()
    work_p2.start()
    serv_p.join()
    work_p1.join()
    work_p2.join()
    for worker_id in return_dict.keys():
        assert return_dict[worker_id] == 0, "worker %d fails" % worker_id

def check_sync_barrier(worker_id, graph_name, return_dict):
    try:
        g = create_graph_store(graph_name)
        if g is None:
            return_dict[worker_id] = -1
            return

        if worker_id == 1:
            g.destroy()
            return_dict[worker_id] = 0
            return

        start = time.time()
        try:
            g._sync_barrier(10)
        except TimeoutError as e:
            # this is very loose.
            print("timeout: " + str(abs(time.time() - start)), file=sys.stderr)
            assert 5 < abs(time.time() - start) < 15
        g.destroy()
        return_dict[worker_id] = 0
    except Exception as e:
        return_dict[worker_id] = -1
        g.destroy()
        print(e, file=sys.stderr)
        traceback.print_exc()

def test_sync_barrier():
    manager = Manager()
    return_dict = manager.dict()

    # make server init before worker
    server_init = Value('i', 0)
    serv_p = Process(target=server_func, args=(2, 'test_graph4', server_init))
    serv_p.start()
    while server_init.value == 0:
      time.sleep(1)
    work_p1 = Process(target=check_sync_barrier, args=(0, 'test_graph4', return_dict))
    work_p2 = Process(target=check_sync_barrier, args=(1, 'test_graph4', return_dict))
    work_p1.start()
    work_p2.start()
    serv_p.join()
    work_p1.join()
    work_p2.join()
    for worker_id in return_dict.keys():
        assert return_dict[worker_id] == 0, "worker %d fails" % worker_id

def create_mem(gidx, cond_v, shared_v):
    # serialize create_mem before check_mem
    cond_v.acquire()
    gidx1 = gidx.copyto_shared_mem("test_graph5")
    shared_v.value = 1;
    cond_v.notify()
    cond_v.release()

    # sync for exit
    cond_v.acquire()
    while shared_v.value == 1:
      cond_v.wait()
    cond_v.release()

def check_mem(gidx, cond_v, shared_v):
    # check_mem should run after create_mem
    cond_v.acquire()
    while shared_v.value == 0:
      cond_v.wait()
    cond_v.release()

<<<<<<< HEAD
    gidx1 = dgl.graph_index.from_shared_mem_graph_index("test_graph5")
=======
    gidx1 = dgl.graph_index.from_shared_mem_csr_matrix("test_graph5", gidx.number_of_nodes(),
                                                       gidx.number_of_edges(), "in")
    gidx2 = dgl.graph_index.from_shared_mem_csr_matrix("test_graph6", gidx.number_of_nodes(),
                                                       gidx.number_of_edges(), "out")
>>>>>>> 1b152bf5
    in_csr = gidx.adjacency_matrix_scipy(False, "csr")
    out_csr = gidx.adjacency_matrix_scipy(True, "csr")

    in_csr1 = gidx1.adjacency_matrix_scipy(False, "csr")
    assert_array_equal(in_csr.indptr, in_csr1.indptr)
    assert_array_equal(in_csr.indices, in_csr1.indices)
    out_csr1 = gidx1.adjacency_matrix_scipy(True, "csr")
    assert_array_equal(out_csr.indptr, out_csr1.indptr)
    assert_array_equal(out_csr.indices, out_csr1.indices)

    gidx1 = gidx1.copyto_shared_mem("test_graph5")

    #sync for exit
    cond_v.acquire()
    shared_v.value = 0;
    cond_v.notify()
    cond_v.release()

def test_copy_shared_mem():
    csr = (spsp.random(num_nodes, num_nodes, density=0.1, format='csr') != 0).astype(np.int64)
    gidx = dgl.graph_index.create_graph_index(csr, True)

    cond_v = Condition()
    shared_v = Value('i', 0)
    p1 = Process(target=create_mem, args=(gidx, cond_v, shared_v))
    p2 = Process(target=check_mem, args=(gidx, cond_v, shared_v))
    p1.start()
    p2.start()
    p1.join()
    p2.join()

if __name__ == '__main__':
    test_copy_shared_mem()
    test_init()
    test_sync_barrier()
    test_compute()<|MERGE_RESOLUTION|>--- conflicted
+++ resolved
@@ -256,14 +256,7 @@
       cond_v.wait()
     cond_v.release()
 
-<<<<<<< HEAD
     gidx1 = dgl.graph_index.from_shared_mem_graph_index("test_graph5")
-=======
-    gidx1 = dgl.graph_index.from_shared_mem_csr_matrix("test_graph5", gidx.number_of_nodes(),
-                                                       gidx.number_of_edges(), "in")
-    gidx2 = dgl.graph_index.from_shared_mem_csr_matrix("test_graph6", gidx.number_of_nodes(),
-                                                       gidx.number_of_edges(), "out")
->>>>>>> 1b152bf5
     in_csr = gidx.adjacency_matrix_scipy(False, "csr")
     out_csr = gidx.adjacency_matrix_scipy(True, "csr")
 
