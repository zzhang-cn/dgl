import os
import time
import numpy as np
import socket
from scipy import sparse as spsp
import dgl
import backend as F
import unittest
from dgl.graph_index import create_graph_index
import multiprocessing as mp
from numpy.testing import assert_array_equal

if os.name != 'nt':
    import fcntl
    import struct

def get_local_usable_addr():
    """Get local usable IP and port

    Returns
    -------
    str
        IP address, e.g., '192.168.8.12:50051'
    """
    sock = socket.socket(socket.AF_INET, socket.SOCK_DGRAM)
    try:
        # doesn't even have to be reachable
        sock.connect(('10.255.255.255', 1))
        ip_addr = sock.getsockname()[0]
    except ValueError:
        ip_addr = '127.0.0.1'
    finally:
        sock.close()
    sock = socket.socket(socket.AF_INET, socket.SOCK_STREAM)
    sock.bind(("", 0))
    sock.listen(1)
    port = sock.getsockname()[1]
    sock.close()

    return ip_addr + ' ' + str(port)

# Create an one-part Graph
node_map = F.tensor([0,0,0,0,0,0], F.int64)
edge_map = F.tensor([0,0,0,0,0,0,0], F.int64)
global_nid = F.tensor([0,1,2,3,4,5], F.int64)
global_eid = F.tensor([0,1,2,3,4,5,6], F.int64)

g = dgl.DGLGraph()
g.add_nodes(6)
g.add_edges(0, 1) # 0
g.add_edges(0, 2) # 1
g.add_edges(0, 3) # 2
g.add_edges(2, 3) # 3
g.add_edges(1, 1) # 4
g.add_edges(0, 4) # 5
g.add_edges(2, 5) # 6

g.ndata[dgl.NID] = global_nid
g.edata[dgl.EID] = global_eid

gpb = dgl.distributed.GraphPartitionBook(part_id=0,
                                         num_parts=1,
                                         node_map=node_map,
                                         edge_map=edge_map,
                                         part_graph=g)

node_policy = dgl.distributed.PartitionPolicy(policy_str='node',
                                              partition_book=gpb)

edge_policy = dgl.distributed.PartitionPolicy(policy_str='edge',
                                              partition_book=gpb)

data_0 = F.tensor([[1.,1.],[1.,1.],[1.,1.],[1.,1.],[1.,1.],[1.,1.]], F.float32)
data_0_1 = F.tensor([1.,2.,3.,4.,5.,6.], F.float32)
data_0_2 = F.tensor([1,2,3,4,5,6], F.int32)
data_0_3 = F.tensor([1,2,3,4,5,6], F.int64)
data_1 = F.tensor([[2.,2.],[2.,2.],[2.,2.],[2.,2.],[2.,2.],[2.,2.],[2.,2.]], F.float32)
data_2 = F.tensor([[0.,0.],[0.,0.],[0.,0.],[0.,0.],[0.,0.],[0.,0.]], F.float32)

def init_zero_func(shape, dtype):
    return F.zeros(shape, dtype, F.cpu())

def udf_push(target, name, id_tensor, data_tensor):
    target[name][id_tensor] = data_tensor * data_tensor

def add_push(target, name, id_tensor, data_tensor):
    target[name][id_tensor] += data_tensor

@unittest.skipIf(os.name == 'nt' or os.getenv('DGLBACKEND') == 'tensorflow', reason='Do not support windows and TF yet')
def test_partition_policy():
    assert node_policy.policy_str == 'node'
    assert edge_policy.policy_str == 'edge'
    assert node_policy.part_id == 0
    assert edge_policy.part_id == 0
    local_nid = node_policy.to_local(F.tensor([0,1,2,3,4,5]))
    local_eid = edge_policy.to_local(F.tensor([0,1,2,3,4,5,6]))
    assert_array_equal(F.asnumpy(local_nid), F.asnumpy(F.tensor([0,1,2,3,4,5], F.int64)))
    assert_array_equal(F.asnumpy(local_eid), F.asnumpy(F.tensor([0,1,2,3,4,5,6], F.int64)))
    nid_partid = node_policy.to_partid(F.tensor([0,1,2,3,4,5], F.int64))
    eid_partid = edge_policy.to_partid(F.tensor([0,1,2,3,4,5,6], F.int64))
    assert_array_equal(F.asnumpy(nid_partid), F.asnumpy(F.tensor([0,0,0,0,0,0], F.int64)))
    assert_array_equal(F.asnumpy(eid_partid), F.asnumpy(F.tensor([0,0,0,0,0,0,0], F.int64)))
    assert node_policy.get_data_size() == len(node_map)
    assert edge_policy.get_data_size() == len(edge_map)

def start_server(server_id, num_clients):
    # Init kvserver
    print("Sleep 5 seconds to test client re-connect.")
    time.sleep(5)
    kvserver = dgl.distributed.KVServer(server_id=server_id,
                                        ip_config='kv_ip_config.txt',
                                        num_clients=num_clients)
    kvserver.add_part_policy(node_policy)
    kvserver.add_part_policy(edge_policy)
    if kvserver.is_backup_server():
        kvserver.init_data('data_0', 'node')
        kvserver.init_data('data_0_1', 'node')
        kvserver.init_data('data_0_2', 'node')
        kvserver.init_data('data_0_3', 'node')
    else:
        kvserver.init_data('data_0', 'node', data_0)
        kvserver.init_data('data_0_1', 'node', data_0_1)
        kvserver.init_data('data_0_2', 'node', data_0_2)
        kvserver.init_data('data_0_3', 'node', data_0_3)
    # start server
    server_state = dgl.distributed.ServerState(kv_store=kvserver, local_g=None, partition_book=None)
    dgl.distributed.start_server(server_id=server_id,
                                 ip_config='kv_ip_config.txt',
                                 num_clients=num_clients,
                                 server_state=server_state)

def start_server_mul_role(server_id, num_clients):
    # Init kvserver
    kvserver = dgl.distributed.KVServer(server_id=server_id,
                                        ip_config='kv_ip_mul_config.txt',
                                        num_clients=num_clients)
    kvserver.add_part_policy(node_policy)
    if kvserver.is_backup_server():
        kvserver.init_data('data_0', 'node')
    else:
        kvserver.init_data('data_0', 'node', data_0)
    # start server
    server_state = dgl.distributed.ServerState(kv_store=kvserver, local_g=None, partition_book=None)
    dgl.distributed.start_server(server_id=server_id,
                                 ip_config='kv_ip_mul_config.txt',
                                 num_clients=num_clients,
                                 server_state=server_state)

def start_client(num_clients):
    os.environ['DGL_DIST_MODE'] = 'distributed'
    # Note: connect to server first !
    dgl.distributed.initialize(ip_config='kv_ip_config.txt')
    # Init kvclient
    kvclient = dgl.distributed.KVClient(ip_config='kv_ip_config.txt')
    kvclient.map_shared_data(partition_book=gpb)
    assert dgl.distributed.get_num_client() == num_clients
    kvclient.init_data(name='data_1', 
                       shape=F.shape(data_1), 
                       dtype=F.dtype(data_1), 
                       part_policy=edge_policy,
                       init_func=init_zero_func)
    kvclient.init_data(name='data_2', 
                       shape=F.shape(data_2), 
                       dtype=F.dtype(data_2), 
                       part_policy=node_policy,
                       init_func=init_zero_func)
    
    # Test data_name_list
    name_list = kvclient.data_name_list()
    print(name_list)
    assert 'data_0' in name_list
    assert 'data_0_1' in name_list
    assert 'data_0_2' in name_list
    assert 'data_0_3' in name_list
    assert 'data_1' in name_list
    assert 'data_2' in name_list
    # Test get_meta_data
    meta = kvclient.get_data_meta('data_0')
    dtype, shape, policy = meta
    assert dtype == F.dtype(data_0)
    assert shape == F.shape(data_0)
    assert policy.policy_str == 'node'

    meta = kvclient.get_data_meta('data_0_1')
    dtype, shape, policy = meta
    assert dtype == F.dtype(data_0_1)
    assert shape == F.shape(data_0_1)
    assert policy.policy_str == 'node'

    meta = kvclient.get_data_meta('data_0_2')
    dtype, shape, policy = meta
    assert dtype == F.dtype(data_0_2)
    assert shape == F.shape(data_0_2)
    assert policy.policy_str == 'node'

    meta = kvclient.get_data_meta('data_0_3')
    dtype, shape, policy = meta
    assert dtype == F.dtype(data_0_3)
    assert shape == F.shape(data_0_3)
    assert policy.policy_str == 'node'

    meta = kvclient.get_data_meta('data_1')
    dtype, shape, policy = meta
    assert dtype == F.dtype(data_1)
    assert shape == F.shape(data_1)
    assert policy.policy_str == 'edge'

    meta = kvclient.get_data_meta('data_2')
    dtype, shape, policy = meta
    assert dtype == F.dtype(data_2)
    assert shape == F.shape(data_2)
    assert policy.policy_str == 'node'

    # Test push and pull
    id_tensor = F.tensor([0,2,4], F.int64)
    data_tensor = F.tensor([[6.,6.],[6.,6.],[6.,6.]], F.float32)
    kvclient.push(name='data_0',
                  id_tensor=id_tensor,
                  data_tensor=data_tensor)
    kvclient.push(name='data_1',
                  id_tensor=id_tensor,
                  data_tensor=data_tensor)
    kvclient.push(name='data_2',
                  id_tensor=id_tensor,
                  data_tensor=data_tensor)
    res = kvclient.pull(name='data_0', id_tensor=id_tensor)
    assert_array_equal(F.asnumpy(res), F.asnumpy(data_tensor))
    res = kvclient.pull(name='data_1', id_tensor=id_tensor)
    assert_array_equal(F.asnumpy(res), F.asnumpy(data_tensor))
    res = kvclient.pull(name='data_2', id_tensor=id_tensor)
    assert_array_equal(F.asnumpy(res), F.asnumpy(data_tensor))
    # Register new push handler
    kvclient.register_push_handler('data_0', udf_push)
    kvclient.register_push_handler('data_1', udf_push)
    kvclient.register_push_handler('data_2', udf_push)
    # Test push and pull
    kvclient.push(name='data_0',
                  id_tensor=id_tensor,
                  data_tensor=data_tensor)
    kvclient.push(name='data_1',
                  id_tensor=id_tensor,
                  data_tensor=data_tensor)
    kvclient.push(name='data_2',
                  id_tensor=id_tensor,
                  data_tensor=data_tensor)
    kvclient.barrier()
    data_tensor = data_tensor * data_tensor
    res = kvclient.pull(name='data_0', id_tensor=id_tensor)
    assert_array_equal(F.asnumpy(res), F.asnumpy(data_tensor))
    res = kvclient.pull(name='data_1', id_tensor=id_tensor)
    assert_array_equal(F.asnumpy(res), F.asnumpy(data_tensor))
    res = kvclient.pull(name='data_2', id_tensor=id_tensor)
    assert_array_equal(F.asnumpy(res), F.asnumpy(data_tensor))

    # Test delete data
    kvclient.delete_data('data_0')
    kvclient.delete_data('data_1')
    kvclient.delete_data('data_2')

    # Register new push handler
    kvclient.init_data(name='data_3', 
                       shape=F.shape(data_2),
                       dtype=F.dtype(data_2), 
                       part_policy=node_policy,
                       init_func=init_zero_func)
    kvclient.register_push_handler('data_3', add_push)
    data_tensor = F.tensor([[6.,6.],[6.,6.],[6.,6.]], F.float32)
    kvclient.barrier()
    time.sleep(kvclient.client_id + 1)
    print("add...")
    kvclient.push(name='data_3',
                  id_tensor=id_tensor,
                  data_tensor=data_tensor)
    kvclient.barrier()
    res = kvclient.pull(name='data_3', id_tensor=id_tensor)
    data_tensor = data_tensor * num_clients
    assert_array_equal(F.asnumpy(res), F.asnumpy(data_tensor))

def start_client_mul_role(i, num_workers):
<<<<<<< HEAD
=======
    os.environ['DGL_DIST_MODE'] = 'distributed'
>>>>>>> 5454471f
    # Initialize creates kvstore !
    dgl.distributed.initialize(ip_config='kv_ip_mul_config.txt', num_workers=num_workers)
    if i == 0: # block one trainer
        time.sleep(5)
    kvclient = dgl.distributed.kvstore.get_kvstore()
    kvclient.barrier()
    print("i: %d role: %s" % (i, kvclient.role))

    assert dgl.distributed.role.get_num_trainers() == 2
    assert dgl.distributed.role.get_trainer_rank() < 2
    print('trainer rank: %d, global rank: %d' % (dgl.distributed.role.get_trainer_rank(),
                                                 dgl.distributed.role.get_global_rank()))
    dgl.distributed.exit_client()

@unittest.skipIf(os.name == 'nt' or os.getenv('DGLBACKEND') == 'tensorflow', reason='Do not support windows and TF yet')
def test_kv_store():
    ip_config = open("kv_ip_config.txt", "w")
    num_servers = 2
    num_clients = 2
    ip_addr = get_local_usable_addr()
    ip_config.write('{} {}\n'.format(ip_addr, num_servers))
    ip_config.close()
    ctx = mp.get_context('spawn')
    pserver_list = []
    pclient_list = []
    for i in range(num_servers):
        pserver = ctx.Process(target=start_server, args=(i, num_clients))
        pserver.start()
        pserver_list.append(pserver)
    for i in range(num_clients):
        pclient = ctx.Process(target=start_client, args=(num_clients,))
        pclient.start()
        pclient_list.append(pclient)
    for i in range(num_clients):
        pclient_list[i].join()
    for i in range(num_servers):
        pserver_list[i].join()

@unittest.skipIf(os.name == 'nt' or os.getenv('DGLBACKEND') == 'tensorflow', reason='Do not support windows and TF yet')
def test_kv_multi_role():
    ip_config = open("kv_ip_mul_config.txt", "w")
    num_servers = 2
    num_trainers = 2
    num_samplers = 2
    # There are two trainer processes and each trainer process has two sampler processes.
    num_clients = num_trainers * (1 + num_samplers)
    ip_addr = get_local_usable_addr()
    ip_config.write('{} {}\n'.format(ip_addr, num_servers))
    ip_config.close()
    ctx = mp.get_context('spawn')
    pserver_list = []
    pclient_list = []
    for i in range(num_servers):
        pserver = ctx.Process(target=start_server_mul_role, args=(i, num_clients))
        pserver.start()
        pserver_list.append(pserver)
    for i in range(num_trainers):
        pclient = ctx.Process(target=start_client_mul_role, args=(i, num_samplers))
        pclient.start()
        pclient_list.append(pclient)
    for i in range(num_trainers):
        pclient_list[i].join()
    for i in range(num_servers):
        pserver_list[i].join()

if __name__ == '__main__':
    test_partition_policy()
    test_kv_store()
    test_kv_multi_role()<|MERGE_RESOLUTION|>--- conflicted
+++ resolved
@@ -277,10 +277,7 @@
     assert_array_equal(F.asnumpy(res), F.asnumpy(data_tensor))
 
 def start_client_mul_role(i, num_workers):
-<<<<<<< HEAD
-=======
     os.environ['DGL_DIST_MODE'] = 'distributed'
->>>>>>> 5454471f
     # Initialize creates kvstore !
     dgl.distributed.initialize(ip_config='kv_ip_mul_config.txt', num_workers=num_workers)
     if i == 0: # block one trainer
