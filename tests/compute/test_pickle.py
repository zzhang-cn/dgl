--- conflicted
+++ resolved
@@ -268,9 +268,7 @@
     new_g = _reconstruct_pickle(g)
     _assert_is_identical_hetero(g, new_g)
 
-<<<<<<< HEAD
 @unittest.skipIf(F._default_context_str == 'gpu', reason="GPU not implemented")
-=======
 def test_pickling_batched_heterograph():
     # copied from test_heterograph.create_test_heterograph()
     plays_spmat = ssp.coo_matrix(([1, 1, 1, 1], ([0, 1, 2, 1], [0, 0, 1, 1])))
@@ -298,7 +296,7 @@
     new_bg = _reconstruct_pickle(bg)
     _assert_is_identical_batchedhetero(bg, new_bg)
 
->>>>>>> ec016e41
+@unittest.skipIf(F._default_context_str == 'gpu', reason="GPU not implemented")
 @unittest.skipIf(dgl.backend.backend_name != "pytorch", reason="Only test for pytorch format file")
 def test_pickling_heterograph_index_compatibility():
     plays_spmat = ssp.coo_matrix(([1, 1, 1, 1], ([0, 1, 2, 1], [0, 0, 1, 1])))
