import backend as F
import numpy as np
import scipy as sp
import dgl
from dgl import utils

np.random.seed(42)

def generate_rand_graph(n):
    arr = (sp.sparse.random(n, n, density=0.1, format='coo') != 0).astype(np.int64)
    return dgl.DGLGraph(arr, readonly=True)

def test_create_full():
    g = generate_rand_graph(100)
    full_nf = dgl.contrib.sampling.sampler.create_full_nodeflow(g, 5)
    assert full_nf.number_of_nodes() == g.number_of_nodes() * 6
    assert full_nf.number_of_edges() == g.number_of_edges() * 5

def test_1neighbor_sampler_all():
    g = generate_rand_graph(100)
    # In this case, NeighborSampling simply gets the neighborhood of a single vertex.
    for i, subg in enumerate(dgl.contrib.sampling.NeighborSampler(
            g, 1, g.number_of_nodes(), neighbor_type='in', num_workers=4)):
        seed_ids = subg.layer_parent_nid(-1)
        assert len(seed_ids) == 1
        src, dst, eid = g.in_edges(seed_ids, form='all')
        assert subg.number_of_nodes() == len(src) + 1
        assert subg.number_of_edges() == len(src)

        assert seed_ids == subg.layer_parent_nid(-1)
        child_src, child_dst, child_eid = subg.in_edges(subg.layer_nid(-1), form='all')
        assert F.array_equal(child_src, subg.layer_nid(0))

        src1 = subg.map_to_parent_nid(child_src)
        assert F.array_equal(src1, src)

def is_sorted(arr):
    return np.sum(np.sort(arr) == arr, 0) == len(arr)

def verify_subgraph(g, subg, seed_id):
    seed_id = F.asnumpy(seed_id)
    seeds = F.asnumpy(subg.map_to_parent_nid(subg.layer_nid(-1)))
    assert seed_id in seeds
    child_seed = F.asnumpy(subg.layer_nid(-1))[seeds == seed_id]
    src, dst, eid = g.in_edges(seed_id, form='all')
    child_src, child_dst, child_eid = subg.in_edges(child_seed, form='all')

    child_src = F.asnumpy(child_src)
    # We don't allow duplicate elements in the neighbor list.
    assert(len(np.unique(child_src)) == len(child_src))
    # The neighbor list also needs to be sorted.
    assert(is_sorted(child_src))

    # a neighbor in the subgraph must also exist in parent graph.
    for i in subg.map_to_parent_nid(child_src):
        assert i in src

def test_1neighbor_sampler():
    g = generate_rand_graph(100)
    # In this case, NeighborSampling simply gets the neighborhood of a single vertex.
    for subg in dgl.contrib.sampling.NeighborSampler(g, 1, 5, neighbor_type='in',
                                                     num_workers=4):
        seed_ids = subg.layer_parent_nid(-1)
        assert len(seed_ids) == 1
        assert subg.number_of_nodes() <= 6
        assert subg.number_of_edges() <= 5
        verify_subgraph(g, subg, seed_ids)

def test_prefetch_neighbor_sampler():
    g = generate_rand_graph(100)
    # In this case, NeighborSampling simply gets the neighborhood of a single vertex.
    for subg in dgl.contrib.sampling.NeighborSampler(g, 1, 5, neighbor_type='in',
                                                     num_workers=4, prefetch=True):
        seed_ids = subg.layer_parent_nid(-1)
        assert len(seed_ids) == 1
        assert subg.number_of_nodes() <= 6
        assert subg.number_of_edges() <= 5
        verify_subgraph(g, subg, seed_ids)

def test_10neighbor_sampler_all():
    g = generate_rand_graph(100)
    # In this case, NeighborSampling simply gets the neighborhood of a single vertex.
    for subg in dgl.contrib.sampling.NeighborSampler(g, 10, g.number_of_nodes(),
                                                     neighbor_type='in', num_workers=4):
        seed_ids = subg.layer_parent_nid(-1)
        assert F.array_equal(seed_ids, subg.map_to_parent_nid(subg.layer_nid(-1)))

        src, dst, eid = g.in_edges(seed_ids, form='all')
        child_src, child_dst, child_eid = subg.in_edges(subg.layer_nid(-1), form='all')
        src1 = subg.map_to_parent_nid(child_src)
        assert F.array_equal(src1, src)

def check_10neighbor_sampler(g, seeds):
    # In this case, NeighborSampling simply gets the neighborhood of a single vertex.
    for subg in dgl.contrib.sampling.NeighborSampler(g, 10, 5, neighbor_type='in',
                                                     num_workers=4, seed_nodes=seeds):
        seed_ids = subg.layer_parent_nid(-1)
        assert subg.number_of_nodes() <= 6 * len(seed_ids)
        assert subg.number_of_edges() <= 5 * len(seed_ids)
        for seed_id in seed_ids:
            verify_subgraph(g, subg, seed_id)

def test_10neighbor_sampler():
    g = generate_rand_graph(100)
    check_10neighbor_sampler(g, None)
    check_10neighbor_sampler(g, seeds=np.unique(np.random.randint(0, g.number_of_nodes(),
                                                                  size=int(g.number_of_nodes() / 10))))

def _test_layer_sampler(prefetch=False):
    g = generate_rand_graph(100)
    nid = g.nodes()
    src, dst, eid = g.all_edges(form='all', order='eid')
    n_batches = 5
    batch_size = 50
    seed_batches = [np.sort(np.random.choice(F.asnumpy(nid), batch_size, replace=False))
                    for i in range(n_batches)]
    seed_nodes = np.hstack(seed_batches)
    layer_sizes = [50] * 3
    LayerSampler = getattr(dgl.contrib.sampling, 'LayerSampler')
    sampler = LayerSampler(g, batch_size, layer_sizes, 'in',
                           seed_nodes=seed_nodes, num_workers=4, prefetch=prefetch)
    for sub_g in sampler:
        assert all(sub_g.layer_size(i) < size for i, size in enumerate(layer_sizes))
        sub_nid = F.arange(0, sub_g.number_of_nodes())
        assert all(np.all(np.isin(F.asnumpy(sub_g.layer_nid(i)), F.asnumpy(sub_nid)))
                   for i in range(sub_g.num_layers))
        assert np.all(np.isin(F.asnumpy(sub_g.map_to_parent_nid(sub_nid)),
                              F.asnumpy(nid)))
        sub_eid = F.arange(0, sub_g.number_of_edges())
        assert np.all(np.isin(F.asnumpy(sub_g.map_to_parent_eid(sub_eid)),
                              F.asnumpy(eid)))
        assert any(np.all(np.sort(F.asnumpy(sub_g.layer_parent_nid(-1))) == seed_batch)
                   for seed_batch in seed_batches)

        sub_src, sub_dst = sub_g.all_edges(order='eid')
        for i in range(sub_g.num_blocks):
            block_eid = sub_g.block_eid(i)
            block_src = sub_g.map_to_parent_nid(sub_src[block_eid])
            block_dst = sub_g.map_to_parent_nid(sub_dst[block_eid])

            block_parent_eid = sub_g.block_parent_eid(i)
            block_parent_src = src[block_parent_eid]
            block_parent_dst = dst[block_parent_eid]

            assert np.all(F.asnumpy(block_src == block_parent_src))

        n_layers = sub_g.num_layers
        sub_n = sub_g.number_of_nodes()
        assert sum(F.shape(sub_g.layer_nid(i))[0] for i in range(n_layers)) == sub_n
        n_blocks = sub_g.num_blocks
        sub_m = sub_g.number_of_edges()
        assert sum(F.shape(sub_g.block_eid(i))[0] for i in range(n_blocks)) == sub_m

def test_layer_sampler():
    _test_layer_sampler()
    _test_layer_sampler(prefetch=True)

<<<<<<< HEAD
def test_nonuniform_neighbor_sampler():
    # Construct a graph with
    # (1) A path (0, 1, ..., 99) with weight 1
    # (2) A bunch of random edges with weight 0.
    edges = []
    for i in range(99):
        edges.append((i, i + 1))
    for i in range(1000):
        edge = (np.random.randint(100), np.random.randint(100))
        if edge not in edges:
            edges.append(edge)
    src, dst = zip(*edges)
    g = dgl.DGLGraph()
    g.add_nodes(100)
    g.add_edges(src, dst)
    g.readonly()

    g.edata['w'] = F.cat([
        F.ones((99,), F.float64, F.cpu()),
        F.zeros((len(edges) - 99,), F.float64, F.cpu())], 0)

    # Test 1-neighbor NodeFlow with 99 as target node.
    # The generated NodeFlow should only contain node i on layer i.
    sampler = dgl.contrib.sampling.NeighborSampler(
        g, 1, 1, 99, 'in', transition_prob='w', seed_nodes=[99])
    nf = next(iter(sampler))

    assert nf.num_layers == 100
    for i in range(nf.num_layers):
        assert nf.layer_size(i) == 1
        assert nf.layer_parent_nid(i)[0] == i

    # Test the reverse direction
    sampler = dgl.contrib.sampling.NeighborSampler(
        g, 1, 1, 99, 'out', transition_prob='w', seed_nodes=[0])
    nf = next(iter(sampler))

    assert nf.num_layers == 100
    for i in range(nf.num_layers):
        assert nf.layer_size(i) == 1
        assert nf.layer_parent_nid(i)[0] == 99 - i
=======
def test_setseed():
    g = generate_rand_graph(100)

    nids = []

    dgl.random.seed(42)
    for subg in dgl.contrib.sampling.NeighborSampler(
            g, 5, 3, num_hops=2, neighbor_type='in', num_workers=1):
        nids.append(
            tuple(tuple(F.asnumpy(subg.layer_parent_nid(i))) for i in range(3)))

    # reinitialize
    dgl.random.seed(42)
    for i, subg in enumerate(dgl.contrib.sampling.NeighborSampler(
            g, 5, 3, num_hops=2, neighbor_type='in', num_workers=1)):
        item = tuple(tuple(F.asnumpy(subg.layer_parent_nid(i))) for i in range(3))
        assert item == nids[i]

    for i, subg in enumerate(dgl.contrib.sampling.NeighborSampler(
            g, 5, 3, num_hops=2, neighbor_type='in', num_workers=4)):
        pass
>>>>>>> 742d79a7

if __name__ == '__main__':
    test_create_full()
    test_1neighbor_sampler_all()
    test_10neighbor_sampler_all()
    test_1neighbor_sampler()
    test_10neighbor_sampler()
    test_layer_sampler()
<<<<<<< HEAD
    test_nonuniform_neighbor_sampler()
=======
    test_setseed()
>>>>>>> 742d79a7
<|MERGE_RESOLUTION|>--- conflicted
+++ resolved
@@ -155,7 +155,6 @@
     _test_layer_sampler()
     _test_layer_sampler(prefetch=True)
 
-<<<<<<< HEAD
 def test_nonuniform_neighbor_sampler():
     # Construct a graph with
     # (1) A path (0, 1, ..., 99) with weight 1
@@ -197,7 +196,7 @@
     for i in range(nf.num_layers):
         assert nf.layer_size(i) == 1
         assert nf.layer_parent_nid(i)[0] == 99 - i
-=======
+
 def test_setseed():
     g = generate_rand_graph(100)
 
@@ -219,7 +218,6 @@
     for i, subg in enumerate(dgl.contrib.sampling.NeighborSampler(
             g, 5, 3, num_hops=2, neighbor_type='in', num_workers=4)):
         pass
->>>>>>> 742d79a7
 
 if __name__ == '__main__':
     test_create_full()
@@ -228,8 +226,5 @@
     test_1neighbor_sampler()
     test_10neighbor_sampler()
     test_layer_sampler()
-<<<<<<< HEAD
     test_nonuniform_neighbor_sampler()
-=======
-    test_setseed()
->>>>>>> 742d79a7
+    test_setseed()