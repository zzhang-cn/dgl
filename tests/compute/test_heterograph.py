--- conflicted
+++ resolved
@@ -2024,8 +2024,6 @@
     assert F.array_equal(g_s, rg_d)
     assert F.array_equal(g_d, rg_s)
 
-<<<<<<< HEAD
-=======
 @parametrize_dtype
 def test_clone(idtype):
     g = dgl.graph(([0, 1], [1, 2]), idtype=idtype, device=F.ctx())
@@ -2471,7 +2469,6 @@
     assert F.array_equal(u, F.tensor([1], dtype=idtype))
     assert F.array_equal(v, F.tensor([0], dtype=idtype))
 
->>>>>>> 8ffbbf60
 if __name__ == '__main__':
     # test_create()
     # test_query()
@@ -2499,15 +2496,10 @@
     # test_bipartite()
     # test_dtype_cast()
     # test_reverse("int32")
-<<<<<<< HEAD
-    test_reverse("int32")
-    test_format()
-=======
     # test_format()
     test_add_edges(F.int32)
     test_add_nodes(F.int32)
     test_remove_edges(F.int32)
     test_remove_nodes(F.int32)
     test_clone(F.int32)
->>>>>>> 8ffbbf60
     pass