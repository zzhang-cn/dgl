import dgl
import dgl.function as fn
from collections import Counter
import numpy as np
import scipy.sparse as ssp
import itertools
import backend as F
import networkx as nx
import unittest, pytest
from dgl import DGLError
import test_utils
from test_utils import parametrize_dtype, get_cases
from scipy.sparse import rand

def create_test_heterograph(idtype):
    # test heterograph from the docstring, plus a user -- wishes -- game relation
    # 3 users, 2 games, 2 developers
    # metagraph:
    #    ('user', 'follows', 'user'),
    #    ('user', 'plays', 'game'),
    #    ('user', 'wishes', 'game'),
    #    ('developer', 'develops', 'game')])

    plays_spmat = ssp.coo_matrix(([1, 1, 1, 1], ([0, 1, 2, 1], [0, 0, 1, 1])))
    wishes_nx = nx.DiGraph()
    wishes_nx.add_nodes_from(['u0', 'u1', 'u2'], bipartite=0)
    wishes_nx.add_nodes_from(['g0', 'g1'], bipartite=1)
    wishes_nx.add_edge('u0', 'g1', id=0)
    wishes_nx.add_edge('u2', 'g0', id=1)

    follows_g = dgl.graph([(0, 1), (1, 2)], 'user', 'follows', idtype=idtype, device=F.ctx())
    plays_g = dgl.bipartite(plays_spmat, 'user', 'plays', 'game', idtype=idtype, device=F.ctx())
    wishes_g = dgl.bipartite(wishes_nx, 'user', 'wishes', 'game', idtype=idtype, device=F.ctx())
    develops_g = dgl.bipartite([(0, 0), (1, 1)], 'developer', 'develops', 'game', idtype=idtype, device=F.ctx())
    assert follows_g.idtype == idtype
    assert plays_g.idtype == idtype
    assert wishes_g.idtype == idtype
    assert develops_g.idtype == idtype
    g = dgl.hetero_from_relations([follows_g, plays_g, wishes_g, develops_g])
    assert g.idtype == idtype
    assert g.device == F.ctx()
    return g

def create_test_heterograph1(idtype):
    edges = []
    edges.extend([(0,1), (1,2)])  # follows
    edges.extend([(0,3), (1,3), (2,4), (1,4)])  # plays
    edges.extend([(0,4), (2,3)])  # wishes
    edges.extend([(5,3), (6,4)])  # develops
    ntypes = F.tensor([0, 0, 0, 1, 1, 2, 2])
    etypes = F.tensor([0, 0, 1, 1, 1, 1, 2, 2, 3, 3])
    g0 = dgl.graph(edges, idtype=idtype, device=F.ctx())
    g0.ndata[dgl.NTYPE] = ntypes
    g0.edata[dgl.ETYPE] = etypes
    return dgl.to_hetero(g0, ['user', 'game', 'developer'], ['follows', 'plays', 'wishes', 'develops'])

def create_test_heterograph2(idtype):
    plays_spmat = ssp.coo_matrix(([1, 1, 1, 1], ([0, 1, 2, 1], [0, 0, 1, 1])))
    wishes_nx = nx.DiGraph()
    wishes_nx.add_nodes_from(['u0', 'u1', 'u2'], bipartite=0)
    wishes_nx.add_nodes_from(['g0', 'g1'], bipartite=1)
    wishes_nx.add_edge('u0', 'g1', id=0)
    wishes_nx.add_edge('u2', 'g0', id=1)

    g = dgl.heterograph({
        ('user', 'follows', 'user'): [(0, 1), (1, 2)],
        ('user', 'plays', 'game'): plays_spmat,
        ('user', 'wishes', 'game'): wishes_nx,
        ('developer', 'develops', 'game'): (F.tensor([0, 1]), F.tensor([0, 1])),
        }, idtype=idtype, device=F.ctx())
    assert g.idtype == idtype
    assert g.device == F.ctx()
    return g

def create_test_heterograph3(idtype):
    device = F.ctx()
    plays_spmat = ssp.coo_matrix(([1, 1, 1, 1], ([0, 1, 2, 1], [0, 0, 1, 1])))
    wishes_nx = nx.DiGraph()
    wishes_nx.add_nodes_from(['u0', 'u1', 'u2'], bipartite=0)
    wishes_nx.add_nodes_from(['g0', 'g1'], bipartite=1)
    wishes_nx.add_edge('u0', 'g1', id=0)
    wishes_nx.add_edge('u2', 'g0', id=1)

    follows_g = dgl.graph([(0, 1), (1, 2)], 'user', 'follows',
<<<<<<< HEAD
            idtype=idtype, device=device).formats('coo')
    plays_g = dgl.bipartite([(0, 0), (1, 0), (2, 1), (1, 1)], 'user', 'plays', 'game',
            idtype=idtype, device=device).formats('coo')
    wishes_g = dgl.bipartite([(0, 1), (2, 0)], 'user', 'wishes', 'game',
            idtype=idtype, device=device).formats('coo')
    develops_g = dgl.bipartite([(0, 0), (1, 1)], 'developer', 'develops', 'game',
            idtype=idtype, device=device).formats('coo')
=======
            idtype=idtype, device=device, formats='coo')
    plays_g = dgl.bipartite([(0, 0), (1, 0), (2, 1), (1, 1)], 'user', 'plays', 'game',
            idtype=idtype, device=device, formats='coo')
    wishes_g = dgl.bipartite([(0, 1), (2, 0)], 'user', 'wishes', 'game',
            idtype=idtype, device=device, formats='coo')
    develops_g = dgl.bipartite([(0, 0), (1, 1)], 'developer', 'develops', 'game',
            idtype=idtype, device=device, formats='coo')
>>>>>>> 451ed6d8
    g = dgl.hetero_from_relations([follows_g, plays_g, wishes_g, develops_g])
    assert g.idtype == idtype
    assert g.device == device
    return g

def create_test_heterograph4(idtype):
    g = dgl.heterograph({
        ('user', 'plays', 'game'): (F.tensor([0, 1, 1, 2], dtype=idtype),
                                    F.tensor([0, 0, 1, 1], dtype=idtype)),
        ('developer', 'develops', 'game'): (F.tensor([0, 1], dtype=idtype),
                                            F.tensor([0, 1], dtype=idtype))},
        idtype=idtype, device=F.ctx())
    g.ndata['h'] = {'user' : F.copy_to(F.tensor([1, 1, 1], dtype=idtype), ctx=F.ctx()),
                    'game' : F.copy_to(F.tensor([2, 2], dtype=idtype), ctx=F.ctx()),
                    'developer' : F.copy_to(F.tensor([3, 3], dtype=idtype), ctx=F.ctx())}
    g.edges['plays'].data['h'] = F.copy_to(F.tensor([1, 1, 1, 1], dtype=idtype), ctx=F.ctx())
    return g

def create_test_heterograph5(idtype):
    g = dgl.heterograph({
        ('user', 'follows', 'user'): (F.tensor([0, 1, 1, 2, 2, 2], dtype=idtype),
                                    F.tensor([0, 0, 1, 1, 2, 2], dtype=idtype)),
        ('user', 'plays', 'game'): (F.tensor([0, 1], dtype=idtype),
                                            F.tensor([0, 1], dtype=idtype))},
        idtype=idtype, device=F.ctx())
    g.ndata['h'] = {'user' : F.copy_to(F.tensor([1, 1, 1], dtype=idtype), ctx=F.ctx()),
                    'game' : F.copy_to(F.tensor([2, 2], dtype=idtype), ctx=F.ctx())}
    g.edges['follows'].data['h'] = F.copy_to(F.tensor([1, 2, 3, 4, 5, 6], dtype=idtype), ctx=F.ctx())
    g.edges['plays'].data['h'] = F.copy_to(F.tensor([1, 2], dtype=idtype), ctx=F.ctx())
    return g

def create_test_heterograph6(idtype):
    g = dgl.heterograph({
        ('user', 'follows', 'user'): (F.tensor([1, 2], dtype=idtype),
                                    F.tensor([0, 1], dtype=idtype)),
        ('user', 'plays', 'game'): (F.tensor([0, 1], dtype=idtype),
                                    F.tensor([0, 1], dtype=idtype))},
        idtype=idtype, device=F.ctx())
    g.ndata['h'] = {'user' : F.copy_to(F.tensor([1, 1, 1], dtype=idtype), ctx=F.ctx()),
                    'game' : F.copy_to(F.tensor([2, 2], dtype=idtype), ctx=F.ctx())}
    g.edges['follows'].data['h'] = F.copy_to(F.tensor([1, 2], dtype=idtype), ctx=F.ctx())
    g.edges['plays'].data['h'] = F.copy_to(F.tensor([1, 2], dtype=idtype), ctx=F.ctx())
    return g

def get_redfn(name):
    return getattr(F, name)

@parametrize_dtype
def test_create(idtype):
    device = F.ctx()
    g0 = create_test_heterograph(idtype)
    g1 = create_test_heterograph1(idtype)
    g2 = create_test_heterograph2(idtype)
    assert set(g0.ntypes) == set(g1.ntypes) == set(g2.ntypes)
    assert set(g0.canonical_etypes) == set(g1.canonical_etypes) == set(g2.canonical_etypes)

    # create from nx complete bipartite graph
    nxg = nx.complete_bipartite_graph(3, 4)
    g = dgl.bipartite(nxg, 'user', 'plays', 'game', idtype=idtype, device=device)
    assert g.ntypes == ['user', 'game']
    assert g.etypes == ['plays']
    assert g.number_of_edges() == 12
    assert g.idtype == idtype
    assert g.device == device

    # create from scipy
    spmat = ssp.coo_matrix(([1,1,1], ([0, 0, 1], [2, 3, 2])), shape=(4, 4))
    g = dgl.graph(spmat, idtype=idtype, device=device)
    assert g.number_of_nodes() == 4
    assert g.number_of_edges() == 3
    assert g.idtype == idtype
    assert g.device == device

    # test inferring number of nodes for heterograph
    g = dgl.heterograph({
        ('l0', 'e0', 'l1'): [(0, 1), (0, 2)],
        ('l0', 'e1', 'l2'): [(2, 2)],
        ('l2', 'e2', 'l2'): [(1, 1), (3, 3)],
        }, idtype=idtype, device=device)
    assert g.number_of_nodes('l0') == 3
    assert g.number_of_nodes('l1') == 3
    assert g.number_of_nodes('l2') == 4
    assert g.idtype == idtype
    assert g.device == device

    # test if validate flag works
    # homo graph
    with pytest.raises(DGLError):
        g = dgl.graph(
            ([0, 0, 0, 1, 1, 2], [0, 1, 2, 0, 1, 2]),
            num_nodes=2,
            validate=True,
            idtype=idtype, device=device
        )
    # bipartite graph
    def _test_validate_bipartite(card):
        with pytest.raises(DGLError):
            g = dgl.bipartite(
                ([0, 0, 1, 1, 2], [1, 1, 2, 2, 3]),
                num_nodes=card,
                validate=True,
                idtype=idtype, device=device
            )

    _test_validate_bipartite((3, 3))
    _test_validate_bipartite((2, 4))

    # test from_scipy
    num_nodes = 10
    density = 0.25
    for fmt in ['csr', 'coo', 'csc']:
        adj = rand(num_nodes, num_nodes, density=density, format=fmt)
        g = dgl.from_scipy(adj, eweight_name='w', idtype=idtype)
        assert g.idtype == idtype
        assert g.device == F.cpu()
        assert F.array_equal(g.edata['w'], F.copy_to(F.tensor(adj.data), F.cpu()))

@parametrize_dtype
def test_query(idtype):
    g = create_test_heterograph(idtype)

    ntypes = ['user', 'game', 'developer']
    canonical_etypes = [
        ('user', 'follows', 'user'),
        ('user', 'plays', 'game'),
        ('user', 'wishes', 'game'),
        ('developer', 'develops', 'game')]
    etypes = ['follows', 'plays', 'wishes', 'develops']

    # node & edge types
    assert set(ntypes) == set(g.ntypes)
    assert set(etypes) == set(g.etypes)
    assert set(canonical_etypes) == set(g.canonical_etypes)

    # metagraph
    mg = g.metagraph()
    assert set(g.ntypes) == set(mg.nodes)
    etype_triplets = [(u, v, e) for u, v, e in mg.edges(keys=True)]
    assert set([
        ('user', 'user', 'follows'),
        ('user', 'game', 'plays'),
        ('user', 'game', 'wishes'),
        ('developer', 'game', 'develops')]) == set(etype_triplets)
    for i in range(len(etypes)):
        assert g.to_canonical_etype(etypes[i]) == canonical_etypes[i]

    def _test(g):
        # number of nodes
        assert [g.number_of_nodes(ntype) for ntype in ntypes] == [3, 2, 2]

        # number of edges
        assert [g.number_of_edges(etype) for etype in etypes] == [2, 4, 2, 2]

        # has_node & has_nodes
        for ntype in ntypes:
            n = g.number_of_nodes(ntype)
            for i in range(n):
                assert g.has_node(i, ntype)
            assert not g.has_node(n, ntype)
            assert np.array_equal(
                F.asnumpy(g.has_nodes([0, n], ntype)).astype('int32'), [1, 0])

        assert not g.is_multigraph

        for etype in etypes:
            srcs, dsts = edges[etype]
            for src, dst in zip(srcs, dsts):
                assert g.has_edges_between(src, dst, etype)
            assert F.asnumpy(g.has_edges_between(srcs, dsts, etype)).all()

            srcs, dsts = negative_edges[etype]
            for src, dst in zip(srcs, dsts):
                assert not g.has_edges_between(src, dst, etype)
            assert not F.asnumpy(g.has_edges_between(srcs, dsts, etype)).any()

            srcs, dsts = edges[etype]
            n_edges = len(srcs)

            # predecessors & in_edges & in_degree
            pred = [s for s, d in zip(srcs, dsts) if d == 0]
            assert set(F.asnumpy(g.predecessors(0, etype)).tolist()) == set(pred)
            u, v = g.in_edges([0], etype=etype)
            assert F.asnumpy(v).tolist() == [0] * len(pred)
            assert set(F.asnumpy(u).tolist()) == set(pred)
            assert g.in_degrees(0, etype) == len(pred)

            # successors & out_edges & out_degree
            succ = [d for s, d in zip(srcs, dsts) if s == 0]
            assert set(F.asnumpy(g.successors(0, etype)).tolist()) == set(succ)
            u, v = g.out_edges([0], etype=etype)
            assert F.asnumpy(u).tolist() == [0] * len(succ)
            assert set(F.asnumpy(v).tolist()) == set(succ)
            assert g.out_degrees(0, etype) == len(succ)

            # edge_id & edge_ids
            for i, (src, dst) in enumerate(zip(srcs, dsts)):
                assert g.edge_ids(src, dst, etype=etype) == i
                _, _, eid = g.edge_ids(src, dst, etype=etype, return_uv=True)
                assert eid == i
            assert F.asnumpy(g.edge_ids(srcs, dsts, etype=etype)).tolist() == list(range(n_edges))
            u, v, e = g.edge_ids(srcs, dsts, etype=etype, return_uv=True)
            u, v, e = F.asnumpy(u), F.asnumpy(v), F.asnumpy(e)
            assert u[e].tolist() == srcs
            assert v[e].tolist() == dsts

            # find_edges
            for eid in [list(range(n_edges)), np.arange(n_edges), F.astype(F.arange(0, n_edges), g.idtype)]:
                u, v = g.find_edges(eid, etype)
                assert F.asnumpy(u).tolist() == srcs
                assert F.asnumpy(v).tolist() == dsts

            # all_edges.
            for order in ['eid']:
                u, v, e = g.edges('all', order, etype)
                assert F.asnumpy(u).tolist() == srcs
                assert F.asnumpy(v).tolist() == dsts
                assert F.asnumpy(e).tolist() == list(range(n_edges))

            # in_degrees & out_degrees
            in_degrees = F.asnumpy(g.in_degrees(etype=etype))
            out_degrees = F.asnumpy(g.out_degrees(etype=etype))
            src_count = Counter(srcs)
            dst_count = Counter(dsts)
            utype, _, vtype = g.to_canonical_etype(etype)
            for i in range(g.number_of_nodes(utype)):
                assert out_degrees[i] == src_count[i]
            for i in range(g.number_of_nodes(vtype)):
                assert in_degrees[i] == dst_count[i]

    edges = {
        'follows': ([0, 1], [1, 2]),
        'plays': ([0, 1, 2, 1], [0, 0, 1, 1]),
        'wishes': ([0, 2], [1, 0]),
        'develops': ([0, 1], [0, 1]),
    }
    # edges that does not exist in the graph
    negative_edges = {
        'follows': ([0, 1], [0, 1]),
        'plays': ([0, 2], [1, 0]),
        'wishes': ([0, 1], [0, 1]),
        'develops': ([0, 1], [1, 0]),
    }
    g = create_test_heterograph(idtype)
    _test(g)
    g = create_test_heterograph1(idtype)
    _test(g)
    if F._default_context_str != 'gpu':
        # XXX: CUDA COO operators have not been live yet.
        g = create_test_heterograph3(idtype)
        _test(g)

    etypes = canonical_etypes
    edges = {
        ('user', 'follows', 'user'): ([0, 1], [1, 2]),
        ('user', 'plays', 'game'): ([0, 1, 2, 1], [0, 0, 1, 1]),
        ('user', 'wishes', 'game'): ([0, 2], [1, 0]),
        ('developer', 'develops', 'game'): ([0, 1], [0, 1]),
    }
    # edges that does not exist in the graph
    negative_edges = {
        ('user', 'follows', 'user'): ([0, 1], [0, 1]),
        ('user', 'plays', 'game'): ([0, 2], [1, 0]),
        ('user', 'wishes', 'game'): ([0, 1], [0, 1]),
        ('developer', 'develops', 'game'): ([0, 1], [1, 0]),
        }
    g = create_test_heterograph(idtype)
    _test(g)
    g = create_test_heterograph1(idtype)
    _test(g)
    if F._default_context_str != 'gpu':
        # XXX: CUDA COO operators have not been live yet.
        g = create_test_heterograph3(idtype)
        _test(g)

    # test repr
    print(g)

@unittest.skipIf(F._default_context_str == 'gpu', reason="GPU does not have COO impl.")
def test_hypersparse():
    N1 = 1 << 50        # should crash if allocated a CSR
    N2 = 1 << 48

    g = dgl.heterograph({
        ('user', 'follows', 'user'): [(0, 1)],
        ('user', 'plays', 'game'): [(0, N2)]},
        {'user': N1, 'game': N1},
        idtype=F.int64, device=F.ctx())
    assert g.number_of_nodes('user') == N1
    assert g.number_of_nodes('game') == N1
    assert g.number_of_edges('follows') == 1
    assert g.number_of_edges('plays') == 1

    assert g.has_edges_between(0, 1, 'follows')
    assert not g.has_edges_between(0, 0, 'follows')
    mask = F.asnumpy(g.has_edges_between([0, 0], [0, 1], 'follows')).tolist()
    assert mask == [0, 1]

    assert g.has_edges_between(0, N2, 'plays')
    assert not g.has_edges_between(0, 0, 'plays')
    mask = F.asnumpy(g.has_edges_between([0, 0], [0, N2], 'plays')).tolist()
    assert mask == [0, 1]

    assert F.asnumpy(g.predecessors(0, 'follows')).tolist() == []
    assert F.asnumpy(g.successors(0, 'follows')).tolist() == [1]
    assert F.asnumpy(g.predecessors(1, 'follows')).tolist() == [0]
    assert F.asnumpy(g.successors(1, 'follows')).tolist() == []

    assert F.asnumpy(g.predecessors(0, 'plays')).tolist() == []
    assert F.asnumpy(g.successors(0, 'plays')).tolist() == [N2]
    assert F.asnumpy(g.predecessors(N2, 'plays')).tolist() == [0]
    assert F.asnumpy(g.successors(N2, 'plays')).tolist() == []

    assert g.edge_ids(0, 1, etype='follows') == 0
    assert g.edge_ids(0, N2, etype='plays') == 0

    u, v = g.find_edges([0], 'follows')
    assert F.asnumpy(u).tolist() == [0]
    assert F.asnumpy(v).tolist() == [1]
    u, v = g.find_edges([0], 'plays')
    assert F.asnumpy(u).tolist() == [0]
    assert F.asnumpy(v).tolist() == [N2]
    u, v, e = g.all_edges('all', 'eid', 'follows')
    assert F.asnumpy(u).tolist() == [0]
    assert F.asnumpy(v).tolist() == [1]
    assert F.asnumpy(e).tolist() == [0]
    u, v, e = g.all_edges('all', 'eid', 'plays')
    assert F.asnumpy(u).tolist() == [0]
    assert F.asnumpy(v).tolist() == [N2]
    assert F.asnumpy(e).tolist() == [0]

    assert g.in_degrees(0, 'follows') == 0
    assert g.in_degrees(1, 'follows') == 1
    assert F.asnumpy(g.in_degrees([0, 1], 'follows')).tolist() == [0, 1]
    assert g.in_degrees(0, 'plays') == 0
    assert g.in_degrees(N2, 'plays') == 1
    assert F.asnumpy(g.in_degrees([0, N2], 'plays')).tolist() == [0, 1]
    assert g.out_degrees(0, 'follows') == 1
    assert g.out_degrees(1, 'follows') == 0
    assert F.asnumpy(g.out_degrees([0, 1], 'follows')).tolist() == [1, 0]
    assert g.out_degrees(0, 'plays') == 1
    assert g.out_degrees(N2, 'plays') == 0
    assert F.asnumpy(g.out_degrees([0, N2], 'plays')).tolist() == [1, 0]

def test_edge_ids():
    N1 = 1 << 50        # should crash if allocated a CSR
    N2 = 1 << 48

    g = dgl.heterograph({
        ('user', 'follows', 'user'): [(0, 1)],
        ('user', 'plays', 'game'): [(0, N2)]},
        {'user': N1, 'game': N1})
    with pytest.raises(DGLError):
        eid = g.edge_ids(0, 0, etype='follows')

    g2 = dgl.heterograph({
        ('user', 'follows', 'user'): [(0, 1), (0, 1)],
        ('user', 'plays', 'game'): [(0, N2)]},
        {'user': N1, 'game': N1})

    eid = g2.edge_ids(0, 1, etype='follows')
    assert eid == 0

@parametrize_dtype
def test_adj(idtype):
    g = create_test_heterograph(idtype)
    adj = F.sparse_to_numpy(g.adj(etype='follows'))
    assert np.allclose(
            adj,
            np.array([[0., 0., 0.],
                      [1., 0., 0.],
                      [0., 1., 0.]]))
    adj = F.sparse_to_numpy(g.adj(transpose=True, etype='follows'))
    assert np.allclose(
            adj,
            np.array([[0., 1., 0.],
                      [0., 0., 1.],
                      [0., 0., 0.]]))
    adj = F.sparse_to_numpy(g.adj(etype='plays'))
    assert np.allclose(
            adj,
            np.array([[1., 1., 0.],
                      [0., 1., 1.]]))
    adj = F.sparse_to_numpy(g.adj(transpose=True, etype='plays'))
    assert np.allclose(
            adj,
            np.array([[1., 0.],
                      [1., 1.],
                      [0., 1.]]))

    adj = g.adj(scipy_fmt='csr', etype='follows')
    assert np.allclose(
            adj.todense(),
            np.array([[0., 0., 0.],
                      [1., 0., 0.],
                      [0., 1., 0.]]))
    adj = g.adj(scipy_fmt='coo', etype='follows')
    assert np.allclose(
            adj.todense(),
            np.array([[0., 0., 0.],
                      [1., 0., 0.],
                      [0., 1., 0.]]))
    adj = g.adj(scipy_fmt='csr', etype='plays')
    assert np.allclose(
            adj.todense(),
            np.array([[1., 1., 0.],
                      [0., 1., 1.]]))
    adj = g.adj(scipy_fmt='coo', etype='plays')
    assert np.allclose(
            adj.todense(),
            np.array([[1., 1., 0.],
                      [0., 1., 1.]]))
    adj = F.sparse_to_numpy(g['follows'].adj())
    assert np.allclose(
            adj,
            np.array([[0., 0., 0.],
                      [1., 0., 0.],
                      [0., 1., 0.]]))

@parametrize_dtype
def test_inc(idtype):
    g = create_test_heterograph(idtype)
    #follows_g = dgl.graph([(0, 1), (1, 2)], 'user', 'follows')
    adj = F.sparse_to_numpy(g['follows'].inc('in'))
    assert np.allclose(
            adj,
            np.array([[0., 0.],
                      [1., 0.],
                      [0., 1.]]))
    adj = F.sparse_to_numpy(g['follows'].inc('out'))
    assert np.allclose(
            adj,
            np.array([[1., 0.],
                      [0., 1.],
                      [0., 0.]]))
    adj = F.sparse_to_numpy(g['follows'].inc('both'))
    assert np.allclose(
            adj,
            np.array([[-1., 0.],
                      [1., -1.],
                      [0., 1.]]))
    adj = F.sparse_to_numpy(g.inc('in', etype='plays'))
    assert np.allclose(
            adj,
            np.array([[1., 1., 0., 0.],
                      [0., 0., 1., 1.]]))
    adj = F.sparse_to_numpy(g.inc('out', etype='plays'))
    assert np.allclose(
            adj,
            np.array([[1., 0., 0., 0.],
                      [0., 1., 0., 1.],
                      [0., 0., 1., 0.]]))
    adj = F.sparse_to_numpy(g.inc('both', etype='follows'))
    assert np.allclose(
            adj,
            np.array([[-1., 0.],
                      [1., -1.],
                      [0., 1.]]))

@parametrize_dtype
def test_view(idtype):
    # test single node type
    g = dgl.graph([(0, 1), (1, 2)], 'user', 'follows', idtype=idtype, device=F.ctx())
    f1 = F.randn((3, 6))
    g.ndata['h'] = f1
    f2 = g.nodes['user'].data['h']
    assert F.array_equal(f1, f2)
    fail = False
    try:
        g.ndata['h'] = {'user' : f1}
    except Exception:
        fail = True
    assert fail

    # test single edge type
    f3 = F.randn((2, 4))
    g.edata['h'] = f3
    f4 = g.edges['follows'].data['h']
    assert F.array_equal(f3, f4)
    fail = False
    try:
        g.edata['h'] = {'follows' : f3}
    except Exception:
        fail = True
    assert fail

    # test data view
    g = create_test_heterograph(idtype)

    f1 = F.randn((3, 6))
    g.nodes['user'].data['h'] = f1       # ok
    f2 = g.nodes['user'].data['h']
    assert F.array_equal(f1, f2)
    assert F.array_equal(g.nodes('user'), F.arange(0, 3, idtype))
    g.nodes['user'].data.pop('h')

    # multi type ndata
    f1 = F.randn((3, 6))
    f2 = F.randn((2, 6))
    fail = False
    try:
        g.ndata['h'] = f1
    except Exception:
        fail = True
    assert fail
    g.ndata['h'] = {'user' : f1,
                    'game' : f2}
    f3 = g.nodes['user'].data['h']
    f4 = g.nodes['game'].data['h']
    assert F.array_equal(f1, f3)
    assert F.array_equal(f2, f4)
    data = g.ndata['h']
    assert F.array_equal(f1, data['user'])
    assert F.array_equal(f2, data['game'])
    # test repr
    print(g.ndata)
    g.ndata.pop('h')
    # test repr
    print(g.ndata)

    f3 = F.randn((2, 4))
    g.edges['user', 'follows', 'user'].data['h'] = f3
    f4 = g.edges['user', 'follows', 'user'].data['h']
    f5 = g.edges['follows'].data['h']
    assert F.array_equal(f3, f4)
    assert F.array_equal(f3, f5)
    assert F.array_equal(g.edges(etype='follows', form='eid'), F.arange(0, 2, idtype))
    g.edges['follows'].data.pop('h')

    f3 = F.randn((2, 4))
    fail = False
    try:
        g.edata['h'] = f3
    except Exception:
        fail = True
    assert fail
    g.edata['h'] = {('user', 'follows', 'user') : f3}
    f4 = g.edges['user', 'follows', 'user'].data['h']
    f5 = g.edges['follows'].data['h']
    assert F.array_equal(f3, f4)
    assert F.array_equal(f3, f5)
    data = g.edata['h']
    assert F.array_equal(f3, data[('user', 'follows', 'user')])
    # test repr
    print(g.edata)
    g.edata.pop('h')
    # test repr
    print(g.edata)

    # test srcdata
    f1 = F.randn((3, 6))
    g.srcnodes['user'].data['h'] = f1       # ok
    f2 = g.srcnodes['user'].data['h']
    assert F.array_equal(f1, f2)
    assert F.array_equal(g.srcnodes('user'), F.arange(0, 3, idtype))
    g.srcnodes['user'].data.pop('h')

    # multi type ndata
    f1 = F.randn((3, 6))
    f2 = F.randn((2, 6))
    fail = False
    try:
        g.srcdata['h'] = f1
    except Exception:
        fail = True
    assert fail
    g.srcdata['h'] = {'user' : f1,
                      'developer' : f2}
    f3 = g.srcnodes['user'].data['h']
    f4 = g.srcnodes['developer'].data['h']
    assert F.array_equal(f1, f3)
    assert F.array_equal(f2, f4)
    data = g.srcdata['h']
    assert F.array_equal(f1, data['user'])
    assert F.array_equal(f2, data['developer'])
    # test repr
    print(g.srcdata)
    g.srcdata.pop('h')

    # test dstdata
    f1 = F.randn((3, 6))
    g.dstnodes['user'].data['h'] = f1       # ok
    f2 = g.dstnodes['user'].data['h']
    assert F.array_equal(f1, f2)
    assert F.array_equal(g.dstnodes('user'), F.arange(0, 3, idtype))
    g.dstnodes['user'].data.pop('h')

    # multi type ndata
    f1 = F.randn((3, 6))
    f2 = F.randn((2, 6))
    fail = False
    try:
        g.dstdata['h'] = f1
    except Exception:
        fail = True
    assert fail
    g.dstdata['h'] = {'user' : f1,
                      'game' : f2}
    f3 = g.dstnodes['user'].data['h']
    f4 = g.dstnodes['game'].data['h']
    assert F.array_equal(f1, f3)
    assert F.array_equal(f2, f4)
    data = g.dstdata['h']
    assert F.array_equal(f1, data['user'])
    assert F.array_equal(f2, data['game'])
    # test repr
    print(g.dstdata)
    g.dstdata.pop('h')

@parametrize_dtype
def test_view1(idtype):
    # test relation view
    HG = create_test_heterograph(idtype)
    ntypes = ['user', 'game', 'developer']
    canonical_etypes = [
        ('user', 'follows', 'user'),
        ('user', 'plays', 'game'),
        ('user', 'wishes', 'game'),
        ('developer', 'develops', 'game')]
    etypes = ['follows', 'plays', 'wishes', 'develops']

    def _test_query():
        for etype in etypes:
            utype, _, vtype = HG.to_canonical_etype(etype)
            g = HG[etype]
            srcs, dsts = edges[etype]
            for src, dst in zip(srcs, dsts):
                assert g.has_edges_between(src, dst)
            assert F.asnumpy(g.has_edges_between(srcs, dsts)).all()

            srcs, dsts = negative_edges[etype]
            for src, dst in zip(srcs, dsts):
                assert not g.has_edges_between(src, dst)
            assert not F.asnumpy(g.has_edges_between(srcs, dsts)).any()

            srcs, dsts = edges[etype]
            n_edges = len(srcs)

            # predecessors & in_edges & in_degree
            pred = [s for s, d in zip(srcs, dsts) if d == 0]
            assert set(F.asnumpy(g.predecessors(0)).tolist()) == set(pred)
            u, v = g.in_edges([0])
            assert F.asnumpy(v).tolist() == [0] * len(pred)
            assert set(F.asnumpy(u).tolist()) == set(pred)
            assert g.in_degrees(0) == len(pred)

            # successors & out_edges & out_degree
            succ = [d for s, d in zip(srcs, dsts) if s == 0]
            assert set(F.asnumpy(g.successors(0)).tolist()) == set(succ)
            u, v = g.out_edges([0])
            assert F.asnumpy(u).tolist() == [0] * len(succ)
            assert set(F.asnumpy(v).tolist()) == set(succ)
            assert g.out_degrees(0) == len(succ)

            # edge_id & edge_ids
            for i, (src, dst) in enumerate(zip(srcs, dsts)):
                assert g.edge_ids(src, dst, etype=etype) == i
                _, _, eid = g.edge_ids(src, dst, etype=etype, return_uv=True)
                assert eid == i
            assert F.asnumpy(g.edge_ids(srcs, dsts)).tolist() == list(range(n_edges))
            u, v, e = g.edge_ids(srcs, dsts, return_uv=True)
            u, v, e = F.asnumpy(u), F.asnumpy(v), F.asnumpy(e)
            assert u[e].tolist() == srcs
            assert v[e].tolist() == dsts

            # find_edges
            u, v = g.find_edges(list(range(n_edges)))
            assert F.asnumpy(u).tolist() == srcs
            assert F.asnumpy(v).tolist() == dsts

            # all_edges.
            for order in ['eid']:
                u, v, e = g.all_edges(form='all', order=order)
                assert F.asnumpy(u).tolist() == srcs
                assert F.asnumpy(v).tolist() == dsts
                assert F.asnumpy(e).tolist() == list(range(n_edges))

            # in_degrees & out_degrees
            in_degrees = F.asnumpy(g.in_degrees())
            out_degrees = F.asnumpy(g.out_degrees())
            src_count = Counter(srcs)
            dst_count = Counter(dsts)
            for i in range(g.number_of_nodes(utype)):
                assert out_degrees[i] == src_count[i]
            for i in range(g.number_of_nodes(vtype)):
                assert in_degrees[i] == dst_count[i]

    edges = {
        'follows': ([0, 1], [1, 2]),
        'plays': ([0, 1, 2, 1], [0, 0, 1, 1]),
        'wishes': ([0, 2], [1, 0]),
        'develops': ([0, 1], [0, 1]),
    }
    # edges that does not exist in the graph
    negative_edges = {
        'follows': ([0, 1], [0, 1]),
        'plays': ([0, 2], [1, 0]),
        'wishes': ([0, 1], [0, 1]),
        'develops': ([0, 1], [1, 0]),
    }
    _test_query()
    etypes = canonical_etypes
    edges = {
        ('user', 'follows', 'user'): ([0, 1], [1, 2]),
        ('user', 'plays', 'game'): ([0, 1, 2, 1], [0, 0, 1, 1]),
        ('user', 'wishes', 'game'): ([0, 2], [1, 0]),
        ('developer', 'develops', 'game'): ([0, 1], [0, 1]),
    }
    # edges that does not exist in the graph
    negative_edges = {
        ('user', 'follows', 'user'): ([0, 1], [0, 1]),
        ('user', 'plays', 'game'): ([0, 2], [1, 0]),
        ('user', 'wishes', 'game'): ([0, 1], [0, 1]),
        ('developer', 'develops', 'game'): ([0, 1], [1, 0]),
        }
    _test_query()

    # test features
    HG.nodes['user'].data['h'] = F.ones((HG.number_of_nodes('user'), 5))
    HG.nodes['game'].data['m'] = F.ones((HG.number_of_nodes('game'), 3)) * 2

    # test only one node type
    g = HG['follows']
    assert g.number_of_nodes() == 3

    # test ndata and edata
    f1 = F.randn((3, 6))
    g.ndata['h'] = f1       # ok
    f2 = HG.nodes['user'].data['h']
    assert F.array_equal(f1, f2)
    assert F.array_equal(g.nodes(), F.arange(0, 3, g.idtype))

    f3 = F.randn((2, 4))
    g.edata['h'] = f3
    f4 = HG.edges['follows'].data['h']
    assert F.array_equal(f3, f4)
    assert F.array_equal(g.edges(form='eid'), F.arange(0, 2, g.idtype))

    # multiple types
    ndata = HG.ndata['h']
    assert isinstance(ndata, dict)
    assert F.array_equal(ndata['user'], f2)

    edata = HG.edata['h']
    assert isinstance(edata, dict)
    assert F.array_equal(edata[('user', 'follows', 'user')], f4)

@parametrize_dtype
def test_flatten(idtype):
    def check_mapping(g, fg):
        if len(fg.ntypes) == 1:
            SRC = DST = fg.ntypes[0]
        else:
            SRC = fg.ntypes[0]
            DST = fg.ntypes[1]

        etypes = F.asnumpy(fg.edata[dgl.ETYPE]).tolist()
        eids = F.asnumpy(fg.edata[dgl.EID]).tolist()

        for i, (etype, eid) in enumerate(zip(etypes, eids)):
            src_g, dst_g = g.find_edges([eid], g.canonical_etypes[etype])
            src_fg, dst_fg = fg.find_edges([i])
            # TODO(gq): I feel this code is quite redundant; can we just add new members (like
            # "induced_srcid") to returned heterograph object and not store them as features?
            assert F.asnumpy(src_g) == F.asnumpy(F.gather_row(fg.nodes[SRC].data[dgl.NID], src_fg)[0])
            tid = F.asnumpy(F.gather_row(fg.nodes[SRC].data[dgl.NTYPE], src_fg)).item()
            assert g.canonical_etypes[etype][0] == g.ntypes[tid]
            assert F.asnumpy(dst_g) == F.asnumpy(F.gather_row(fg.nodes[DST].data[dgl.NID], dst_fg)[0])
            tid = F.asnumpy(F.gather_row(fg.nodes[DST].data[dgl.NTYPE], dst_fg)).item()
            assert g.canonical_etypes[etype][2] == g.ntypes[tid]

    # check for wildcard slices
    g = create_test_heterograph(idtype)
    g.nodes['user'].data['h'] = F.ones((3, 5))
    g.nodes['game'].data['i'] = F.ones((2, 5))
    g.edges['plays'].data['e'] = F.ones((4, 4))
    g.edges['wishes'].data['e'] = F.ones((2, 4))
    g.edges['wishes'].data['f'] = F.ones((2, 4))

    fg = g['user', :, 'game']   # user--plays->game and user--wishes->game
    assert len(fg.ntypes) == 2
    assert fg.ntypes == ['user', 'game']
    assert fg.etypes == ['plays+wishes']
    assert fg.idtype == g.idtype
    assert fg.device == g.device

    assert F.array_equal(fg.nodes['user'].data['h'], F.ones((3, 5)))
    assert F.array_equal(fg.nodes['game'].data['i'], F.ones((2, 5)))
    assert F.array_equal(fg.edata['e'], F.ones((6, 4)))
    assert 'f' not in fg.edata

    etypes = F.asnumpy(fg.edata[dgl.ETYPE]).tolist()
    eids = F.asnumpy(fg.edata[dgl.EID]).tolist()
    assert set(zip(etypes, eids)) == set([(1, 0), (1, 1), (1, 2), (1, 3), (2, 0), (2, 1)])

    check_mapping(g, fg)

    fg = g['user', :, 'user']
    assert fg.idtype == g.idtype
    assert fg.device == g.device
    # NOTE(gq): The node/edge types from the parent graph is returned if there is only one
    # node/edge type.  This differs from the behavior above.
    assert fg.ntypes == ['user']
    assert fg.etypes == ['follows']
    u1, v1 = g.edges(etype='follows', order='eid')
    u2, v2 = fg.edges(etype='follows', order='eid')
    assert F.array_equal(u1, u2)
    assert F.array_equal(v1, v2)

    fg = g['developer', :, 'game']
    assert fg.idtype == g.idtype
    assert fg.device == g.device
    assert fg.ntypes == ['developer', 'game']
    assert fg.etypes == ['develops']
    u1, v1 = g.edges(etype='develops', order='eid')
    u2, v2 = fg.edges(etype='develops', order='eid')
    assert F.array_equal(u1, u2)
    assert F.array_equal(v1, v2)

    fg = g[:, :, :]
    assert fg.idtype == g.idtype
    assert fg.device == g.device
    assert fg.ntypes == ['developer+user', 'game+user']
    assert fg.etypes == ['develops+follows+plays+wishes']
    check_mapping(g, fg)

    # Test another heterograph
    g_x = dgl.graph(([0, 1, 2], [1, 2, 3]), 'user', 'follows', idtype=idtype, device=F.ctx())
    g_y = dgl.graph(([0, 2], [2, 3]), 'user', 'knows', idtype=idtype, device=F.ctx())
    g_x.nodes['user'].data['h'] = F.randn((4, 3))
    g_x.edges['follows'].data['w'] = F.randn((3, 2))
    g_y.nodes['user'].data['hh'] = F.randn((4, 5))
    g_y.edges['knows'].data['ww'] = F.randn((2, 10))
    g = dgl.hetero_from_relations([g_x, g_y])

    assert F.array_equal(g.ndata['h'], g_x.ndata['h'])
    assert F.array_equal(g.ndata['hh'], g_y.ndata['hh'])
    assert F.array_equal(g.edges['follows'].data['w'], g_x.edata['w'])
    assert F.array_equal(g.edges['knows'].data['ww'], g_y.edata['ww'])

    fg = g['user', :, 'user']
    assert fg.idtype == g.idtype
    assert fg.device == g.device
    assert fg.ntypes == ['user']
    assert fg.etypes == ['follows+knows']
    check_mapping(g, fg)

    fg = g['user', :, :]
    assert fg.idtype == g.idtype
    assert fg.device == g.device
    assert fg.ntypes == ['user']
    assert fg.etypes == ['follows+knows']
    check_mapping(g, fg)

@unittest.skipIf(F._default_context_str == 'cpu', reason="Need gpu for this test")
@parametrize_dtype
def test_to_device(idtype):
    # TODO: rewrite this test case to accept different graphs so we
    #  can test reverse graph and batched graph
    g = create_test_heterograph(idtype)
    g.nodes['user'].data['h'] = F.ones((3, 5))
    g.nodes['game'].data['i'] = F.ones((2, 5))
    g.edges['plays'].data['e'] = F.ones((4, 4))
    assert g.device == F.ctx()
    g = g.to(F.cpu())
    assert g.device == F.cpu()
    assert F.context(g.nodes['user'].data['h']) == F.cpu()
    assert F.context(g.nodes['game'].data['i']) == F.cpu()
    assert F.context(g.edges['plays'].data['e']) == F.cpu()
    for ntype in g.ntypes:
        assert F.context(g.batch_num_nodes(ntype)) == F.cpu()
    for etype in g.canonical_etypes:
        assert F.context(g.batch_num_edges(etype)) == F.cpu()

    if F.is_cuda_available():
        g1 = g.to(F.cuda())
        assert g1.device == F.cuda()
        assert F.context(g1.nodes['user'].data['h']) == F.cuda()
        assert F.context(g1.nodes['game'].data['i']) == F.cuda()
        assert F.context(g1.edges['plays'].data['e']) == F.cuda()
        for ntype in g1.ntypes:
            assert F.context(g1.batch_num_nodes(ntype)) == F.cuda()
        for etype in g1.canonical_etypes:
            assert F.context(g1.batch_num_edges(etype)) == F.cuda()
        assert F.context(g.nodes['user'].data['h']) == F.cpu()
        assert F.context(g.nodes['game'].data['i']) == F.cpu()
        assert F.context(g.edges['plays'].data['e']) == F.cpu()
        for ntype in g.ntypes:
            assert F.context(g.batch_num_nodes(ntype)) == F.cpu()
        for etype in g.canonical_etypes:
            assert F.context(g.batch_num_edges(etype)) == F.cpu()
        with pytest.raises(DGLError):
            g1.nodes['user'].data['h'] = F.copy_to(F.ones((3, 5)), F.cpu())
        with pytest.raises(DGLError):
            g1.edges['plays'].data['e'] = F.copy_to(F.ones((4, 4)), F.cpu())

@unittest.skipIf(F._default_context_str == 'cpu', reason="Need gpu for this test")
@parametrize_dtype
@pytest.mark.parametrize('g', get_cases(['block']))
def test_to_device2(g, idtype):
    g = g.astype(idtype)
    g = g.to(F.cpu())
    assert g.device == F.cpu()
    if F.is_cuda_available():
        g1 = g.to(F.cuda())
        assert g1.device == F.cuda()
        assert g1.ntypes == g.ntypes
        assert g1.etypes == g.etypes
        assert g1.canonical_etypes == g.canonical_etypes

@parametrize_dtype
def test_convert_bound(idtype):
    def _test_bipartite_bound(data, card):
        with pytest.raises(DGLError):
            dgl.bipartite(data, num_nodes=card, idtype=idtype, device=F.ctx())

    def _test_graph_bound(data, card):
        with pytest.raises(DGLError):
            dgl.graph(data, num_nodes=card, idtype=idtype, device=F.ctx())

    _test_bipartite_bound(([1,2],[1,2]),(2,3))
    _test_bipartite_bound(([0,1],[1,4]),(2,3))
    _test_graph_bound(([1,3],[1,2]), 3)
    _test_graph_bound(([0,1],[1,3]),3)


@parametrize_dtype
def test_convert(idtype):
    hg = create_test_heterograph(idtype)
    hs = []
    for ntype in hg.ntypes:
        h = F.randn((hg.number_of_nodes(ntype), 5))
        hg.nodes[ntype].data['h'] = h
        hs.append(h)
    hg.nodes['user'].data['x'] = F.randn((3, 3))
    ws = []
    for etype in hg.canonical_etypes:
        w = F.randn((hg.number_of_edges(etype), 5))
        hg.edges[etype].data['w'] = w
        ws.append(w)
    hg.edges['plays'].data['x'] = F.randn((4, 3))

    g = dgl.to_homo(hg)
    assert g.idtype == idtype
    assert g.device == hg.device
    assert F.array_equal(F.cat(hs, dim=0), g.ndata['h'])
    assert 'x' not in g.ndata
    assert F.array_equal(F.cat(ws, dim=0), g.edata['w'])
    assert 'x' not in g.edata

    src, dst = g.all_edges(order='eid')
    src = F.asnumpy(src)
    dst = F.asnumpy(dst)
    etype_id, eid = F.asnumpy(g.edata[dgl.ETYPE]), F.asnumpy(g.edata[dgl.EID])
    ntype_id, nid = F.asnumpy(g.ndata[dgl.NTYPE]), F.asnumpy(g.ndata[dgl.NID])
    for i in range(g.number_of_edges()):
        srctype = hg.ntypes[ntype_id[src[i]]]
        dsttype = hg.ntypes[ntype_id[dst[i]]]
        etype = hg.etypes[etype_id[i]]
        src_i, dst_i = hg.find_edges([eid[i]], (srctype, etype, dsttype))
        assert np.asscalar(F.asnumpy(src_i)) == nid[src[i]]
        assert np.asscalar(F.asnumpy(dst_i)) == nid[dst[i]]

    mg = nx.MultiDiGraph([
        ('user', 'user', 'follows'),
        ('user', 'game', 'plays'),
        ('user', 'game', 'wishes'),
        ('developer', 'game', 'develops')])

    for _mg in [None, mg]:
        hg2 = dgl.to_hetero(
                g, hg.ntypes, hg.etypes,
                ntype_field=dgl.NTYPE, etype_field=dgl.ETYPE, metagraph=_mg)
        assert hg2.idtype == hg.idtype
        assert hg2.device == hg.device
        assert set(hg.ntypes) == set(hg2.ntypes)
        assert set(hg.canonical_etypes) == set(hg2.canonical_etypes)
        for ntype in hg.ntypes:
            assert hg.number_of_nodes(ntype) == hg2.number_of_nodes(ntype)
            assert F.array_equal(hg.nodes[ntype].data['h'], hg2.nodes[ntype].data['h'])
        for canonical_etype in hg.canonical_etypes:
            src, dst = hg.all_edges(etype=canonical_etype, order='eid')
            src2, dst2 = hg2.all_edges(etype=canonical_etype, order='eid')
            assert F.array_equal(src, src2)
            assert F.array_equal(dst, dst2)
            assert F.array_equal(hg.edges[canonical_etype].data['w'], hg2.edges[canonical_etype].data['w'])

    # hetero_from_homo test case 2
    g = dgl.graph([(0, 2), (1, 2), (2, 3), (0, 3)], idtype=idtype, device=F.ctx())
    g.ndata[dgl.NTYPE] = F.tensor([0, 0, 1, 2])
    g.edata[dgl.ETYPE] = F.tensor([0, 0, 1, 2])
    hg = dgl.to_hetero(g, ['l0', 'l1', 'l2'], ['e0', 'e1', 'e2'])
    assert hg.idtype == idtype
    assert hg.device == g.device
    assert set(hg.canonical_etypes) == set(
        [('l0', 'e0', 'l1'), ('l1', 'e1', 'l2'), ('l0', 'e2', 'l2')])
    assert hg.number_of_nodes('l0') == 2
    assert hg.number_of_nodes('l1') == 1
    assert hg.number_of_nodes('l2') == 1
    assert hg.number_of_edges('e0') == 2
    assert hg.number_of_edges('e1') == 1
    assert hg.number_of_edges('e2') == 1

    # hetero_from_homo test case 3
    mg = nx.MultiDiGraph([
        ('user', 'movie', 'watches'),
        ('user', 'TV', 'watches')])
    g = dgl.graph([(0, 1), (0, 2)], idtype=idtype, device=F.ctx())
    g.ndata[dgl.NTYPE] = F.tensor([0, 1, 2])
    g.edata[dgl.ETYPE] = F.tensor([0, 0])
    for _mg in [None, mg]:
        hg = dgl.to_hetero(g, ['user', 'TV', 'movie'], ['watches'], metagraph=_mg)
        assert hg.idtype == g.idtype
        assert hg.device == g.device
        assert set(hg.canonical_etypes) == set(
            [('user', 'watches', 'movie'), ('user', 'watches', 'TV')])
        assert hg.number_of_nodes('user') == 1
        assert hg.number_of_nodes('TV') == 1
        assert hg.number_of_nodes('movie') == 1
        assert hg.number_of_edges(('user', 'watches', 'TV')) == 1
        assert hg.number_of_edges(('user', 'watches', 'movie')) == 1
        assert len(hg.etypes) == 2

    # hetero_to_homo test case 2
    hg = dgl.bipartite([(0, 0), (1, 1)], num_nodes=(2, 3), idtype=idtype, device=F.ctx())
    g = dgl.to_homo(hg)
    assert hg.idtype == g.idtype
    assert hg.device == g.device
    assert g.number_of_nodes() == 5

@parametrize_dtype
def test_metagraph_reachable(idtype):
    g = create_test_heterograph(idtype)
    x = F.randn((3, 5))
    g.nodes['user'].data['h'] = x

    new_g = dgl.metapath_reachable_graph(g, ['follows', 'plays'])
    assert new_g.idtype == idtype
    assert new_g.ntypes == ['user', 'game']
    assert new_g.number_of_edges() == 3
    assert F.asnumpy(new_g.has_edges_between([0, 0, 1], [0, 1, 1])).all()

    new_g = dgl.metapath_reachable_graph(g, ['follows'])
    assert new_g.idtype == idtype
    assert new_g.ntypes == ['user']
    assert new_g.number_of_edges() == 2
    assert F.asnumpy(new_g.has_edges_between([0, 1], [1, 2])).all()

@unittest.skipIf(dgl.backend.backend_name == "mxnet", reason="MXNet doesn't support bool tensor")
@parametrize_dtype
def test_subgraph_mask(idtype):
    g = create_test_heterograph(idtype)
    g_graph = g['follows']
    g_bipartite = g['plays']

    x = F.randn((3, 5))
    y = F.randn((2, 4))
    g.nodes['user'].data['h'] = x
    g.edges['follows'].data['h'] = y

    def _check_subgraph(g, sg):
        assert sg.idtype == g.idtype
        assert sg.device == g.device
        assert sg.ntypes == g.ntypes
        assert sg.etypes == g.etypes
        assert sg.canonical_etypes == g.canonical_etypes
        assert F.array_equal(F.tensor(sg.nodes['user'].data[dgl.NID]),
                             F.tensor([1, 2], idtype))
        assert F.array_equal(F.tensor(sg.nodes['game'].data[dgl.NID]),
                             F.tensor([0], idtype))
        assert F.array_equal(F.tensor(sg.edges['follows'].data[dgl.EID]),
                             F.tensor([1], idtype))
        assert F.array_equal(F.tensor(sg.edges['plays'].data[dgl.EID]),
                             F.tensor([1], idtype))
        assert F.array_equal(F.tensor(sg.edges['wishes'].data[dgl.EID]),
                             F.tensor([1], idtype))
        assert sg.number_of_nodes('developer') == 0
        assert sg.number_of_edges('develops') == 0
        assert F.array_equal(sg.nodes['user'].data['h'], g.nodes['user'].data['h'][1:3])
        assert F.array_equal(sg.edges['follows'].data['h'], g.edges['follows'].data['h'][1:2])

    sg1 = g.subgraph({'user': F.tensor([False, True, True], dtype=F.bool),
                      'game': F.tensor([True, False, False, False], dtype=F.bool)})
    _check_subgraph(g, sg1)
    if F._default_context_str != 'gpu':
        # TODO(minjie): enable this later
        sg2 = g.edge_subgraph({'follows': F.tensor([False, True], dtype=F.bool),
                               'plays': F.tensor([False, True, False, False], dtype=F.bool),
                               'wishes': F.tensor([False, True], dtype=F.bool)})
        _check_subgraph(g, sg2)

@parametrize_dtype
def test_subgraph(idtype):
    g = create_test_heterograph(idtype)
    g_graph = g['follows']
    g_bipartite = g['plays']

    x = F.randn((3, 5))
    y = F.randn((2, 4))
    g.nodes['user'].data['h'] = x
    g.edges['follows'].data['h'] = y

    def _check_subgraph(g, sg):
        assert sg.idtype == g.idtype
        assert sg.device == g.device
        assert sg.ntypes == g.ntypes
        assert sg.etypes == g.etypes
        assert sg.canonical_etypes == g.canonical_etypes
        assert F.array_equal(F.tensor(sg.nodes['user'].data[dgl.NID]),
                             F.tensor([1, 2], g.idtype))
        assert F.array_equal(F.tensor(sg.nodes['game'].data[dgl.NID]),
                             F.tensor([0], g.idtype))
        assert F.array_equal(F.tensor(sg.edges['follows'].data[dgl.EID]),
                             F.tensor([1], g.idtype))
        assert F.array_equal(F.tensor(sg.edges['plays'].data[dgl.EID]),
                             F.tensor([1], g.idtype))
        assert F.array_equal(F.tensor(sg.edges['wishes'].data[dgl.EID]),
                             F.tensor([1], g.idtype))
        assert sg.number_of_nodes('developer') == 0
        assert sg.number_of_edges('develops') == 0
        assert F.array_equal(sg.nodes['user'].data['h'], g.nodes['user'].data['h'][1:3])
        assert F.array_equal(sg.edges['follows'].data['h'], g.edges['follows'].data['h'][1:2])

    sg1 = g.subgraph({'user': [1, 2], 'game': [0]})
    _check_subgraph(g, sg1)
    if F._default_context_str != 'gpu':
        # TODO(minjie): enable this later
        sg2 = g.edge_subgraph({'follows': [1], 'plays': [1], 'wishes': [1]})
        _check_subgraph(g, sg2)

    # backend tensor input
    sg1 = g.subgraph({'user': F.tensor([1, 2], dtype=idtype),
                      'game': F.tensor([0], dtype=idtype)})
    _check_subgraph(g, sg1)
    if F._default_context_str != 'gpu':
        # TODO(minjie): enable this later
        sg2 = g.edge_subgraph({'follows': F.tensor([1], dtype=idtype),
                               'plays': F.tensor([1], dtype=idtype),
                               'wishes': F.tensor([1], dtype=idtype)})
        _check_subgraph(g, sg2)

    # numpy input
    sg1 = g.subgraph({'user': np.array([1, 2]),
                      'game': np.array([0])})
    _check_subgraph(g, sg1)
    if F._default_context_str != 'gpu':
        # TODO(minjie): enable this later
        sg2 = g.edge_subgraph({'follows': np.array([1]),
                               'plays': np.array([1]),
                               'wishes': np.array([1])})
        _check_subgraph(g, sg2)

    def _check_subgraph_single_ntype(g, sg, preserve_nodes=False):
        assert sg.idtype == g.idtype
        assert sg.device == g.device
        assert sg.ntypes == g.ntypes
        assert sg.etypes == g.etypes
        assert sg.canonical_etypes == g.canonical_etypes

        if not preserve_nodes:
            assert F.array_equal(F.tensor(sg.nodes['user'].data[dgl.NID]),
                                 F.tensor([1, 2], g.idtype))
        else:
            for ntype in sg.ntypes:
                assert g.number_of_nodes(ntype) == sg.number_of_nodes(ntype)

        assert F.array_equal(F.tensor(sg.edges['follows'].data[dgl.EID]),
                             F.tensor([1], g.idtype))

        if not preserve_nodes:
            assert F.array_equal(sg.nodes['user'].data['h'], g.nodes['user'].data['h'][1:3])
        assert F.array_equal(sg.edges['follows'].data['h'], g.edges['follows'].data['h'][1:2])

    def _check_subgraph_single_etype(g, sg, preserve_nodes=False):
        assert sg.ntypes == g.ntypes
        assert sg.etypes == g.etypes
        assert sg.canonical_etypes == g.canonical_etypes

        if not preserve_nodes:
            assert F.array_equal(F.tensor(sg.nodes['user'].data[dgl.NID]),
                                 F.tensor([0, 1], g.idtype))
            assert F.array_equal(F.tensor(sg.nodes['game'].data[dgl.NID]),
                                 F.tensor([0], g.idtype))
        else:
            for ntype in sg.ntypes:
                assert g.number_of_nodes(ntype) == sg.number_of_nodes(ntype)

        assert F.array_equal(F.tensor(sg.edges['plays'].data[dgl.EID]),
                             F.tensor([0, 1], g.idtype))

    sg1_graph = g_graph.subgraph([1, 2])
    _check_subgraph_single_ntype(g_graph, sg1_graph)
    if F._default_context_str != 'gpu':
        # TODO(minjie): enable this later
        sg1_graph = g_graph.edge_subgraph([1])
        _check_subgraph_single_ntype(g_graph, sg1_graph)
        sg1_graph = g_graph.edge_subgraph([1], preserve_nodes=True)
        _check_subgraph_single_ntype(g_graph, sg1_graph, True)
        sg2_bipartite = g_bipartite.edge_subgraph([0, 1])
        _check_subgraph_single_etype(g_bipartite, sg2_bipartite)
        sg2_bipartite = g_bipartite.edge_subgraph([0, 1], preserve_nodes=True)
        _check_subgraph_single_etype(g_bipartite, sg2_bipartite, True)

    def _check_typed_subgraph1(g, sg):
        assert g.idtype == sg.idtype
        assert g.device == sg.device
        assert set(sg.ntypes) == {'user', 'game'}
        assert set(sg.etypes) == {'follows', 'plays', 'wishes'}
        for ntype in sg.ntypes:
            assert sg.number_of_nodes(ntype) == g.number_of_nodes(ntype)
        for etype in sg.etypes:
            src_sg, dst_sg = sg.all_edges(etype=etype, order='eid')
            src_g, dst_g = g.all_edges(etype=etype, order='eid')
            assert F.array_equal(src_sg, src_g)
            assert F.array_equal(dst_sg, dst_g)
        assert F.array_equal(sg.nodes['user'].data['h'], g.nodes['user'].data['h'])
        assert F.array_equal(sg.edges['follows'].data['h'], g.edges['follows'].data['h'])
        g.nodes['user'].data['h'] = F.scatter_row(g.nodes['user'].data['h'], F.tensor([2]), F.randn((1, 5)))
        g.edges['follows'].data['h'] = F.scatter_row(g.edges['follows'].data['h'], F.tensor([1]), F.randn((1, 4)))
        assert F.array_equal(sg.nodes['user'].data['h'], g.nodes['user'].data['h'])
        assert F.array_equal(sg.edges['follows'].data['h'], g.edges['follows'].data['h'])

    def _check_typed_subgraph2(g, sg):
        assert set(sg.ntypes) == {'developer', 'game'}
        assert set(sg.etypes) == {'develops'}
        for ntype in sg.ntypes:
            assert sg.number_of_nodes(ntype) == g.number_of_nodes(ntype)
        for etype in sg.etypes:
            src_sg, dst_sg = sg.all_edges(etype=etype, order='eid')
            src_g, dst_g = g.all_edges(etype=etype, order='eid')
            assert F.array_equal(src_sg, src_g)
            assert F.array_equal(dst_sg, dst_g)

    sg3 = g.node_type_subgraph(['user', 'game'])
    _check_typed_subgraph1(g, sg3)
    sg4 = g.edge_type_subgraph(['develops'])
    _check_typed_subgraph2(g, sg4)
    sg5 = g.edge_type_subgraph(['follows', 'plays', 'wishes'])
    _check_typed_subgraph1(g, sg5)

    # Test for restricted format
    if F._default_context_str != 'gpu':
        # TODO(minjie): enable this later
        for fmt in ['csr', 'csc', 'coo']:
<<<<<<< HEAD
            g = dgl.graph([(0, 1), (1, 2)]).formats(fmt)
=======
            g = dgl.graph([(0, 1), (1, 2)], formats=fmt)
>>>>>>> 451ed6d8
            sg = g.subgraph({g.ntypes[0]: [1, 0]})
            nids = F.asnumpy(sg.ndata[dgl.NID])
            assert np.array_equal(nids, np.array([1, 0]))
            src, dst = sg.edges(order='eid')
            src = F.asnumpy(src)
            dst = F.asnumpy(dst)
            assert np.array_equal(src, np.array([1]))
            assert np.array_equal(dst, np.array([0]))

@parametrize_dtype
def test_apply(idtype):
    def node_udf(nodes):
        return {'h': nodes.data['h'] * 2}
    def edge_udf(edges):
        return {'h': edges.data['h'] * 2 + edges.src['h']}

    g = create_test_heterograph(idtype)
    g.nodes['user'].data['h'] = F.ones((3, 5))
    g.apply_nodes(node_udf, ntype='user')
    assert F.array_equal(g.nodes['user'].data['h'], F.ones((3, 5)) * 2)

    g['plays'].edata['h'] = F.ones((4, 5))
    g.apply_edges(edge_udf, etype=('user', 'plays', 'game'))
    assert F.array_equal(g['plays'].edata['h'], F.ones((4, 5)) * 4)

    # test apply on graph with only one type
    g['follows'].apply_nodes(node_udf)
    assert F.array_equal(g.nodes['user'].data['h'], F.ones((3, 5)) * 4)

    g['plays'].apply_edges(edge_udf)
    assert F.array_equal(g['plays'].edata['h'], F.ones((4, 5)) * 12)

    # test fail case
    # fail due to multiple types
    with pytest.raises(DGLError):
        g.apply_nodes(node_udf)

    with pytest.raises(DGLError):
        g.apply_edges(edge_udf)

@parametrize_dtype
def test_level2(idtype):
    #edges = {
    #    'follows': ([0, 1], [1, 2]),
    #    'plays': ([0, 1, 2, 1], [0, 0, 1, 1]),
    #    'wishes': ([0, 2], [1, 0]),
    #    'develops': ([0, 1], [0, 1]),
    #}
    g = create_test_heterograph(idtype)
    def rfunc(nodes):
        return {'y': F.sum(nodes.mailbox['m'], 1)}
    def rfunc2(nodes):
        return {'y': F.max(nodes.mailbox['m'], 1)}
    def mfunc(edges):
        return {'m': edges.src['h']}
    def afunc(nodes):
        return {'y' : nodes.data['y'] + 1}

    #############################################################
    #  send_and_recv
    #############################################################

    g.nodes['user'].data['h'] = F.ones((3, 2))
    g.send_and_recv([2, 3], mfunc, rfunc, etype='plays')
    y = g.nodes['game'].data['y']
    assert F.array_equal(y, F.tensor([[0., 0.], [2., 2.]]))

    # only one type
    g['plays'].send_and_recv([2, 3], mfunc, rfunc)
    y = g.nodes['game'].data['y']
    assert F.array_equal(y, F.tensor([[0., 0.], [2., 2.]]))

    # test fail case
    # fail due to multiple types
    with pytest.raises(DGLError):
        g.send_and_recv([2, 3], mfunc, rfunc)

    # test multi
    g.multi_send_and_recv(
        {'plays' : (g.edges(etype='plays'), mfunc, rfunc),
         ('user', 'wishes', 'game'): (g.edges(etype='wishes'), mfunc, rfunc2)},
        'sum')
    assert F.array_equal(g.nodes['game'].data['y'], F.tensor([[3., 3.], [3., 3.]]))

    # test multi
    g.multi_send_and_recv(
        {'plays' : (g.edges(etype='plays'), mfunc, rfunc, afunc),
         ('user', 'wishes', 'game'): (g.edges(etype='wishes'), mfunc, rfunc2)},
        'sum', afunc)
    assert F.array_equal(g.nodes['game'].data['y'], F.tensor([[5., 5.], [5., 5.]]))

    # test cross reducer
    g.nodes['user'].data['h'] = F.randn((3, 2))
    for cred in ['sum', 'max', 'min', 'mean']:
        g.multi_send_and_recv(
            {'plays' : (g.edges(etype='plays'), mfunc, rfunc, afunc),
             'wishes': (g.edges(etype='wishes'), mfunc, rfunc2)},
            cred, afunc)
        y = g.nodes['game'].data['y']
        g['plays'].send_and_recv(g.edges(etype='plays'), mfunc, rfunc, afunc)
        y1 = g.nodes['game'].data['y']
        g['wishes'].send_and_recv(g.edges(etype='wishes'), mfunc, rfunc2)
        y2 = g.nodes['game'].data['y']
        yy = get_redfn(cred)(F.stack([y1, y2], 0), 0)
        yy = yy + 1  # final afunc
        assert F.array_equal(y, yy)

    # test fail case
    # fail because cannot infer ntype
    with pytest.raises(DGLError):
        g.multi_send_and_recv(
            {'plays' : (g.edges(etype='plays'), mfunc, rfunc),
             'follows': (g.edges(etype='follows'), mfunc, rfunc2)},
            'sum')

    g.nodes['game'].data.clear()

    #############################################################
    #  pull
    #############################################################

    g.nodes['user'].data['h'] = F.ones((3, 2))
    g.pull(1, mfunc, rfunc, etype='plays')
    y = g.nodes['game'].data['y']
    assert F.array_equal(y, F.tensor([[0., 0.], [2., 2.]]))

    # only one type
    g['plays'].pull(1, mfunc, rfunc)
    y = g.nodes['game'].data['y']
    assert F.array_equal(y, F.tensor([[0., 0.], [2., 2.]]))

    # test fail case
    with pytest.raises(DGLError):
        g.pull(1, mfunc, rfunc)

    # test multi
    g.multi_pull(
        1,
        {'plays' : (mfunc, rfunc),
         ('user', 'wishes', 'game'): (mfunc, rfunc2)},
        'sum')
    assert F.array_equal(g.nodes['game'].data['y'], F.tensor([[0., 0.], [3., 3.]]))

    # test multi
    g.multi_pull(
        1,
        {'plays' : (mfunc, rfunc, afunc),
         ('user', 'wishes', 'game'): (mfunc, rfunc2)},
        'sum', afunc)
    assert F.array_equal(g.nodes['game'].data['y'], F.tensor([[0., 0.], [5., 5.]]))

    # test cross reducer
    g.nodes['user'].data['h'] = F.randn((3, 2))
    for cred in ['sum', 'max', 'min', 'mean']:
        g.multi_pull(
            1,
            {'plays' : (mfunc, rfunc, afunc),
             'wishes': (mfunc, rfunc2)},
            cred, afunc)
        y = g.nodes['game'].data['y']
        g['plays'].pull(1, mfunc, rfunc, afunc)
        y1 = g.nodes['game'].data['y']
        g['wishes'].pull(1, mfunc, rfunc2)
        y2 = g.nodes['game'].data['y']
        g.nodes['game'].data['y'] = get_redfn(cred)(F.stack([y1, y2], 0), 0)
        g.apply_nodes(afunc, 1, ntype='game')
        yy = g.nodes['game'].data['y']
        assert F.array_equal(y, yy)

    # test fail case
    # fail because cannot infer ntype
    with pytest.raises(DGLError):
        g.multi_pull(
            1,
            {'plays' : (mfunc, rfunc),
             'follows': (mfunc, rfunc2)},
            'sum')

    g.nodes['game'].data.clear()

    #############################################################
    #  update_all
    #############################################################

    g.nodes['user'].data['h'] = F.ones((3, 2))
    g.update_all(mfunc, rfunc, etype='plays')
    y = g.nodes['game'].data['y']
    assert F.array_equal(y, F.tensor([[2., 2.], [2., 2.]]))

    # only one type
    g['plays'].update_all(mfunc, rfunc)
    y = g.nodes['game'].data['y']
    assert F.array_equal(y, F.tensor([[2., 2.], [2., 2.]]))

    # test fail case
    # fail due to multiple types
    with pytest.raises(DGLError):
        g.update_all(mfunc, rfunc)

    # test multi
    g.multi_update_all(
        {'plays' : (mfunc, rfunc),
         ('user', 'wishes', 'game'): (mfunc, rfunc2)},
        'sum')
    assert F.array_equal(g.nodes['game'].data['y'], F.tensor([[3., 3.], [3., 3.]]))

    # test multi
    g.multi_update_all(
        {'plays' : (mfunc, rfunc, afunc),
         ('user', 'wishes', 'game'): (mfunc, rfunc2)},
        'sum', afunc)
    assert F.array_equal(g.nodes['game'].data['y'], F.tensor([[5., 5.], [5., 5.]]))

    # test cross reducer
    g.nodes['user'].data['h'] = F.randn((3, 2))
    for cred in ['sum', 'max', 'min', 'mean', 'stack']:
        g.multi_update_all(
            {'plays' : (mfunc, rfunc, afunc),
             'wishes': (mfunc, rfunc2)},
            cred, afunc)
        y = g.nodes['game'].data['y']
        g['plays'].update_all(mfunc, rfunc, afunc)
        y1 = g.nodes['game'].data['y']
        g['wishes'].update_all(mfunc, rfunc2)
        y2 = g.nodes['game'].data['y']
        if cred == 'stack':
            # stack has an internal order by edge type id
            yy = F.stack([y1, y2], 1)
            yy = yy + 1  # final afunc
            assert F.array_equal(y, yy)
        else:
            yy = get_redfn(cred)(F.stack([y1, y2], 0), 0)
            yy = yy + 1  # final afunc
            assert F.array_equal(y, yy)

    # test fail case
    # fail because cannot infer ntype
    with pytest.raises(DGLError):
        g.update_all(
            {'plays' : (mfunc, rfunc),
             'follows': (mfunc, rfunc2)},
            'sum')

    g.nodes['game'].data.clear()

@parametrize_dtype
def test_updates(idtype):
    def msg_func(edges):
        return {'m': edges.src['h']}
    def reduce_func(nodes):
        return {'y': F.sum(nodes.mailbox['m'], 1)}
    def apply_func(nodes):
        return {'y': nodes.data['y'] * 2}
    g = create_test_heterograph(idtype)
    x = F.randn((3, 5))
    g.nodes['user'].data['h'] = x

    for msg, red, apply in itertools.product(
            [fn.copy_u('h', 'm'), msg_func], [fn.sum('m', 'y'), reduce_func],
            [None, apply_func]):
        multiplier = 1 if apply is None else 2

        g['user', 'plays', 'game'].update_all(msg, red, apply)
        y = g.nodes['game'].data['y']
        assert F.array_equal(y[0], (x[0] + x[1]) * multiplier)
        assert F.array_equal(y[1], (x[1] + x[2]) * multiplier)
        del g.nodes['game'].data['y']

        g['user', 'plays', 'game'].send_and_recv(([0, 1, 2], [0, 1, 1]), msg, red, apply)
        y = g.nodes['game'].data['y']
        assert F.array_equal(y[0], x[0] * multiplier)
        assert F.array_equal(y[1], (x[1] + x[2]) * multiplier)
        del g.nodes['game'].data['y']

        # pulls from destination (game) node 0
        g['user', 'plays', 'game'].pull(0, msg, red, apply)
        y = g.nodes['game'].data['y']
        assert F.array_equal(y[0], (x[0] + x[1]) * multiplier)
        del g.nodes['game'].data['y']

        # pushes from source (user) node 0
        g['user', 'plays', 'game'].push(0, msg, red, apply)
        y = g.nodes['game'].data['y']
        assert F.array_equal(y[0], x[0] * multiplier)
        del g.nodes['game'].data['y']


@parametrize_dtype
def test_backward(idtype):
    g = create_test_heterograph(idtype)
    x = F.randn((3, 5))
    F.attach_grad(x)
    g.nodes['user'].data['h'] = x
    with F.record_grad():
        g.multi_update_all(
            {'plays' : (fn.copy_u('h', 'm'), fn.sum('m', 'y')),
             'wishes': (fn.copy_u('h', 'm'), fn.sum('m', 'y'))},
            'sum')
        y = g.nodes['game'].data['y']
        F.backward(y, F.ones(y.shape))
    print(F.grad(x))
    assert F.array_equal(F.grad(x), F.tensor([[2., 2., 2., 2., 2.],
                                              [2., 2., 2., 2., 2.],
                                              [2., 2., 2., 2., 2.]]))


@parametrize_dtype
def test_empty_heterograph(idtype):
    def assert_empty(g):
        assert g.number_of_nodes('user') == 0
        assert g.number_of_edges('plays') == 0
        assert g.number_of_nodes('game') == 0

    # empty edge list
    assert_empty(dgl.heterograph({('user', 'plays', 'game'): []}))
    # empty src-dst pair
    assert_empty(dgl.heterograph({('user', 'plays', 'game'): ([], [])}))
    # empty sparse matrix
    assert_empty(dgl.heterograph({('user', 'plays', 'game'): ssp.coo_matrix((0, 0))}))
    # empty networkx graph
    assert_empty(dgl.heterograph({('user', 'plays', 'game'): nx.DiGraph()}))

    g = dgl.heterograph({('user', 'follows', 'user'): []}, idtype=idtype, device=F.ctx())
    assert g.idtype == idtype
    assert g.device == F.ctx()
    assert g.number_of_nodes('user') == 0
    assert g.number_of_edges('follows') == 0

    # empty relation graph with others
    g = dgl.heterograph({('user', 'plays', 'game'): [], ('developer', 'develops', 'game'): [
                        (0, 0), (1, 1)]}, idtype=idtype, device=F.ctx())
    assert g.idtype == idtype
    assert g.device == F.ctx()
    assert g.number_of_nodes('user') == 0
    assert g.number_of_edges('plays') == 0
    assert g.number_of_nodes('game') == 2
    assert g.number_of_edges('develops') == 2
    assert g.number_of_nodes('developer') == 2


def test_types_in_function():
    def mfunc1(edges):
        assert edges.canonical_etype == ('user', 'follow', 'user')
        return {}

    def rfunc1(nodes):
        assert nodes.ntype == 'user'
        return {}

    def filter_nodes1(nodes):
        assert nodes.ntype == 'user'
        return F.zeros((3,))

    def filter_edges1(edges):
        assert edges.canonical_etype == ('user', 'follow', 'user')
        return F.zeros((2,))

    def mfunc2(edges):
        assert edges.canonical_etype == ('user', 'plays', 'game')
        return {}

    def rfunc2(nodes):
        assert nodes.ntype == 'game'
        return {}

    def filter_nodes2(nodes):
        assert nodes.ntype == 'game'
        return F.zeros((3,))

    def filter_edges2(edges):
        assert edges.canonical_etype == ('user', 'plays', 'game')
        return F.zeros((2,))

    g = dgl.graph([(0, 1), (1, 2)], 'user', 'follow')
    g.apply_nodes(rfunc1)
    g.apply_edges(mfunc1)
    g.update_all(mfunc1, rfunc1)
    g.send_and_recv([0, 1], mfunc1, rfunc1)
    g.push([0], mfunc1, rfunc1)
    g.pull([1], mfunc1, rfunc1)
    g.filter_nodes(filter_nodes1)
    g.filter_edges(filter_edges1)

    g = dgl.bipartite([(0, 1), (1, 2)], 'user', 'plays', 'game')
    g.apply_nodes(rfunc2, ntype='game')
    g.apply_edges(mfunc2)
    g.update_all(mfunc2, rfunc2)
    g.send_and_recv([0, 1], mfunc2, rfunc2)
    g.push([0], mfunc2, rfunc2)
    g.pull([1], mfunc2, rfunc2)
    g.filter_nodes(filter_nodes2, ntype='game')
    g.filter_edges(filter_edges2)

@parametrize_dtype
def test_stack_reduce(idtype):
    #edges = {
    #    'follows': ([0, 1], [1, 2]),
    #    'plays': ([0, 1, 2, 1], [0, 0, 1, 1]),
    #    'wishes': ([0, 2], [1, 0]),
    #    'develops': ([0, 1], [0, 1]),
    #}
    g = create_test_heterograph(idtype)
    g.nodes['user'].data['h'] = F.randn((3, 200))
    def rfunc(nodes):
        return {'y': F.sum(nodes.mailbox['m'], 1)}
    def rfunc2(nodes):
        return {'y': F.max(nodes.mailbox['m'], 1)}
    def mfunc(edges):
        return {'m': edges.src['h']}
    g.multi_update_all(
            {'plays' : (mfunc, rfunc),
             'wishes': (mfunc, rfunc2)},
            'stack')
    assert g.nodes['game'].data['y'].shape == (g.number_of_nodes('game'), 2, 200)
    # only one type-wise update_all, stack still adds one dimension
    g.multi_update_all(
            {'plays' : (mfunc, rfunc)},
            'stack')
    assert g.nodes['game'].data['y'].shape == (g.number_of_nodes('game'), 1, 200)

@parametrize_dtype
def test_isolated_ntype(idtype):
    g = dgl.heterograph({
        ('A', 'AB', 'B'): [(0, 1), (1, 2), (2, 3)]},
        num_nodes_dict={'A': 3, 'B': 4, 'C': 4},
        idtype=idtype, device=F.ctx())
    assert g.number_of_nodes('A') == 3
    assert g.number_of_nodes('B') == 4
    assert g.number_of_nodes('C') == 4

    g = dgl.heterograph({
        ('A', 'AC', 'C'): [(0, 1), (1, 2), (2, 3)]},
        num_nodes_dict={'A': 3, 'B': 4, 'C': 4},
        idtype=idtype, device=F.ctx())
    assert g.number_of_nodes('A') == 3
    assert g.number_of_nodes('B') == 4
    assert g.number_of_nodes('C') == 4

    G = dgl.graph(([0, 1, 2], [4, 5, 6]), num_nodes=11, idtype=idtype, device=F.ctx())
    G.ndata[dgl.NTYPE] = F.tensor([0, 0, 0, 1, 1, 1, 1, 2, 2, 2, 2], dtype=F.int64)
    G.edata[dgl.ETYPE] = F.tensor([0, 0, 0], dtype=F.int64)
    g = dgl.to_hetero(G, ['A', 'B', 'C'], ['AB'])
    assert g.number_of_nodes('A') == 3
    assert g.number_of_nodes('B') == 4
    assert g.number_of_nodes('C') == 4


@parametrize_dtype
def test_ismultigraph(idtype):
    g1 = dgl.bipartite([(0, 1), (0, 2), (1, 5), (2, 5)], 'A',
                       'AB', 'B', num_nodes=(6, 6), idtype=idtype, device=F.ctx())
    assert g1.is_multigraph == False
    g2 = dgl.bipartite([(0, 1), (0, 1), (0, 2), (1, 5)], 'A',
                       'AC', 'C', num_nodes=(6, 6), idtype=idtype, device=F.ctx())
    assert g2.is_multigraph == True
    g3 = dgl.graph([(0, 1), (1, 2)], 'A', 'AA',
                   num_nodes=6, idtype=idtype, device=F.ctx())
    assert g3.is_multigraph == False
    g4 = dgl.graph([(0, 1), (0, 1), (1, 2)], 'A', 'AA',
                   num_nodes=6, idtype=idtype, device=F.ctx())
    assert g4.is_multigraph == True
    g = dgl.hetero_from_relations([g1, g3])
    assert g.is_multigraph == False
    g = dgl.hetero_from_relations([g1, g2])
    assert g.is_multigraph == True
    g = dgl.hetero_from_relations([g1, g4])
    assert g.is_multigraph == True
    g = dgl.hetero_from_relations([g2, g4])
    assert g.is_multigraph == True

@parametrize_dtype
def test_bipartite(idtype):
    g1 = dgl.bipartite([(0, 1), (0, 2), (1, 5)], 'A', 'AB', 'B', idtype=idtype, device=F.ctx())
    assert g1.is_unibipartite
    assert len(g1.ntypes) == 2
    assert g1.etypes == ['AB']
    assert g1.srctypes == ['A']
    assert g1.dsttypes == ['B']
    assert g1.number_of_nodes('A') == 2
    assert g1.number_of_nodes('B') == 6
    assert g1.number_of_src_nodes('A') == 2
    assert g1.number_of_src_nodes() == 2
    assert g1.number_of_dst_nodes('B') == 6
    assert g1.number_of_dst_nodes() == 6
    assert g1.number_of_edges() == 3
    g1.srcdata['h'] = F.randn((2, 5))
    assert F.array_equal(g1.srcnodes['A'].data['h'], g1.srcdata['h'])
    assert F.array_equal(g1.nodes['A'].data['h'], g1.srcdata['h'])
    assert F.array_equal(g1.nodes['SRC/A'].data['h'], g1.srcdata['h'])
    g1.dstdata['h'] = F.randn((6, 3))
    assert F.array_equal(g1.dstnodes['B'].data['h'], g1.dstdata['h'])
    assert F.array_equal(g1.nodes['B'].data['h'], g1.dstdata['h'])
    assert F.array_equal(g1.nodes['DST/B'].data['h'], g1.dstdata['h'])

    # more complicated bipartite
    g2 = dgl.bipartite([(1, 0), (0, 0)], 'A', 'AC', 'C', idtype=idtype, device=F.ctx())
    g3 = dgl.hetero_from_relations([g1, g2])
    assert g3.is_unibipartite
    assert g3.srctypes == ['A']
    assert set(g3.dsttypes) == {'B', 'C'}
    assert g3.number_of_nodes('A') == 2
    assert g3.number_of_nodes('B') == 6
    assert g3.number_of_nodes('C') == 1
    assert g3.number_of_src_nodes('A') == 2
    assert g3.number_of_src_nodes() == 2
    assert g3.number_of_dst_nodes('B') == 6
    assert g3.number_of_dst_nodes('C') == 1
    g3.srcdata['h'] = F.randn((2, 5))
    assert F.array_equal(g3.srcnodes['A'].data['h'], g3.srcdata['h'])
    assert F.array_equal(g3.nodes['A'].data['h'], g3.srcdata['h'])
    assert F.array_equal(g3.nodes['SRC/A'].data['h'], g3.srcdata['h'])

    g4 = dgl.graph([(0, 0), (1, 1)], 'A', 'AA', idtype=idtype, device=F.ctx())
    g5 = dgl.hetero_from_relations([g1, g2, g4])
    assert not g5.is_unibipartite

@parametrize_dtype
def test_dtype_cast(idtype):
    g = dgl.graph([(0, 0), (1, 1), (0, 1), (2, 0)], idtype=idtype, device=F.ctx())
    assert g.idtype == idtype
    g.ndata["feat"] = F.tensor([3, 4, 5])
    g.edata["h"] = F.tensor([3, 4, 5, 6])
    if idtype == "int32":
        g_cast = g.long()
        assert g_cast.idtype == F.int64
    else:
        g_cast = g.int()
        assert g_cast.idtype == F.int32
    test_utils.check_graph_equal(g, g_cast, check_idtype=False)

@parametrize_dtype
def test_format(idtype):
    # single relation
<<<<<<< HEAD
    g = dgl.graph([(0, 0), (1, 1), (0, 1), (2, 0)], idtype=idtype, device=F.ctx()).formats('coo')
=======
    g = dgl.graph([(0, 0), (1, 1), (0, 1), (2, 0)], idtype=idtype, device=F.ctx(), formats='coo')
>>>>>>> 451ed6d8
    assert g.formats()['created'] == ['coo']
    assert len(g.formats()['not created']) == 0
    try:
        spmat = g.adjacency_matrix(scipy_fmt="csr")
    except:
        print('test passed, graph with allowed format coo should not create csr matrix.')
    else:
        assert False, 'cannot create csr when allowed format is coo'
    g1 = g.formats(['coo', 'csr', 'csc'])
    assert len(g1.formats()['created']) + len(g1.formats()['not created']) == 3
    g1.create_format_()
    assert len(g1.formats()['created']) == 3
    assert g.formats()['created'] == ['coo']

    # multiple relation
    g = dgl.heterograph({
        ('user', 'follows', 'user'): [(0, 1), (1, 2)],
        ('user', 'plays', 'game'): [(0, 0), (1, 0), (1, 1), (2, 1)],
        ('developer', 'develops', 'game'): [(0, 0), (1, 1)],
<<<<<<< HEAD
        }, idtype=idtype, device=F.ctx()).formats('csr')
=======
        }, idtype=idtype, device=F.ctx(), formats='csr')
>>>>>>> 451ed6d8
    user_feat = F.randn((g['follows'].number_of_src_nodes(), 5))
    g['follows'].srcdata['h'] = user_feat
    assert g.formats()['created'] == ['csr']
    assert len(g.formats()['not created']) == 0

    g1 = g.formats('csc')
    # test frame
    assert F.array_equal(g1['follows'].srcdata['h'], user_feat)
    # test each relation graph
    assert g1.formats()['created'] == ['csc']
    assert len(g1.formats()['not created']) == 0
    assert g.formats()['created'] == ['csr']
    assert len(g.formats()['not created']) == 0

@parametrize_dtype
def test_edges_order(idtype):
    # (0, 2), (1, 2), (0, 1), (0, 1), (2, 1)
    g = dgl.graph((
        np.array([0, 1, 0, 0, 2]),
        np.array([2, 2, 1, 1, 1])
    ), idtype=idtype, device=F.ctx())

    print(g.formats())
    src, dst = g.all_edges(order='srcdst')
    assert F.array_equal(src, F.tensor([0, 0, 0, 1, 2], dtype=idtype))
    assert F.array_equal(dst, F.tensor([1, 1, 2, 2, 1], dtype=idtype))

@parametrize_dtype
def test_reverse(idtype):
    g = dgl.heterograph({
        ('user', 'follows', 'user'): ([0, 1, 2, 4, 3 ,1, 3], [1, 2, 3, 2, 0, 0, 1]),
    }, idtype=idtype, device=F.ctx())
    gidx = g._graph
    r_gidx = gidx.reverse()

    assert gidx.number_of_nodes(0) == r_gidx.number_of_nodes(0)
    assert gidx.number_of_edges(0) == r_gidx.number_of_edges(0)
    g_s, g_d, _ = gidx.edges(0)
    rg_s, rg_d, _ = r_gidx.edges(0)
    assert F.array_equal(g_s, rg_d)
    assert F.array_equal(g_d, rg_s)

    # force to start with 'csr'
    gidx = gidx.formats('csr')
    gidx = gidx.formats(['coo', 'csr', 'csc'])
    r_gidx = gidx.reverse()
    assert 'csr' in gidx.formats()['created']
    assert 'csc' in r_gidx.formats()['created']
    assert gidx.number_of_nodes(0) == r_gidx.number_of_nodes(0)
    assert gidx.number_of_edges(0) == r_gidx.number_of_edges(0)
    g_s, g_d, _ = gidx.edges(0)
    rg_s, rg_d, _ = r_gidx.edges(0)
    assert F.array_equal(g_s, rg_d)
    assert F.array_equal(g_d, rg_s)

    # force to start with 'csc'
    gidx = gidx.formats('csc')
    gidx = gidx.formats(['coo', 'csr', 'csc'])
    r_gidx = gidx.reverse()
    assert 'csc' in gidx.formats()['created']
    assert 'csr' in r_gidx.formats()['created']
    assert gidx.number_of_nodes(0) == r_gidx.number_of_nodes(0)
    assert gidx.number_of_edges(0) == r_gidx.number_of_edges(0)
    g_s, g_d, _ = gidx.edges(0)
    rg_s, rg_d, _ = r_gidx.edges(0)
    assert F.array_equal(g_s, rg_d)
    assert F.array_equal(g_d, rg_s)

    g = dgl.heterograph({
        ('user', 'follows', 'user'): ([0, 1, 2, 4, 3 ,1, 3], [1, 2, 3, 2, 0, 0, 1]),
        ('user', 'plays', 'game'): ([0, 0, 2, 3, 3, 4, 1], [1, 0, 1, 0, 1, 0, 0]),
        ('developer', 'develops', 'game'): ([0, 1, 1, 2], [0, 0, 1, 1]),
        }, idtype=idtype, device=F.ctx())
    gidx = g._graph
    r_gidx = gidx.reverse()

    # metagraph
    mg = gidx.metagraph
    r_mg = r_gidx.metagraph
    for etype in range(3):
        assert mg.find_edge(etype) == r_mg.find_edge(etype)[::-1]

    # three node types and three edge types
    assert gidx.number_of_nodes(0) == r_gidx.number_of_nodes(0)
    assert gidx.number_of_nodes(1) == r_gidx.number_of_nodes(1)
    assert gidx.number_of_nodes(2) == r_gidx.number_of_nodes(2)
    assert gidx.number_of_edges(0) == r_gidx.number_of_edges(0)
    assert gidx.number_of_edges(1) == r_gidx.number_of_edges(1)
    assert gidx.number_of_edges(2) == r_gidx.number_of_edges(2)
    g_s, g_d, _ = gidx.edges(0)
    rg_s, rg_d, _ = r_gidx.edges(0)
    assert F.array_equal(g_s, rg_d)
    assert F.array_equal(g_d, rg_s)
    g_s, g_d, _ = gidx.edges(1)
    rg_s, rg_d, _ = r_gidx.edges(1)
    assert F.array_equal(g_s, rg_d)
    assert F.array_equal(g_d, rg_s)
    g_s, g_d, _ = gidx.edges(2)
    rg_s, rg_d, _ = r_gidx.edges(2)
    assert F.array_equal(g_s, rg_d)
    assert F.array_equal(g_d, rg_s)

    # force to start with 'csr'
    gidx = gidx.formats('csr')
    gidx = gidx.formats(['coo', 'csr', 'csc'])
    r_gidx = gidx.reverse()
    # three node types and three edge types
    assert 'csr' in gidx.formats()['created']
    assert 'csc' in r_gidx.formats()['created']
    assert gidx.number_of_nodes(0) == r_gidx.number_of_nodes(0)
    assert gidx.number_of_nodes(1) == r_gidx.number_of_nodes(1)
    assert gidx.number_of_nodes(2) == r_gidx.number_of_nodes(2)
    assert gidx.number_of_edges(0) == r_gidx.number_of_edges(0)
    assert gidx.number_of_edges(1) == r_gidx.number_of_edges(1)
    assert gidx.number_of_edges(2) == r_gidx.number_of_edges(2)
    g_s, g_d, _ = gidx.edges(0)
    rg_s, rg_d, _ = r_gidx.edges(0)
    assert F.array_equal(g_s, rg_d)
    assert F.array_equal(g_d, rg_s)
    g_s, g_d, _ = gidx.edges(1)
    rg_s, rg_d, _ = r_gidx.edges(1)
    assert F.array_equal(g_s, rg_d)
    assert F.array_equal(g_d, rg_s)
    g_s, g_d, _ = gidx.edges(2)
    rg_s, rg_d, _ = r_gidx.edges(2)
    assert F.array_equal(g_s, rg_d)
    assert F.array_equal(g_d, rg_s)

    # force to start with 'csc'
    gidx = gidx.formats('csc')
    gidx = gidx.formats(['coo', 'csr', 'csc'])
    r_gidx = gidx.reverse()
    # three node types and three edge types
    assert 'csc' in gidx.formats()['created']
    assert 'csr' in r_gidx.formats()['created']
    assert gidx.number_of_nodes(0) == r_gidx.number_of_nodes(0)
    assert gidx.number_of_nodes(1) == r_gidx.number_of_nodes(1)
    assert gidx.number_of_nodes(2) == r_gidx.number_of_nodes(2)
    assert gidx.number_of_edges(0) == r_gidx.number_of_edges(0)
    assert gidx.number_of_edges(1) == r_gidx.number_of_edges(1)
    assert gidx.number_of_edges(2) == r_gidx.number_of_edges(2)
    g_s, g_d, _ = gidx.edges(0)
    rg_s, rg_d, _ = r_gidx.edges(0)
    assert F.array_equal(g_s, rg_d)
    assert F.array_equal(g_d, rg_s)
    g_s, g_d, _ = gidx.edges(1)
    rg_s, rg_d, _ = r_gidx.edges(1)
    assert F.array_equal(g_s, rg_d)
    assert F.array_equal(g_d, rg_s)
    g_s, g_d, _ = gidx.edges(2)
    rg_s, rg_d, _ = r_gidx.edges(2)
    assert F.array_equal(g_s, rg_d)
    assert F.array_equal(g_d, rg_s)

@parametrize_dtype
def test_clone(idtype):
    g = dgl.graph(([0, 1], [1, 2]), idtype=idtype, device=F.ctx())
    g.ndata['h'] = F.copy_to(F.tensor([1, 1, 1], dtype=idtype), ctx=F.ctx())
    g.edata['h'] = F.copy_to(F.tensor([1, 1], dtype=idtype), ctx=F.ctx())

    new_g = g.clone()
    assert g.number_of_nodes() == new_g.number_of_nodes()
    assert g.number_of_edges() == new_g.number_of_edges()
    assert g.device == new_g.device
    assert g.idtype == new_g.idtype
    assert F.array_equal(g.ndata['h'], new_g.ndata['h'])
    assert F.array_equal(g.edata['h'], new_g.edata['h'])
    # data change
    new_g.ndata['h'] = F.copy_to(F.tensor([2, 2, 2], dtype=idtype), ctx=F.ctx())
    assert (F.array_equal(g.ndata['h'], new_g.ndata['h']) == False)
    g.edata['h'] = F.copy_to(F.tensor([2, 2], dtype=idtype), ctx=F.ctx())
    assert (F.array_equal(g.edata['h'], new_g.edata['h']) == False)
    # graph structure change
    g.add_nodes(1)
    assert g.number_of_nodes() != new_g.number_of_nodes()
    new_g.add_edges(1, 1)
    assert g.number_of_edges() != new_g.number_of_edges()

    # zero data graph
    g = dgl.graph([], num_nodes=0, idtype=idtype, device=F.ctx())
    new_g = g.clone()
    assert g.number_of_nodes() == new_g.number_of_nodes()
    assert g.number_of_edges() == new_g.number_of_edges()

    # heterograph
    g = create_test_heterograph4(idtype)
    g.edges['plays'].data['h'] = F.copy_to(F.tensor([1, 2, 3, 4], dtype=idtype), ctx=F.ctx())
    new_g = g.clone()
    assert g.number_of_nodes('user') == new_g.number_of_nodes('user')
    assert g.number_of_nodes('game') == new_g.number_of_nodes('game')
    assert g.number_of_nodes('developer') == new_g.number_of_nodes('developer')
    assert g.number_of_edges('plays') == new_g.number_of_edges('plays')
    assert g.number_of_edges('develops') == new_g.number_of_edges('develops')
    assert F.array_equal(g.nodes['user'].data['h'], new_g.nodes['user'].data['h'])
    assert F.array_equal(g.nodes['game'].data['h'], new_g.nodes['game'].data['h'])
    assert F.array_equal(g.edges['plays'].data['h'], new_g.edges['plays'].data['h'])
    assert g.device == new_g.device
    assert g.idtype == new_g.idtype
    u, v = g.edges(form='uv', order='eid', etype='plays')
    nu, nv = new_g.edges(form='uv', order='eid', etype='plays')
    assert F.array_equal(u, nu)
    assert F.array_equal(v, nv)
    # graph structure change
    u = F.tensor([0, 4], dtype=idtype)
    v = F.tensor([2, 6], dtype=idtype)
    g.add_edges(u, v, etype='plays')
    u, v = g.edges(form='uv', order='eid', etype='plays')
    assert u.shape[0] != nu.shape[0]
    assert v.shape[0] != nv.shape[0]
    assert g.nodes['user'].data['h'].shape[0] != new_g.nodes['user'].data['h'].shape[0]
    assert g.nodes['game'].data['h'].shape[0] != new_g.nodes['game'].data['h'].shape[0]
    assert g.edges['plays'].data['h'].shape[0] != new_g.edges['plays'].data['h'].shape[0]


@parametrize_dtype
def test_add_edges(idtype):
    # homogeneous graph
    g = dgl.graph(([0, 1], [1, 2]), idtype=idtype, device=F.ctx())
    u = 0
    v = 1
    g.add_edges(u, v)
    assert g.device == F.ctx()
    assert g.number_of_nodes() == 3
    assert g.number_of_edges() == 3
    u = [0]
    v = [1]
    g.add_edges(u, v)
    assert g.device == F.ctx()
    assert g.number_of_nodes() == 3
    assert g.number_of_edges() == 4
    u = F.tensor(u, dtype=idtype)
    v = F.tensor(v, dtype=idtype)
    g.add_edges(u, v)
    assert g.device == F.ctx()
    assert g.number_of_nodes() == 3
    assert g.number_of_edges() == 5
    u, v = g.edges(form='uv', order='eid')
    assert F.array_equal(u, F.tensor([0, 1, 0, 0, 0], dtype=idtype))
    assert F.array_equal(v, F.tensor([1, 2, 1, 1, 1], dtype=idtype))

    # node id larger than current max node id
    g = dgl.graph(([0, 1], [1, 2]), idtype=idtype, device=F.ctx())
    u = F.tensor([0, 1], dtype=idtype)
    v = F.tensor([2, 3], dtype=idtype)
    g.add_edges(u, v)
    assert g.number_of_nodes() == 4
    assert g.number_of_edges() == 4
    u, v = g.edges(form='uv', order='eid')
    assert F.array_equal(u, F.tensor([0, 1, 0, 1], dtype=idtype))
    assert F.array_equal(v, F.tensor([1, 2, 2, 3], dtype=idtype))

    # has data
    g = dgl.graph(([0, 1], [1, 2]), idtype=idtype, device=F.ctx())
    g.ndata['h'] = F.copy_to(F.tensor([1, 1, 1], dtype=idtype), ctx=F.ctx())
    g.edata['h'] = F.copy_to(F.tensor([1, 1], dtype=idtype), ctx=F.ctx())
    u = F.tensor([0, 1], dtype=idtype)
    v = F.tensor([2, 3], dtype=idtype)
    e_feat = {'h' : F.copy_to(F.tensor([2, 2], dtype=idtype), ctx=F.ctx()),
              'hh' : F.copy_to(F.tensor([2, 2], dtype=idtype), ctx=F.ctx())}
    g.add_edges(u, v, e_feat)
    assert g.number_of_nodes() == 4
    assert g.number_of_edges() == 4
    u, v = g.edges(form='uv', order='eid')
    assert F.array_equal(u, F.tensor([0, 1, 0, 1], dtype=idtype))
    assert F.array_equal(v, F.tensor([1, 2, 2, 3], dtype=idtype))
    assert F.array_equal(g.ndata['h'], F.tensor([1, 1, 1, 0], dtype=idtype))
    assert F.array_equal(g.edata['h'], F.tensor([1, 1, 2, 2], dtype=idtype))
    assert F.array_equal(g.edata['hh'], F.tensor([0, 0, 2, 2], dtype=idtype))

    # zero data graph
    g = dgl.graph([], num_nodes=0, idtype=idtype, device=F.ctx())
    u = F.tensor([0, 1], dtype=idtype)
    v = F.tensor([2, 2], dtype=idtype)
    e_feat = {'h' : F.copy_to(F.tensor([2, 2], dtype=idtype), ctx=F.ctx()),
              'hh' : F.copy_to(F.tensor([2, 2], dtype=idtype), ctx=F.ctx())}
    g.add_edges(u, v, e_feat)
    assert g.number_of_nodes() == 3
    assert g.number_of_edges() == 2
    u, v = g.edges(form='uv', order='eid')
    assert F.array_equal(u, F.tensor([0, 1], dtype=idtype))
    assert F.array_equal(v, F.tensor([2, 2], dtype=idtype))
    assert F.array_equal(g.edata['h'], F.tensor([2, 2], dtype=idtype))
    assert F.array_equal(g.edata['hh'], F.tensor([2, 2], dtype=idtype))

    # bipartite graph
    g = dgl.bipartite(([0, 1], [1, 2]), 'user', 'plays', 'game', idtype=idtype, device=F.ctx())
    u = 0
    v = 1
    g.add_edges(u, v)
    assert g.device == F.ctx()
    assert g.number_of_nodes('user') == 2
    assert g.number_of_nodes('game') == 3
    assert g.number_of_edges() == 3
    u = [0]
    v = [1]
    g.add_edges(u, v)
    assert g.device == F.ctx()
    assert g.number_of_nodes('user') == 2
    assert g.number_of_nodes('game') == 3
    assert g.number_of_edges() == 4
    u = F.tensor(u, dtype=idtype)
    v = F.tensor(v, dtype=idtype)
    g.add_edges(u, v)
    assert g.device == F.ctx()
    assert g.number_of_nodes('user') == 2
    assert g.number_of_nodes('game') == 3
    assert g.number_of_edges() == 5
    u, v = g.edges(form='uv')
    assert F.array_equal(u, F.tensor([0, 1, 0, 0, 0], dtype=idtype))
    assert F.array_equal(v, F.tensor([1, 2, 1, 1, 1], dtype=idtype))

    # node id larger than current max node id
    g = dgl.bipartite(([0, 1], [1, 2]), 'user', 'plays', 'game', idtype=idtype, device=F.ctx())
    u = F.tensor([0, 2], dtype=idtype)
    v = F.tensor([2, 3], dtype=idtype)
    g.add_edges(u, v)
    assert g.device == F.ctx()
    assert g.number_of_nodes('user') == 3
    assert g.number_of_nodes('game') == 4
    assert g.number_of_edges() == 4
    u, v = g.edges(form='uv', order='eid')
    assert F.array_equal(u, F.tensor([0, 1, 0, 2], dtype=idtype))
    assert F.array_equal(v, F.tensor([1, 2, 2, 3], dtype=idtype))

    # has data
    g = dgl.bipartite(([0, 1], [1, 2]), 'user', 'plays', 'game', idtype=idtype, device=F.ctx())
    g.ndata['h'] = {'user' : F.copy_to(F.tensor([1, 1], dtype=idtype), ctx=F.ctx()),
                    'game' : F.copy_to(F.tensor([2, 2, 2], dtype=idtype), ctx=F.ctx())}
    g.edata['h'] = F.copy_to(F.tensor([1, 1], dtype=idtype), ctx=F.ctx())
    u = F.tensor([0, 2], dtype=idtype)
    v = F.tensor([2, 3], dtype=idtype)
    e_feat = {'h' : F.copy_to(F.tensor([2, 2], dtype=idtype), ctx=F.ctx()),
              'hh' : F.copy_to(F.tensor([2, 2], dtype=idtype), ctx=F.ctx())}
    g.add_edges(u, v, e_feat)
    assert g.number_of_nodes('user') == 3
    assert g.number_of_nodes('game') == 4
    assert g.number_of_edges() == 4
    u, v = g.edges(form='uv', order='eid')
    assert F.array_equal(u, F.tensor([0, 1, 0, 2], dtype=idtype))
    assert F.array_equal(v, F.tensor([1, 2, 2, 3], dtype=idtype))
    assert F.array_equal(g.nodes['user'].data['h'], F.tensor([1, 1, 0], dtype=idtype))
    assert F.array_equal(g.nodes['game'].data['h'], F.tensor([2, 2, 2, 0], dtype=idtype))
    assert F.array_equal(g.edata['h'], F.tensor([1, 1, 2, 2], dtype=idtype))
    assert F.array_equal(g.edata['hh'], F.tensor([0, 0, 2, 2], dtype=idtype))

    # heterogeneous graph
    g = create_test_heterograph4(idtype)
    u = F.tensor([0, 2], dtype=idtype)
    v = F.tensor([2, 3], dtype=idtype)
    g.add_edges(u, v, etype='plays')
    assert g.number_of_nodes('user') == 3
    assert g.number_of_nodes('game') == 4
    assert g.number_of_nodes('developer') == 2
    assert g.number_of_edges('plays') == 6
    assert g.number_of_edges('develops') == 2
    u, v = g.edges(form='uv', order='eid', etype='plays')
    assert F.array_equal(u, F.tensor([0, 1, 1, 2, 0, 2], dtype=idtype))
    assert F.array_equal(v, F.tensor([0, 0, 1, 1, 2, 3], dtype=idtype))
    assert F.array_equal(g.nodes['user'].data['h'], F.tensor([1, 1, 1], dtype=idtype))
    assert F.array_equal(g.nodes['game'].data['h'], F.tensor([2, 2, 0, 0], dtype=idtype))
    assert F.array_equal(g.edges['plays'].data['h'], F.tensor([1, 1, 1, 1, 0, 0], dtype=idtype))

    # add with feature
    e_feat = {'h': F.copy_to(F.tensor([2, 2], dtype=idtype), ctx=F.ctx())}
    u = F.tensor([0, 2], dtype=idtype)
    v = F.tensor([2, 3], dtype=idtype)
    g.nodes['game'].data['h'] =  F.copy_to(F.tensor([2, 2, 1, 1], dtype=idtype), ctx=F.ctx())
    g.add_edges(u, v, data=e_feat, etype='develops')
    assert g.number_of_nodes('user') == 3
    assert g.number_of_nodes('game') == 4
    assert g.number_of_nodes('developer') == 3
    assert g.number_of_edges('plays') == 6
    assert g.number_of_edges('develops') == 4
    u, v = g.edges(form='uv', order='eid', etype='develops')
    assert F.array_equal(u, F.tensor([0, 1, 0, 2], dtype=idtype))
    assert F.array_equal(v, F.tensor([0, 1, 2, 3], dtype=idtype))
    assert F.array_equal(g.nodes['developer'].data['h'], F.tensor([3, 3, 0], dtype=idtype))
    assert F.array_equal(g.nodes['game'].data['h'], F.tensor([2, 2, 1, 1], dtype=idtype))
    assert F.array_equal(g.edges['develops'].data['h'], F.tensor([0, 0, 2, 2], dtype=idtype))

@parametrize_dtype
def test_add_nodes(idtype):
    # homogeneous Graphs
    g = dgl.graph(([0, 1], [1, 2]), idtype=idtype, device=F.ctx())
    g.ndata['h'] = F.copy_to(F.tensor([1,1,1], dtype=idtype), ctx=F.ctx())
    g.add_nodes(1)
    assert g.number_of_nodes() == 4
    assert F.array_equal(g.ndata['h'], F.tensor([1, 1, 1, 0], dtype=idtype))

    # zero node graph
    g = dgl.graph([], num_nodes=3, idtype=idtype, device=F.ctx())
    g.ndata['h'] = F.copy_to(F.tensor([1,1,1], dtype=idtype), ctx=F.ctx())
    g.add_nodes(1, data={'h' : F.copy_to(F.tensor([2],  dtype=idtype), ctx=F.ctx())})
    assert g.number_of_nodes() == 4
    assert F.array_equal(g.ndata['h'], F.tensor([1, 1, 1, 2], dtype=idtype))

    # bipartite graph
    g = dgl.bipartite(([0, 1], [1, 2]), 'user', 'plays', 'game', idtype=idtype, device=F.ctx())
    g.add_nodes(2, data={'h' : F.copy_to(F.tensor([2, 2],  dtype=idtype), ctx=F.ctx())}, ntype='user')
    assert g.number_of_nodes('user') == 4
    assert F.array_equal(g.nodes['user'].data['h'], F.tensor([0, 0, 2, 2], dtype=idtype))
    g.add_nodes(2, ntype='game')
    assert g.number_of_nodes('game') == 5

    # heterogeneous graph
    g = create_test_heterograph4(idtype)
    g.add_nodes(1, ntype='user')
    g.add_nodes(2, data={'h' : F.copy_to(F.tensor([2, 2],  dtype=idtype), ctx=F.ctx())}, ntype='game')
    g.add_nodes(0, ntype='developer')
    assert g.number_of_nodes('user') == 4
    assert g.number_of_nodes('game') == 4
    assert g.number_of_nodes('developer') == 2
    assert F.array_equal(g.nodes['user'].data['h'], F.tensor([1, 1, 1, 0], dtype=idtype))
    assert F.array_equal(g.nodes['game'].data['h'], F.tensor([2, 2, 2, 2], dtype=idtype))

@unittest.skipIf(dgl.backend.backend_name == "mxnet", reason="MXNet has error with (0,) shape tensor.")
@parametrize_dtype
def test_remove_edges(idtype):
    # homogeneous Graphs
    g = dgl.graph(([0, 1], [1, 2]), idtype=idtype, device=F.ctx())
    e = 0
    g.remove_edges(e)
    assert g.number_of_edges() == 1
    u, v = g.edges(form='uv', order='eid')
    assert F.array_equal(u, F.tensor([1], dtype=idtype))
    assert F.array_equal(v, F.tensor([2], dtype=idtype))
    g = dgl.graph(([0, 1], [1, 2]), idtype=idtype, device=F.ctx())
    e = [0]
    g.remove_edges(e)
    assert g.number_of_edges() == 1
    u, v = g.edges(form='uv', order='eid')
    assert F.array_equal(u, F.tensor([1], dtype=idtype))
    assert F.array_equal(v, F.tensor([2], dtype=idtype))
    e = F.tensor([0], dtype=idtype)
    g.remove_edges(e)
    assert g.number_of_edges() == 0

    # has node data
    g = dgl.graph(([0, 1], [1, 2]), idtype=idtype, device=F.ctx())
    g.ndata['h'] = F.copy_to(F.tensor([1, 2, 3], dtype=idtype), ctx=F.ctx())
    g.remove_edges(1)
    assert g.number_of_edges() == 1
    assert F.array_equal(g.ndata['h'], F.tensor([1, 2, 3], dtype=idtype))

    # has edge data
    g = dgl.graph(([0, 1], [1, 2]), idtype=idtype, device=F.ctx())
    g.edata['h'] = F.copy_to(F.tensor([1, 2], dtype=idtype), ctx=F.ctx())
    g.remove_edges(0)
    assert g.number_of_edges() == 1
    assert F.array_equal(g.edata['h'], F.tensor([2], dtype=idtype))

    # invalid eid
    assert_fail = False
    try:
        g.remove_edges(1)
    except:
        assert_fail = True
    assert assert_fail

    # bipartite graph
    g = dgl.bipartite(([0, 1], [1, 2]), 'user', 'plays', 'game', idtype=idtype, device=F.ctx())
    e = 0
    g.remove_edges(e)
    assert g.number_of_edges() == 1
    u, v = g.edges(form='uv', order='eid')
    assert F.array_equal(u, F.tensor([1], dtype=idtype))
    assert F.array_equal(v, F.tensor([2], dtype=idtype))
    g = dgl.bipartite(([0, 1], [1, 2]), 'user', 'plays', 'game', idtype=idtype, device=F.ctx())
    e = [0]
    g.remove_edges(e)
    assert g.number_of_edges() == 1
    u, v = g.edges(form='uv', order='eid')
    assert F.array_equal(u, F.tensor([1], dtype=idtype))
    assert F.array_equal(v, F.tensor([2], dtype=idtype))
    e = F.tensor([0], dtype=idtype)
    g.remove_edges(e)
    assert g.number_of_edges() == 0

    # has data
    g = dgl.bipartite(([0, 1], [1, 2]), 'user', 'plays', 'game', idtype=idtype, device=F.ctx())
    g.ndata['h'] = {'user' : F.copy_to(F.tensor([1, 1], dtype=idtype), ctx=F.ctx()),
                    'game' : F.copy_to(F.tensor([2, 2, 2], dtype=idtype), ctx=F.ctx())}
    g.edata['h'] = F.copy_to(F.tensor([1, 2], dtype=idtype), ctx=F.ctx())
    g.remove_edges(1)
    assert g.number_of_edges() == 1
    assert F.array_equal(g.nodes['user'].data['h'], F.tensor([1, 1], dtype=idtype))
    assert F.array_equal(g.nodes['game'].data['h'], F.tensor([2, 2, 2], dtype=idtype))
    assert F.array_equal(g.edata['h'], F.tensor([1], dtype=idtype))

    # heterogeneous graph
    g = create_test_heterograph4(idtype)
    g.edges['plays'].data['h'] = F.copy_to(F.tensor([1, 2, 3, 4], dtype=idtype), ctx=F.ctx())
    g.remove_edges(1, etype='plays')
    assert g.number_of_edges('plays') == 3
    u, v = g.edges(form='uv', order='eid', etype='plays')
    assert F.array_equal(u, F.tensor([0, 1, 2], dtype=idtype))
    assert F.array_equal(v, F.tensor([0, 1, 1], dtype=idtype))
    assert F.array_equal(g.edges['plays'].data['h'], F.tensor([1, 3, 4], dtype=idtype))
    # remove all edges of 'develops'
    g.remove_edges([0, 1], etype='develops')
    assert g.number_of_edges('develops') == 0
    assert F.array_equal(g.nodes['user'].data['h'], F.tensor([1, 1, 1], dtype=idtype))
    assert F.array_equal(g.nodes['game'].data['h'], F.tensor([2, 2], dtype=idtype))
    assert F.array_equal(g.nodes['developer'].data['h'], F.tensor([3, 3], dtype=idtype))

@parametrize_dtype
def test_remove_nodes(idtype):
    # homogeneous Graphs
    g = dgl.graph(([0, 1], [1, 2]), idtype=idtype, device=F.ctx())
    n = 0
    g.remove_nodes(n)
    assert g.number_of_nodes() == 2
    assert g.number_of_edges() == 1
    u, v = g.edges(form='uv', order='eid')
    assert F.array_equal(u, F.tensor([0], dtype=idtype))
    assert F.array_equal(v, F.tensor([1], dtype=idtype))
    g = dgl.graph(([0, 1], [1, 2]), idtype=idtype, device=F.ctx())
    n = [1]
    g.remove_nodes(n)
    assert g.number_of_nodes() == 2
    assert g.number_of_edges() == 0
    g = dgl.graph(([0, 1], [1, 2]), idtype=idtype, device=F.ctx())
    n = F.tensor([2], dtype=idtype)
    g.remove_nodes(n)
    assert g.number_of_nodes() == 2
    assert g.number_of_edges() == 1
    u, v = g.edges(form='uv', order='eid')
    assert F.array_equal(u, F.tensor([0], dtype=idtype))
    assert F.array_equal(v, F.tensor([1], dtype=idtype))

    # invalid nid
    assert_fail = False
    try:
        g.remove_nodes(3)
    except:
        assert_fail = True
    assert assert_fail

    # has node and edge data
    g = dgl.graph(([0, 0, 2], [0, 1, 2]), idtype=idtype, device=F.ctx())
    g.ndata['hv'] = F.copy_to(F.tensor([1, 2, 3], dtype=idtype), ctx=F.ctx())
    g.edata['he'] = F.copy_to(F.tensor([1, 2, 3], dtype=idtype), ctx=F.ctx())
    g.remove_nodes(F.tensor([0], dtype=idtype))
    assert g.number_of_nodes() == 2
    assert g.number_of_edges() == 1
    u, v = g.edges(form='uv', order='eid')
    assert F.array_equal(u, F.tensor([1], dtype=idtype))
    assert F.array_equal(v, F.tensor([1], dtype=idtype))
    assert F.array_equal(g.ndata['hv'], F.tensor([2, 3], dtype=idtype))
    assert F.array_equal(g.edata['he'], F.tensor([3], dtype=idtype))

    # node id larger than current max node id
    g = dgl.bipartite(([0, 1], [1, 2]), 'user', 'plays', 'game', idtype=idtype, device=F.ctx())
    n = 0
    g.remove_nodes(n, ntype='user')
    assert g.number_of_nodes('user') == 1
    assert g.number_of_nodes('game') == 3
    assert g.number_of_edges() == 1
    u, v = g.edges(form='uv', order='eid')
    assert F.array_equal(u, F.tensor([0], dtype=idtype))
    assert F.array_equal(v, F.tensor([2], dtype=idtype))
    g = dgl.bipartite(([0, 1], [1, 2]), 'user', 'plays', 'game', idtype=idtype, device=F.ctx())
    n = [1]
    g.remove_nodes(n, ntype='user')
    assert g.number_of_nodes('user') == 1
    assert g.number_of_nodes('game') == 3
    assert g.number_of_edges() == 1
    u, v = g.edges(form='uv', order='eid')
    assert F.array_equal(u, F.tensor([0], dtype=idtype))
    assert F.array_equal(v, F.tensor([1], dtype=idtype))
    g = dgl.bipartite(([0, 1], [1, 2]), 'user', 'plays', 'game', idtype=idtype, device=F.ctx())
    n = F.tensor([0], dtype=idtype)
    g.remove_nodes(n, ntype='game')
    assert g.number_of_nodes('user') == 2
    assert g.number_of_nodes('game') == 2
    assert g.number_of_edges() == 2
    u, v = g.edges(form='uv', order='eid')
    assert F.array_equal(u, F.tensor([0, 1], dtype=idtype))
    assert F.array_equal(v, F.tensor([0 ,1], dtype=idtype))

    # heterogeneous graph
    g = create_test_heterograph4(idtype)
    g.edges['plays'].data['h'] = F.copy_to(F.tensor([1, 2, 3, 4], dtype=idtype), ctx=F.ctx())
    g.remove_nodes(0, ntype='game')
    assert g.number_of_nodes('user') == 3
    assert g.number_of_nodes('game') == 1
    assert g.number_of_nodes('developer') == 2
    assert g.number_of_edges('plays') == 2
    assert g.number_of_edges('develops') == 1
    assert F.array_equal(g.nodes['user'].data['h'], F.tensor([1, 1, 1], dtype=idtype))
    assert F.array_equal(g.nodes['game'].data['h'], F.tensor([2], dtype=idtype))
    assert F.array_equal(g.nodes['developer'].data['h'], F.tensor([3, 3], dtype=idtype))
    u, v = g.edges(form='uv', order='eid', etype='plays')
    assert F.array_equal(u, F.tensor([1, 2], dtype=idtype))
    assert F.array_equal(v, F.tensor([0, 0], dtype=idtype))
    assert F.array_equal(g.edges['plays'].data['h'], F.tensor([3, 4], dtype=idtype))
    u, v = g.edges(form='uv', order='eid', etype='develops')
    assert F.array_equal(u, F.tensor([1], dtype=idtype))
    assert F.array_equal(v, F.tensor([0], dtype=idtype))

if __name__ == '__main__':
    # test_create()
    # test_query()
    # test_hypersparse()
    # test_adj("int32")
    # test_inc()
    # test_view("int32")
    # test_view1("int32")
    # test_flatten(F.int32)
    # test_convert_bound()
    # test_convert()
    # test_to_device("int32")
    # test_transform("int32")
    # test_subgraph("int32")
    # test_subgraph_mask("int32")
    # test_apply()
    # test_level1()
    # test_level2()
    # test_updates()
    # test_backward()
    # test_empty_heterograph('int32')
    # test_types_in_function()
    # test_stack_reduce()
    # test_isolated_ntype()
    # test_bipartite()
    # test_dtype_cast()
    # test_reverse("int32")
    # test_format()
    test_add_edges(F.int32)
    test_add_nodes(F.int32)
    test_remove_edges(F.int32)
    test_remove_nodes(F.int32)
    test_clone(F.int32)
    pass<|MERGE_RESOLUTION|>--- conflicted
+++ resolved
@@ -82,15 +82,6 @@
     wishes_nx.add_edge('u2', 'g0', id=1)
 
     follows_g = dgl.graph([(0, 1), (1, 2)], 'user', 'follows',
-<<<<<<< HEAD
-            idtype=idtype, device=device).formats('coo')
-    plays_g = dgl.bipartite([(0, 0), (1, 0), (2, 1), (1, 1)], 'user', 'plays', 'game',
-            idtype=idtype, device=device).formats('coo')
-    wishes_g = dgl.bipartite([(0, 1), (2, 0)], 'user', 'wishes', 'game',
-            idtype=idtype, device=device).formats('coo')
-    develops_g = dgl.bipartite([(0, 0), (1, 1)], 'developer', 'develops', 'game',
-            idtype=idtype, device=device).formats('coo')
-=======
             idtype=idtype, device=device, formats='coo')
     plays_g = dgl.bipartite([(0, 0), (1, 0), (2, 1), (1, 1)], 'user', 'plays', 'game',
             idtype=idtype, device=device, formats='coo')
@@ -98,7 +89,6 @@
             idtype=idtype, device=device, formats='coo')
     develops_g = dgl.bipartite([(0, 0), (1, 1)], 'developer', 'develops', 'game',
             idtype=idtype, device=device, formats='coo')
->>>>>>> 451ed6d8
     g = dgl.hetero_from_relations([follows_g, plays_g, wishes_g, develops_g])
     assert g.idtype == idtype
     assert g.device == device
@@ -1342,11 +1332,7 @@
     if F._default_context_str != 'gpu':
         # TODO(minjie): enable this later
         for fmt in ['csr', 'csc', 'coo']:
-<<<<<<< HEAD
-            g = dgl.graph([(0, 1), (1, 2)]).formats(fmt)
-=======
             g = dgl.graph([(0, 1), (1, 2)], formats=fmt)
->>>>>>> 451ed6d8
             sg = g.subgraph({g.ntypes[0]: [1, 0]})
             nids = F.asnumpy(sg.ndata[dgl.NID])
             assert np.array_equal(nids, np.array([1, 0]))
@@ -1880,11 +1866,7 @@
 @parametrize_dtype
 def test_format(idtype):
     # single relation
-<<<<<<< HEAD
-    g = dgl.graph([(0, 0), (1, 1), (0, 1), (2, 0)], idtype=idtype, device=F.ctx()).formats('coo')
-=======
     g = dgl.graph([(0, 0), (1, 1), (0, 1), (2, 0)], idtype=idtype, device=F.ctx(), formats='coo')
->>>>>>> 451ed6d8
     assert g.formats()['created'] == ['coo']
     assert len(g.formats()['not created']) == 0
     try:
@@ -1904,11 +1886,7 @@
         ('user', 'follows', 'user'): [(0, 1), (1, 2)],
         ('user', 'plays', 'game'): [(0, 0), (1, 0), (1, 1), (2, 1)],
         ('developer', 'develops', 'game'): [(0, 0), (1, 1)],
-<<<<<<< HEAD
-        }, idtype=idtype, device=F.ctx()).formats('csr')
-=======
         }, idtype=idtype, device=F.ctx(), formats='csr')
->>>>>>> 451ed6d8
     user_feat = F.randn((g['follows'].number_of_src_nodes(), 5))
     g['follows'].srcdata['h'] = user_feat
     assert g.formats()['created'] == ['csr']
