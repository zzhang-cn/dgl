from scipy import sparse as spsp
import networkx as nx
import numpy as np
import dgl
import dgl.function as fn
import backend as F
from dgl.graph_index import from_scipy_sparse_matrix
import unittest
from utils import parametrize_dtype

from test_heterograph import create_test_heterograph4, create_test_heterograph5, create_test_heterograph6

D = 5

# line graph related

@unittest.skipIf(F._default_context_str == 'gpu', reason="GPU not implemented")
def test_line_graph1():
    N = 5
    G = dgl.DGLGraph(nx.star_graph(N))
    G.edata['h'] = F.randn((2 * N, D))
    n_edges = G.number_of_edges()
    L = G.line_graph(shared=True)
    assert L.number_of_nodes() == 2 * N
    assert F.allclose(L.ndata['h'], G.edata['h'])

@unittest.skipIf(F._default_context_str == 'gpu', reason="GPU not implemented")
@parametrize_dtype
def test_line_graph2(idtype):
    g = dgl.graph(([0, 1, 1, 2, 2],[2, 0, 2, 0, 1]), idtype=idtype)
    lg = dgl.line_graph(g)
    assert lg.number_of_nodes() == 5
    assert lg.number_of_edges() == 8
    row, col = lg.edges()
    assert np.array_equal(F.asnumpy(row),
                          np.array([0, 0, 1, 2, 2, 3, 4, 4]))
    assert np.array_equal(F.asnumpy(col),
                          np.array([3, 4, 0, 3, 4, 0, 1, 2]))

    lg = dgl.line_graph(g, backtracking=False)
    assert lg.number_of_nodes() == 5
    assert lg.number_of_edges() == 4
    row, col = lg.edges()
    assert np.array_equal(F.asnumpy(row),
                          np.array([0, 1, 2, 4]))
    assert np.array_equal(F.asnumpy(col),
                          np.array([4, 0, 3, 1]))
    g = dgl.graph(([0, 1, 1, 2, 2],[2, 0, 2, 0, 1]), idtype=idtype).formats('csr')
    lg = dgl.line_graph(g)
    assert lg.number_of_nodes() == 5
    assert lg.number_of_edges() == 8
    row, col = lg.edges()
    assert np.array_equal(F.asnumpy(row),
                          np.array([0, 0, 1, 2, 2, 3, 4, 4]))
    assert np.array_equal(F.asnumpy(col),
                          np.array([3, 4, 0, 3, 4, 0, 1, 2]))

<<<<<<< HEAD
    g = dgl.graph(([0, 1, 1, 2, 2],[2, 0, 2, 0, 1]), idtype=idtype).formats('csc')
=======
    g = dgl.graph(([0, 1, 1, 2, 2],[2, 0, 2, 0, 1]),
        'user', 'follows', idtype=idtype).formats('csc')
>>>>>>> 4097fa21
    lg = dgl.line_graph(g)
    assert lg.number_of_nodes() == 5
    assert lg.number_of_edges() == 8
    row, col, eid = lg.edges('all')
    row = F.asnumpy(row)
    col = F.asnumpy(col)
    eid = F.asnumpy(eid).astype(int)
    order = np.argsort(eid)
    assert np.array_equal(row[order],
                          np.array([0, 0, 1, 2, 2, 3, 4, 4]))
    assert np.array_equal(col[order],
                          np.array([3, 4, 0, 3, 4, 0, 1, 2]))

@unittest.skipIf(F._default_context_str == 'gpu', reason="GPU not implemented")
def test_no_backtracking():
    N = 5
    G = dgl.DGLGraph(nx.star_graph(N))
    L = G.line_graph(backtracking=False)
    assert L.number_of_nodes() == 2 * N
    for i in range(1, N):
        e1 = G.edge_id(0, i)
        e2 = G.edge_id(i, 0)
        assert not L.has_edge_between(e1, e2)
        assert not L.has_edge_between(e2, e1)

# reverse graph related
@parametrize_dtype
def test_reverse(idtype):
    g = dgl.DGLGraph()
    g = g.astype(idtype).to(F.ctx())
    g.add_nodes(5)
    # The graph need not to be completely connected.
    g.add_edges([0, 1, 2], [1, 2, 1])
    g.ndata['h'] = F.tensor([[0.], [1.], [2.], [3.], [4.]])
    g.edata['h'] = F.tensor([[5.], [6.], [7.]])
    rg = g.reverse()

    assert g.is_multigraph == rg.is_multigraph

    assert g.number_of_nodes() == rg.number_of_nodes()
    assert g.number_of_edges() == rg.number_of_edges()
    assert F.allclose(F.astype(rg.has_edges_between(
        [1, 2, 1], [0, 1, 2]), F.float32), F.ones((3,)))
    assert g.edge_id(0, 1) == rg.edge_id(1, 0)
    assert g.edge_id(1, 2) == rg.edge_id(2, 1)
    assert g.edge_id(2, 1) == rg.edge_id(1, 2)

    # test dgl.reverse
    # test homogeneous graph
    g = dgl.graph((F.tensor([0, 1, 2]), F.tensor([1, 2, 0])))
    g.ndata['h'] = F.tensor([[0.], [1.], [2.]])
    g.edata['h'] = F.tensor([[3.], [4.], [5.]])
    g_r = dgl.reverse(g)
    assert g.number_of_nodes() == g_r.number_of_nodes()
    assert g.number_of_edges() == g_r.number_of_edges()
    u_g, v_g, eids_g = g.all_edges(form='all')
    u_rg, v_rg, eids_rg = g_r.all_edges(form='all')
    assert F.array_equal(u_g, v_rg)
    assert F.array_equal(v_g, u_rg)
    assert F.array_equal(eids_g, eids_rg)
    assert F.array_equal(g.ndata['h'], g_r.ndata['h'])
    assert len(g_r.edata) == 0

    # without share ndata
    g_r = dgl.reverse(g, copy_ndata=False)
    assert g.number_of_nodes() == g_r.number_of_nodes()
    assert g.number_of_edges() == g_r.number_of_edges()
    assert len(g_r.ndata) == 0
    assert len(g_r.edata) == 0

    # with share ndata and edata
    g_r = dgl.reverse(g, copy_ndata=True, copy_edata=True)
    assert g.number_of_nodes() == g_r.number_of_nodes()
    assert g.number_of_edges() == g_r.number_of_edges()
    assert F.array_equal(g.ndata['h'], g_r.ndata['h'])
    assert F.array_equal(g.edata['h'], g_r.edata['h'])

    # add new node feature to g_r
    g_r.ndata['hh'] = F.tensor([0, 1, 2])
    assert ('hh' in g.ndata) is False
    assert ('hh' in g_r.ndata) is True

    # add new edge feature to g_r
    g_r.edata['hh'] = F.tensor([0, 1, 2])
    assert ('hh' in g.edata) is False
    assert ('hh' in g_r.edata) is True

    # test heterogeneous graph
    g = dgl.heterograph({
        ('user', 'follows', 'user'): ([0, 1, 2, 4, 3 ,1, 3], [1, 2, 3, 2, 0, 0, 1]),
        ('user', 'plays', 'game'): ([0, 0, 2, 3, 3, 4, 1], [1, 0, 1, 0, 1, 0, 0]),
        ('developer', 'develops', 'game'): ([0, 1, 1, 2], [0, 0, 1, 1])},
        idtype=idtype, device=F.ctx())
    g.nodes['user'].data['h'] = F.tensor([0, 1, 2, 3, 4])
    g.nodes['user'].data['hh'] = F.tensor([1, 1, 1, 1, 1])
    g.nodes['game'].data['h'] = F.tensor([0, 1])
    g.edges['follows'].data['h'] = F.tensor([0, 1, 2, 4, 3 ,1, 3])
    g.edges['follows'].data['hh'] = F.tensor([1, 2, 3, 2, 0, 0, 1])
    g_r = dgl.reverse(g)

    for etype_g, etype_gr in zip(g.canonical_etypes, g_r.canonical_etypes):
        assert etype_g[0] == etype_gr[2]
        assert etype_g[1] == etype_gr[1]
        assert etype_g[2] == etype_gr[0]
        assert g.number_of_edges(etype_g) == g_r.number_of_edges(etype_gr)
    for ntype in g.ntypes:
        assert g.number_of_nodes(ntype) == g_r.number_of_nodes(ntype)
    assert F.array_equal(g.nodes['user'].data['h'], g_r.nodes['user'].data['h'])
    assert F.array_equal(g.nodes['user'].data['hh'], g_r.nodes['user'].data['hh'])
    assert F.array_equal(g.nodes['game'].data['h'], g_r.nodes['game'].data['h'])
    assert len(g_r.edges['follows'].data) == 0
    u_g, v_g, eids_g = g.all_edges(form='all', etype=('user', 'follows', 'user'))
    u_rg, v_rg, eids_rg = g_r.all_edges(form='all', etype=('user', 'follows', 'user'))
    assert F.array_equal(u_g, v_rg)
    assert F.array_equal(v_g, u_rg)
    assert F.array_equal(eids_g, eids_rg)
    u_g, v_g, eids_g = g.all_edges(form='all', etype=('user', 'plays', 'game'))
    u_rg, v_rg, eids_rg = g_r.all_edges(form='all', etype=('game', 'plays', 'user'))
    assert F.array_equal(u_g, v_rg)
    assert F.array_equal(v_g, u_rg)
    assert F.array_equal(eids_g, eids_rg)
    u_g, v_g, eids_g = g.all_edges(form='all', etype=('developer', 'develops', 'game'))
    u_rg, v_rg, eids_rg = g_r.all_edges(form='all', etype=('game', 'develops', 'developer'))
    assert F.array_equal(u_g, v_rg)
    assert F.array_equal(v_g, u_rg)
    assert F.array_equal(eids_g, eids_rg)

    # withour share ndata
    g_r = dgl.reverse(g, copy_ndata=False)
    for etype_g, etype_gr in zip(g.canonical_etypes, g_r.canonical_etypes):
        assert etype_g[0] == etype_gr[2]
        assert etype_g[1] == etype_gr[1]
        assert etype_g[2] == etype_gr[0]
        assert g.number_of_edges(etype_g) == g_r.number_of_edges(etype_gr)
    for ntype in g.ntypes:
        assert g.number_of_nodes(ntype) == g_r.number_of_nodes(ntype)
    assert len(g_r.nodes['user'].data) == 0
    assert len(g_r.nodes['game'].data) == 0

    g_r = dgl.reverse(g, copy_ndata=True, copy_edata=True)
    print(g_r)
    for etype_g, etype_gr in zip(g.canonical_etypes, g_r.canonical_etypes):
        assert etype_g[0] == etype_gr[2]
        assert etype_g[1] == etype_gr[1]
        assert etype_g[2] == etype_gr[0]
        assert g.number_of_edges(etype_g) == g_r.number_of_edges(etype_gr)
    assert F.array_equal(g.edges['follows'].data['h'], g_r.edges['follows'].data['h'])
    assert F.array_equal(g.edges['follows'].data['hh'], g_r.edges['follows'].data['hh'])

    # add new node feature to g_r
    g_r.nodes['user'].data['hhh'] = F.tensor([0, 1, 2, 3, 4])
    assert ('hhh' in g.nodes['user'].data) is False
    assert ('hhh' in g_r.nodes['user'].data) is True

    # add new edge feature to g_r
    g_r.edges['follows'].data['hhh'] = F.tensor([1, 2, 3, 2, 0, 0, 1])
    assert ('hhh' in g.edges['follows'].data) is False
    assert ('hhh' in g_r.edges['follows'].data) is True


@parametrize_dtype
def test_reverse_shared_frames(idtype):
    g = dgl.DGLGraph()
    g = g.astype(idtype).to(F.ctx())
    g.add_nodes(3)
    g.add_edges([0, 1, 2], [1, 2, 1])
    g.ndata['h'] = F.tensor([[0.], [1.], [2.]])
    g.edata['h'] = F.tensor([[3.], [4.], [5.]])

    rg = g.reverse(share_ndata=True, share_edata=True)
    assert F.allclose(g.ndata['h'], rg.ndata['h'])
    assert F.allclose(g.edata['h'], rg.edata['h'])
    assert F.allclose(g.edges[[0, 2], [1, 1]].data['h'],
                      rg.edges[[1, 1], [0, 2]].data['h'])

@unittest.skipIf(F._default_context_str == 'gpu', reason="GPU not implemented")
def test_to_bidirected():
    # homogeneous graph
    elist = [(0, 0), (0, 1), (1, 0),
                (1, 1), (2, 1), (2, 2)]
    num_edges = 7
    g = dgl.graph(elist)
    elist.append((1, 2))
    elist = set(elist)
    big = dgl.to_bidirected(g)
    assert big.number_of_edges() == num_edges
    src, dst = big.edges()
    eset = set(zip(list(F.asnumpy(src)), list(F.asnumpy(dst))))
    assert eset == set(elist)

    # heterogeneous graph
    elist1 = [(0, 0), (0, 1), (1, 0),
                (1, 1), (2, 1), (2, 2)]
    elist2 = [(0, 0), (0, 1)]
    g = dgl.heterograph({
        ('user', 'wins', 'user'): elist1,
        ('user', 'follows', 'user'): elist2
    })
    g.nodes['user'].data['h'] = F.ones((3, 1))
    elist1.append((1, 2))
    elist1 = set(elist1)
    elist2.append((1, 0))
    elist2 = set(elist2)
    big = dgl.to_bidirected(g)
    assert big.number_of_edges('wins') == 7
    assert big.number_of_edges('follows') == 3
    src, dst = big.edges(etype='wins')
    eset = set(zip(list(F.asnumpy(src)), list(F.asnumpy(dst))))
    assert eset == set(elist1)
    src, dst = big.edges(etype='follows')
    eset = set(zip(list(F.asnumpy(src)), list(F.asnumpy(dst))))
    assert eset == set(elist2)

    big = dgl.to_bidirected(g, copy_ndata=True)
    assert F.array_equal(g.nodes['user'].data['h'], big.nodes['user'].data['h'])

    # test multigraph
    g = dgl.graph((F.tensor([0, 1, 3, 1]), F.tensor([1, 2, 0, 2])))
    raise_error = False
    try:
        big = dgl.to_bidirected(g)
    except:
        raise_error = True
    assert raise_error

def test_add_reverse_edges():
    # homogeneous graph
    g = dgl.graph((F.tensor([0, 1, 3, 1]), F.tensor([1, 2, 0, 2])))
    g.ndata['h'] = F.tensor([[0.], [1.], [2.], [1.]])
    g.edata['h'] = F.tensor([[3.], [4.], [5.], [6.]])
    bg = dgl.add_reverse_edges(g, copy_ndata=True, copy_edata=True)
    u, v = g.edges()
    ub, vb = bg.edges()
    assert F.array_equal(F.cat([u, v], dim=0), ub)
    assert F.array_equal(F.cat([v, u], dim=0), vb)
    assert F.array_equal(g.ndata['h'], bg.ndata['h'])
    assert F.array_equal(F.cat([g.edata['h'], g.edata['h']], dim=0), bg.edata['h'])
    bg.ndata['hh'] = F.tensor([[0.], [1.], [2.], [1.]])
    assert ('hh' in g.ndata) is False
    bg.edata['hh'] = F.tensor([[0.], [1.], [2.], [1.], [0.], [1.], [2.], [1.]])
    assert ('hh' in g.edata) is False

    # donot share ndata and edata
    bg = dgl.add_reverse_edges(g, copy_ndata=False, copy_edata=False)
    ub, vb = bg.edges()
    assert F.array_equal(F.cat([u, v], dim=0), ub)
    assert F.array_equal(F.cat([v, u], dim=0), vb)
    assert ('h' in bg.ndata) is False
    assert ('h' in bg.edata) is False

    # zero edge graph
<<<<<<< HEAD
    g = dgl.graph(([], []))
    bg = dgl.to_bidirected(g, copy_ndata=True, copy_edata=True)
=======
    g = dgl.graph([])
    bg = dgl.add_reverse_edges(g, copy_ndata=True, copy_edata=True)
>>>>>>> 4097fa21

    # heterogeneous graph
    g = dgl.heterograph({
        ('user', 'wins', 'user'): (F.tensor([0, 2, 0, 2, 2]), F.tensor([1, 1, 2, 1, 0])),
        ('user', 'plays', 'game'): (F.tensor([1, 2, 1]), F.tensor([2, 1, 1])),
        ('user', 'follows', 'user'): (F.tensor([1, 2, 1]), F.tensor([0, 0, 0]))
    })
    g.nodes['game'].data['hv'] = F.ones((3, 1))
    g.nodes['user'].data['hv'] = F.ones((3, 1))
    g.edges['wins'].data['h'] = F.tensor([0, 1, 2, 3, 4])
    bg = dgl.add_reverse_edges(g, copy_ndata=True, copy_edata=True, ignore_bipartite=True)
    assert F.array_equal(g.nodes['game'].data['hv'], bg.nodes['game'].data['hv'])
    assert F.array_equal(g.nodes['user'].data['hv'], bg.nodes['user'].data['hv'])
    u, v = g.all_edges(order='eid', etype=('user', 'wins', 'user'))
    ub, vb = bg.all_edges(order='eid', etype=('user', 'wins', 'user'))
    assert F.array_equal(F.cat([u, v], dim=0), ub)
    assert F.array_equal(F.cat([v, u], dim=0), vb)
    assert F.array_equal(F.cat([g.edges['wins'].data['h'], g.edges['wins'].data['h']], dim=0),
                         bg.edges['wins'].data['h'])
    u, v = g.all_edges(order='eid', etype=('user', 'follows', 'user'))
    ub, vb = bg.all_edges(order='eid', etype=('user', 'follows', 'user'))
    assert F.array_equal(F.cat([u, v], dim=0), ub)
    assert F.array_equal(F.cat([v, u], dim=0), vb)
    u, v = g.all_edges(order='eid', etype=('user', 'plays', 'game'))
    ub, vb = bg.all_edges(order='eid', etype=('user', 'plays', 'game'))
    assert F.array_equal(u, ub)
    assert F.array_equal(v, vb)
    assert len(bg.edges['plays'].data) == 0
    assert len(bg.edges['follows'].data) == 0

    # donot share ndata and edata
    bg = dgl.add_reverse_edges(g, copy_ndata=False, copy_edata=False, ignore_bipartite=True)
    assert len(bg.edges['wins'].data) == 0
    assert len(bg.edges['plays'].data) == 0
    assert len(bg.edges['follows'].data) == 0
    assert len(bg.nodes['game'].data) == 0
    assert len(bg.nodes['user'].data) == 0
    u, v = g.all_edges(order='eid', etype=('user', 'wins', 'user'))
    ub, vb = bg.all_edges(order='eid', etype=('user', 'wins', 'user'))
    assert F.array_equal(F.cat([u, v], dim=0), ub)
    assert F.array_equal(F.cat([v, u], dim=0), vb)
    u, v = g.all_edges(order='eid', etype=('user', 'follows', 'user'))
    ub, vb = bg.all_edges(order='eid', etype=('user', 'follows', 'user'))
    assert F.array_equal(F.cat([u, v], dim=0), ub)
    assert F.array_equal(F.cat([v, u], dim=0), vb)
    u, v = g.all_edges(order='eid', etype=('user', 'plays', 'game'))
    ub, vb = bg.all_edges(order='eid', etype=('user', 'plays', 'game'))
    assert F.array_equal(u, ub)
    assert F.array_equal(v, vb)

    # test the case when some nodes have zero degree
    # homogeneous graph
    g = dgl.graph((F.tensor([0, 1, 3, 1]), F.tensor([1, 2, 0, 2])), num_nodes=6)
    g.ndata['h'] = F.tensor([[0.], [1.], [2.], [1.], [1.], [1.]])
    g.edata['h'] = F.tensor([[3.], [4.], [5.], [6.]])
    bg = dgl.add_reverse_edges(g, copy_ndata=True, copy_edata=True)
    assert g.number_of_nodes() == bg.number_of_nodes()
    assert F.array_equal(g.ndata['h'], bg.ndata['h'])
    assert F.array_equal(F.cat([g.edata['h'], g.edata['h']], dim=0), bg.edata['h'])

    # heterogeneous graph
    g = dgl.heterograph({
        ('user', 'wins', 'user'): (F.tensor([0, 2, 0, 2, 2]), F.tensor([1, 1, 2, 1, 0])),
        ('user', 'plays', 'game'): (F.tensor([1, 2, 1]), F.tensor([2, 1, 1])),
        ('user', 'follows', 'user'): (F.tensor([1, 2, 1]), F.tensor([0, 0, 0]))},
        num_nodes_dict={
            'user': 5,
            'game': 3
        })
    g.nodes['game'].data['hv'] = F.ones((3, 1))
    g.nodes['user'].data['hv'] = F.ones((5, 1))
    g.edges['wins'].data['h'] = F.tensor([0, 1, 2, 3, 4])
    bg = dgl.add_reverse_edges(g, copy_ndata=True, copy_edata=True, ignore_bipartite=True)
    assert g.number_of_nodes('user') == bg.number_of_nodes('user')
    assert g.number_of_nodes('game') == bg.number_of_nodes('game')
    assert F.array_equal(g.nodes['game'].data['hv'], bg.nodes['game'].data['hv'])
    assert F.array_equal(g.nodes['user'].data['hv'], bg.nodes['user'].data['hv'])
    assert F.array_equal(F.cat([g.edges['wins'].data['h'], g.edges['wins'].data['h']], dim=0),
                         bg.edges['wins'].data['h'])


@unittest.skipIf(F._default_context_str == 'gpu', reason="GPU not implemented")
def test_simple_graph():
    elist = [(0, 1), (0, 2), (1, 2), (0, 1)]
    g = dgl.DGLGraph(elist, readonly=True)
    assert g.is_multigraph
    sg = dgl.to_simple_graph(g)
    assert not sg.is_multigraph
    assert sg.number_of_edges() == 3
    src, dst = sg.edges()
    eset = set(zip(list(F.asnumpy(src)), list(F.asnumpy(dst))))
    assert eset == set(elist)

@unittest.skipIf(F._default_context_str == 'gpu', reason="GPU not implemented")
def _test_bidirected_graph():
    def _test(in_readonly, out_readonly):
        elist = [(0, 0), (0, 1), (1, 0),
                (1, 1), (2, 1), (2, 2)]
        num_edges = 7
        g = dgl.DGLGraph(elist, readonly=in_readonly)
        elist.append((1, 2))
        elist = set(elist)
        big = dgl.to_bidirected_stale(g, out_readonly)
        assert big.number_of_edges() == num_edges
        src, dst = big.edges()
        eset = set(zip(list(F.asnumpy(src)), list(F.asnumpy(dst))))
        assert eset == set(elist)

    _test(True, True)
    _test(True, False)
    _test(False, True)
    _test(False, False)


@unittest.skipIf(F._default_context_str == 'gpu', reason="GPU not implemented")
def test_khop_graph():
    N = 20
    feat = F.randn((N, 5))

    def _test(g):
        for k in range(4):
            g_k = dgl.khop_graph(g, k)
            # use original graph to do message passing for k times.
            g.ndata['h'] = feat
            for _ in range(k):
                g.update_all(fn.copy_u('h', 'm'), fn.sum('m', 'h'))
            h_0 = g.ndata.pop('h')
            # use k-hop graph to do message passing for one time.
            g_k.ndata['h'] = feat
            g_k.update_all(fn.copy_u('h', 'm'), fn.sum('m', 'h'))
            h_1 = g_k.ndata.pop('h')
            assert F.allclose(h_0, h_1, rtol=1e-3, atol=1e-3)

    # Test for random undirected graphs
    g = dgl.DGLGraph(nx.erdos_renyi_graph(N, 0.3))
    _test(g)
    # Test for random directed graphs
    g = dgl.DGLGraph(nx.erdos_renyi_graph(N, 0.3, directed=True))
    _test(g)

@unittest.skipIf(F._default_context_str == 'gpu', reason="GPU not implemented")
def test_khop_adj():
    N = 20
    feat = F.randn((N, 5))
    g = dgl.DGLGraph(nx.erdos_renyi_graph(N, 0.3))
    for k in range(3):
        adj = F.tensor(dgl.khop_adj(g, k))
        # use original graph to do message passing for k times.
        g.ndata['h'] = feat
        for _ in range(k):
            g.update_all(fn.copy_u('h', 'm'), fn.sum('m', 'h'))
        h_0 = g.ndata.pop('h')
        # use k-hop adj to do message passing for one time.
        h_1 = F.matmul(adj, feat)
        assert F.allclose(h_0, h_1, rtol=1e-3, atol=1e-3)


@unittest.skipIf(F._default_context_str == 'gpu', reason="GPU not implemented")
def test_laplacian_lambda_max():
    N = 20
    eps = 1e-6
    # test DGLGraph
    g = dgl.DGLGraph(nx.erdos_renyi_graph(N, 0.3))
    l_max = dgl.laplacian_lambda_max(g)
    assert (l_max[0] < 2 + eps)
    # test batched DGLGraph
    '''
    N_arr = [20, 30, 10, 12]
    bg = dgl.batch([
        dgl.DGLGraph(nx.erdos_renyi_graph(N, 0.3))
        for N in N_arr
    ])
    l_max_arr = dgl.laplacian_lambda_max(bg)
    assert len(l_max_arr) == len(N_arr)
    for l_max in l_max_arr:
        assert l_max < 2 + eps
    '''

def create_large_graph_index(num_nodes):
    row = np.random.choice(num_nodes, num_nodes * 10)
    col = np.random.choice(num_nodes, num_nodes * 10)
    spm = spsp.coo_matrix((np.ones(len(row)), (row, col)))

    return from_scipy_sparse_matrix(spm, True)

def get_nodeflow(g, node_ids, num_layers):
    batch_size = len(node_ids)
    expand_factor = g.number_of_nodes()
    sampler = dgl.contrib.sampling.NeighborSampler(g, batch_size,
            expand_factor=expand_factor, num_hops=num_layers,
            seed_nodes=node_ids)
    return next(iter(sampler))

@unittest.skipIf(F._default_context_str == 'gpu', reason="GPU not implemented")
def test_partition_with_halo():
    g = dgl.DGLGraphStale(create_large_graph_index(1000), readonly=True)
    node_part = np.random.choice(4, g.number_of_nodes())
    subgs = dgl.transform.partition_graph_with_halo(g, node_part, 2)
    for part_id, subg in subgs.items():
        node_ids = np.nonzero(node_part == part_id)[0]
        lnode_ids = np.nonzero(F.asnumpy(subg.ndata['inner_node']))[0]
        nf = get_nodeflow(g, node_ids, 2)
        lnf = get_nodeflow(subg, lnode_ids, 2)
        for i in range(nf.num_layers):
            layer_nids1 = F.asnumpy(nf.layer_parent_nid(i))
            layer_nids2 = lnf.layer_parent_nid(i)
            layer_nids2 = F.asnumpy(F.gather_row(subg.ndata[dgl.NID], layer_nids2))
            assert np.all(np.sort(layer_nids1) == np.sort(layer_nids2))

        for i in range(nf.num_blocks):
            block_eids1 = F.asnumpy(nf.block_parent_eid(i))
            block_eids2 = lnf.block_parent_eid(i)
            block_eids2 = F.asnumpy(F.gather_row(subg.edata[dgl.EID], block_eids2))
            assert np.all(np.sort(block_eids1) == np.sort(block_eids2))

    subgs = dgl.transform.partition_graph_with_halo(g, node_part, 2, reshuffle=True)
    for part_id, subg in subgs.items():
        node_ids = np.nonzero(node_part == part_id)[0]
        lnode_ids = np.nonzero(F.asnumpy(subg.ndata['inner_node']))[0]
        assert np.all(np.sort(F.asnumpy(subg.ndata['orig_id'])[lnode_ids]) == node_ids)

@unittest.skipIf(F._default_context_str == 'gpu', reason="METIS doesn't support GPU")
def test_metis_partition():
    # TODO(zhengda) Metis fails to partition a small graph.
    g = dgl.DGLGraphStale(create_large_graph_index(1000), readonly=True)
    check_metis_partition(g, 0)
    check_metis_partition(g, 1)
    check_metis_partition(g, 2)
    check_metis_partition_with_constraint(g)

@unittest.skipIf(F._default_context_str == 'gpu', reason="METIS doesn't support GPU")
def test_hetero_metis_partition():
    # TODO(zhengda) Metis fails to partition a small graph.
    g = dgl.DGLGraphStale(create_large_graph_index(1000), readonly=True)
    g = dgl.as_heterograph(g)
    check_metis_partition(g, 0)
    check_metis_partition(g, 1)
    check_metis_partition(g, 2)
    check_metis_partition_with_constraint(g)


def check_metis_partition_with_constraint(g):
    ntypes = np.zeros((g.number_of_nodes(),), dtype=np.int32)
    ntypes[0:int(g.number_of_nodes()/4)] = 1
    ntypes[int(g.number_of_nodes()*3/4):] = 2
    subgs = dgl.transform.metis_partition(g, 4, extra_cached_hops=1, balance_ntypes=ntypes)
    if subgs is not None:
        for i in subgs:
            subg = subgs[i]
            parent_nids = F.asnumpy(subg.ndata[dgl.NID])
            sub_ntypes = ntypes[parent_nids]
            print('type0:', np.sum(sub_ntypes == 0))
            print('type1:', np.sum(sub_ntypes == 1))
            print('type2:', np.sum(sub_ntypes == 2))
    subgs = dgl.transform.metis_partition(g, 4, extra_cached_hops=1,
                                          balance_ntypes=ntypes, balance_edges=True)
    if subgs is not None:
        for i in subgs:
            subg = subgs[i]
            parent_nids = F.asnumpy(subg.ndata[dgl.NID])
            sub_ntypes = ntypes[parent_nids]
            print('type0:', np.sum(sub_ntypes == 0))
            print('type1:', np.sum(sub_ntypes == 1))
            print('type2:', np.sum(sub_ntypes == 2))

def check_metis_partition(g, extra_hops):
    subgs = dgl.transform.metis_partition(g, 4, extra_cached_hops=extra_hops)
    num_inner_nodes = 0
    num_inner_edges = 0
    if subgs is not None:
        for part_id, subg in subgs.items():
            lnode_ids = np.nonzero(F.asnumpy(subg.ndata['inner_node']))[0]
            ledge_ids = np.nonzero(F.asnumpy(subg.edata['inner_edge']))[0]
            num_inner_nodes += len(lnode_ids)
            num_inner_edges += len(ledge_ids)
            assert np.sum(F.asnumpy(subg.ndata['part_id']) == part_id) == len(lnode_ids)
        assert num_inner_nodes == g.number_of_nodes()
        print(g.number_of_edges() - num_inner_edges)

    if extra_hops == 0:
        return

    # partitions with node reshuffling
    subgs = dgl.transform.metis_partition(g, 4, extra_cached_hops=extra_hops, reshuffle=True)
    num_inner_nodes = 0
    num_inner_edges = 0
    edge_cnts = np.zeros((g.number_of_edges(),))
    if subgs is not None:
        for part_id, subg in subgs.items():
            lnode_ids = np.nonzero(F.asnumpy(subg.ndata['inner_node']))[0]
            ledge_ids = np.nonzero(F.asnumpy(subg.edata['inner_edge']))[0]
            num_inner_nodes += len(lnode_ids)
            num_inner_edges += len(ledge_ids)
            assert np.sum(F.asnumpy(subg.ndata['part_id']) == part_id) == len(lnode_ids)
            nids = F.asnumpy(subg.ndata[dgl.NID])

            # ensure the local node Ids are contiguous.
            parent_ids = F.asnumpy(subg.ndata[dgl.NID])
            parent_ids = parent_ids[:len(lnode_ids)]
            assert np.all(parent_ids == np.arange(parent_ids[0], parent_ids[-1] + 1))

            # count the local edges.
            parent_ids = F.asnumpy(subg.edata[dgl.EID])[ledge_ids]
            edge_cnts[parent_ids] += 1

            orig_ids = subg.ndata['orig_id']
            inner_node = F.asnumpy(subg.ndata['inner_node'])
            for nid in range(subg.number_of_nodes()):
                neighs = subg.predecessors(nid)
                old_neighs1 = F.gather_row(orig_ids, neighs)
                old_nid = F.asnumpy(orig_ids[nid])
                old_neighs2 = g.predecessors(old_nid)
                # If this is an inner node, it should have the full neighborhood.
                if inner_node[nid]:
                    assert np.all(np.sort(F.asnumpy(old_neighs1)) == np.sort(F.asnumpy(old_neighs2)))
        # Normally, local edges are only counted once.
        assert np.all(edge_cnts == 1)

        assert num_inner_nodes == g.number_of_nodes()
        print(g.number_of_edges() - num_inner_edges)

@unittest.skipIf(F._default_context_str == 'gpu', reason="It doesn't support GPU")
def test_reorder_nodes():
    g = dgl.DGLGraphStale(create_large_graph_index(1000), readonly=True)
    new_nids = np.random.permutation(g.number_of_nodes())
    # TODO(zhengda) we need to test both CSR and COO.
    new_g = dgl.transform.reorder_nodes(g, new_nids)
    new_in_deg = new_g.in_degrees()
    new_out_deg = new_g.out_degrees()
    in_deg = g.in_degrees()
    out_deg = g.out_degrees()
    new_in_deg1 = F.scatter_row(in_deg, F.tensor(new_nids), in_deg)
    new_out_deg1 = F.scatter_row(out_deg, F.tensor(new_nids), out_deg)
    assert np.all(F.asnumpy(new_in_deg == new_in_deg1))
    assert np.all(F.asnumpy(new_out_deg == new_out_deg1))
    orig_ids = F.asnumpy(new_g.ndata['orig_id'])
    for nid in range(g.number_of_nodes()):
        neighs = F.asnumpy(g.successors(nid))
        new_neighs1 = new_nids[neighs]
        new_nid = new_nids[nid]
        new_neighs2 = new_g.successors(new_nid)
        assert np.all(np.sort(new_neighs1) == np.sort(F.asnumpy(new_neighs2)))

    for nid in range(new_g.number_of_nodes()):
        neighs = F.asnumpy(new_g.successors(nid))
        old_neighs1 = orig_ids[neighs]
        old_nid = orig_ids[nid]
        old_neighs2 = g.successors(old_nid)
        assert np.all(np.sort(old_neighs1) == np.sort(F.asnumpy(old_neighs2)))

        neighs = F.asnumpy(new_g.predecessors(nid))
        old_neighs1 = orig_ids[neighs]
        old_nid = orig_ids[nid]
        old_neighs2 = g.predecessors(old_nid)
        assert np.all(np.sort(old_neighs1) == np.sort(F.asnumpy(old_neighs2)))

<<<<<<< HEAD
@unittest.skipIf(F._default_context_str == 'gpu', reason="GPU not implemented")
@parametrize_dtype
def test_in_subgraph(idtype):
    hg = dgl.heterograph({
        ('user', 'follow', 'user'): ([1, 2, 3, 0, 2, 3, 0], [0, 0, 0, 1, 1, 1, 2]),
        ('user', 'play', 'game'): ([0, 0, 1, 3], [0, 1, 2, 2]),
        ('game', 'liked-by', 'user'): ([2, 2, 2, 1, 1, 0], [0, 1, 2, 0, 3, 0]),
        ('user', 'flips', 'coin'): ([0, 1, 2, 3], [0, 0, 0, 0])
    }, idtype=idtype)

    subg = dgl.in_subgraph(hg, {'user' : [0,1], 'game' : 0})
    assert subg.idtype == idtype
    assert len(subg.ntypes) == 3
    assert len(subg.etypes) == 4
    u, v = subg['follow'].edges()
    edge_set = set(zip(list(F.asnumpy(u)), list(F.asnumpy(v))))
    assert F.array_equal(hg['follow'].edge_ids(u, v), subg['follow'].edata[dgl.EID])
    assert edge_set == {(1,0),(2,0),(3,0),(0,1),(2,1),(3,1)}
    u, v = subg['play'].edges()
    edge_set = set(zip(list(F.asnumpy(u)), list(F.asnumpy(v))))
    assert F.array_equal(hg['play'].edge_ids(u, v), subg['play'].edata[dgl.EID])
    assert edge_set == {(0,0)}
    u, v = subg['liked-by'].edges()
    edge_set = set(zip(list(F.asnumpy(u)), list(F.asnumpy(v))))
    assert F.array_equal(hg['liked-by'].edge_ids(u, v), subg['liked-by'].edata[dgl.EID])
    assert edge_set == {(2,0),(2,1),(1,0),(0,0)}
    assert subg['flips'].number_of_edges() == 0

@unittest.skipIf(F._default_context_str == 'gpu', reason="GPU not implemented")
@parametrize_dtype
def test_out_subgraph(idtype):
    hg = dgl.heterograph({
        ('user', 'follow', 'user'): ([1, 2, 3, 0, 2, 3, 0], [0, 0, 0, 1, 1, 1, 2]),
        ('user', 'play', 'game'): ([0, 0, 1, 3], [0, 1, 2, 2]),
        ('game', 'liked-by', 'user'): ([2, 2, 2, 1, 1, 0], [0, 1, 2, 0, 3, 0]),
        ('user', 'flips', 'coin'): ([0, 1, 2, 3], [0, 0, 0, 0])
    }, idtype=idtype)
    subg = dgl.out_subgraph(hg, {'user' : [0,1], 'game' : 0})
    assert subg.idtype == idtype
    assert len(subg.ntypes) == 3
    assert len(subg.etypes) == 4
    u, v = subg['follow'].edges()
    edge_set = set(zip(list(F.asnumpy(u)), list(F.asnumpy(v))))
    assert edge_set == {(1,0),(0,1),(0,2)}
    assert F.array_equal(hg['follow'].edge_ids(u, v), subg['follow'].edata[dgl.EID])
    u, v = subg['play'].edges()
    edge_set = set(zip(list(F.asnumpy(u)), list(F.asnumpy(v))))
    assert edge_set == {(0,0),(0,1),(1,2)}
    assert F.array_equal(hg['play'].edge_ids(u, v), subg['play'].edata[dgl.EID])
    u, v = subg['liked-by'].edges()
    edge_set = set(zip(list(F.asnumpy(u)), list(F.asnumpy(v))))
    assert edge_set == {(0,0)}
    assert F.array_equal(hg['liked-by'].edge_ids(u, v), subg['liked-by'].edata[dgl.EID])
    u, v = subg['flips'].edges()
    edge_set = set(zip(list(F.asnumpy(u)), list(F.asnumpy(v))))
    assert edge_set == {(0,0),(1,0)}
    assert F.array_equal(hg['flips'].edge_ids(u, v), subg['flips'].edata[dgl.EID])

=======
>>>>>>> 4097fa21
@unittest.skipIf(F._default_context_str == 'gpu', reason="GPU compaction not implemented")
@parametrize_dtype
def test_compact(idtype):
    g1 = dgl.heterograph({
        ('user', 'follow', 'user'): ([1, 3], [3, 5]),
        ('user', 'plays', 'game'): ([2, 3, 2], [4, 4, 5]),
        ('game', 'wished-by', 'user'): ([6, 5], [7, 7])},
        {'user': 20, 'game': 10}, idtype=idtype)

    g2 = dgl.heterograph({
        ('game', 'clicked-by', 'user'): ([3], [1]),
        ('user', 'likes', 'user'): ([1, 8], [8, 9])},
        {'user': 20, 'game': 10}, idtype=idtype)

    g3 = dgl.graph(((0, 1), (1, 2)), num_nodes=10, idtype=idtype)
    g4 = dgl.graph(((1, 3), (3, 5)), num_nodes=10, idtype=idtype)

    def _check(g, new_g, induced_nodes):
        assert g.ntypes == new_g.ntypes
        assert g.canonical_etypes == new_g.canonical_etypes

        for ntype in g.ntypes:
            assert -1 not in induced_nodes[ntype]

        for etype in g.canonical_etypes:
            g_src, g_dst = g.all_edges(order='eid', etype=etype)
            g_src = F.asnumpy(g_src)
            g_dst = F.asnumpy(g_dst)
            new_g_src, new_g_dst = new_g.all_edges(order='eid', etype=etype)
            new_g_src_mapped = induced_nodes[etype[0]][F.asnumpy(new_g_src)]
            new_g_dst_mapped = induced_nodes[etype[2]][F.asnumpy(new_g_dst)]
            assert (g_src == new_g_src_mapped).all()
            assert (g_dst == new_g_dst_mapped).all()

    # Test default
    new_g1 = dgl.compact_graphs(g1)
    induced_nodes = {ntype: new_g1.nodes[ntype].data[dgl.NID] for ntype in new_g1.ntypes}
    induced_nodes = {k: F.asnumpy(v) for k, v in induced_nodes.items()}
    assert new_g1.idtype == idtype
    assert set(induced_nodes['user']) == set([1, 3, 5, 2, 7])
    assert set(induced_nodes['game']) == set([4, 5, 6])
    _check(g1, new_g1, induced_nodes)

    # Test with always_preserve given a dict
    new_g1 = dgl.compact_graphs(
        g1, always_preserve={'game': F.tensor([4, 7], idtype)})
    assert new_g1.idtype == idtype
    induced_nodes = {ntype: new_g1.nodes[ntype].data[dgl.NID] for ntype in new_g1.ntypes}
    induced_nodes = {k: F.asnumpy(v) for k, v in induced_nodes.items()}
    assert set(induced_nodes['user']) == set([1, 3, 5, 2, 7])
    assert set(induced_nodes['game']) == set([4, 5, 6, 7])
    _check(g1, new_g1, induced_nodes)

    # Test with always_preserve given a tensor
    new_g3 = dgl.compact_graphs(
        g3, always_preserve=F.tensor([1, 7], idtype))
    induced_nodes = {ntype: new_g3.nodes[ntype].data[dgl.NID] for ntype in new_g3.ntypes}
    induced_nodes = {k: F.asnumpy(v) for k, v in induced_nodes.items()}

    assert new_g3.idtype == idtype
    assert set(induced_nodes['user']) == set([0, 1, 2, 7])
    _check(g3, new_g3, induced_nodes)

    # Test multiple graphs
    new_g1, new_g2 = dgl.compact_graphs([g1, g2])
    induced_nodes = {ntype: new_g1.nodes[ntype].data[dgl.NID] for ntype in new_g1.ntypes}
    induced_nodes = {k: F.asnumpy(v) for k, v in induced_nodes.items()}
    assert new_g1.idtype == idtype
    assert new_g2.idtype == idtype
    assert set(induced_nodes['user']) == set([1, 3, 5, 2, 7, 8, 9])
    assert set(induced_nodes['game']) == set([3, 4, 5, 6])
    _check(g1, new_g1, induced_nodes)
    _check(g2, new_g2, induced_nodes)

    # Test multiple graphs with always_preserve given a dict
    new_g1, new_g2 = dgl.compact_graphs(
        [g1, g2], always_preserve={'game': F.tensor([4, 7], dtype=idtype)})
    induced_nodes = {ntype: new_g1.nodes[ntype].data[dgl.NID] for ntype in new_g1.ntypes}
    induced_nodes = {k: F.asnumpy(v) for k, v in induced_nodes.items()}
    assert new_g1.idtype == idtype
    assert new_g2.idtype == idtype
    assert set(induced_nodes['user']) == set([1, 3, 5, 2, 7, 8, 9])
    assert set(induced_nodes['game']) == set([3, 4, 5, 6, 7])
    _check(g1, new_g1, induced_nodes)
    _check(g2, new_g2, induced_nodes)

    # Test multiple graphs with always_preserve given a tensor
    new_g3, new_g4 = dgl.compact_graphs(
        [g3, g4], always_preserve=F.tensor([1, 7], dtype=idtype))
    induced_nodes = {ntype: new_g3.nodes[ntype].data[dgl.NID] for ntype in new_g3.ntypes}
    induced_nodes = {k: F.asnumpy(v) for k, v in induced_nodes.items()}

    assert new_g3.idtype == idtype
    assert new_g4.idtype == idtype

    assert set(induced_nodes['user']) == set([0, 1, 2, 3, 5, 7])
    _check(g3, new_g3, induced_nodes)
    _check(g4, new_g4, induced_nodes)

@unittest.skipIf(F._default_context_str == 'gpu', reason="GPU to simple not implemented")
@parametrize_dtype
def test_to_simple(idtype):
    # homogeneous graph
    g = dgl.graph((F.tensor([0, 1, 2, 1]), F.tensor([1, 2, 0, 2])))
    g.ndata['h'] = F.tensor([[0.], [1.], [2.]])
    g.edata['h'] = F.tensor([[3.], [4.], [5.], [6.]])
    sg, wb = dgl.to_simple(g, writeback_mapping=True)
    u, v = g.all_edges(form='uv', order='eid')
    u = F.asnumpy(u).tolist()
    v = F.asnumpy(v).tolist()
    uv = list(zip(u, v))
    eid_map = F.asnumpy(wb)

    su, sv = sg.all_edges(form='uv', order='eid')
    su = F.asnumpy(su).tolist()
    sv = F.asnumpy(sv).tolist()
    suv = list(zip(su, sv))
    sc = F.asnumpy(sg.edata['count'])
    assert set(uv) == set(suv)
    for i, e in enumerate(suv):
        assert sc[i] == sum(e == _e for _e in uv)
    for i, e in enumerate(uv):
        assert eid_map[i] == suv.index(e)
    # shared ndata
    assert F.array_equal(sg.ndata['h'], g.ndata['h'])
    assert 'h' not in sg.edata
    # new ndata to sg
    sg.ndata['hh'] = F.tensor([[0.], [1.], [2.]])
    assert 'hh' not in g.ndata

    sg = dgl.to_simple(g, writeback_mapping=False, copy_ndata=False)
    assert 'h' not in sg.ndata
    assert 'h' not in sg.edata

    # heterogeneous graph
    g = dgl.heterograph({
        ('user', 'follow', 'user'): ([0, 1, 2, 1, 1, 1],
                                     [1, 3, 2, 3, 4, 4]),
        ('user', 'plays', 'game'): ([3, 2, 1, 1, 3, 2, 2], [5, 3, 4, 4, 5, 3, 3])},
        idtype=idtype, device=F.ctx())
    g.nodes['user'].data['h'] = F.tensor([0, 1, 2, 3, 4])
    g.nodes['user'].data['hh'] = F.tensor([0, 1, 2, 3, 4])
    g.edges['follow'].data['h'] = F.tensor([0, 1, 2, 3, 4, 5])
    sg, wb = dgl.to_simple(g, return_counts='weights', writeback_mapping=True, copy_edata=True)
    g.nodes['game'].data['h'] = F.tensor([0, 1, 2, 3, 4, 5])

    for etype in g.canonical_etypes:
        u, v = g.all_edges(form='uv', order='eid', etype=etype)
        u = F.asnumpy(u).tolist()
        v = F.asnumpy(v).tolist()
        uv = list(zip(u, v))
        eid_map = F.asnumpy(wb[etype])

        su, sv = sg.all_edges(form='uv', order='eid', etype=etype)
        su = F.asnumpy(su).tolist()
        sv = F.asnumpy(sv).tolist()
        suv = list(zip(su, sv))
        sw = F.asnumpy(sg.edges[etype].data['weights'])

        assert set(uv) == set(suv)
        for i, e in enumerate(suv):
            assert sw[i] == sum(e == _e for _e in uv)
        for i, e in enumerate(uv):
            assert eid_map[i] == suv.index(e)
    # shared ndata
    assert F.array_equal(sg.nodes['user'].data['h'], g.nodes['user'].data['h'])
    assert F.array_equal(sg.nodes['user'].data['hh'], g.nodes['user'].data['hh'])
    assert 'h' not in sg.nodes['game'].data
    # new ndata to sg
    sg.nodes['user'].data['hhh'] = F.tensor([0, 1, 2, 3, 4])
    assert 'hhh' not in g.nodes['user'].data
    # share edata
    feat_idx = F.asnumpy(wb[('user', 'follow', 'user')])
    _, indices = np.unique(feat_idx, return_index=True)
    assert np.array_equal(F.asnumpy(sg.edges['follow'].data['h']),
                          F.asnumpy(g.edges['follow'].data['h'])[indices])

    sg = dgl.to_simple(g, writeback_mapping=False, copy_ndata=False)
    for ntype in g.ntypes:
        assert g.number_of_nodes(ntype) == sg.number_of_nodes(ntype)
    assert 'h' not in sg.nodes['user'].data
    assert 'hh' not in sg.nodes['user'].data

@unittest.skipIf(F._default_context_str == 'gpu', reason="GPU compaction not implemented")
@parametrize_dtype
def test_to_block(idtype):
    def check(g, bg, ntype, etype, dst_nodes, include_dst_in_src=True):
        if dst_nodes is not None:
            assert F.array_equal(bg.dstnodes[ntype].data[dgl.NID], dst_nodes)
        n_dst_nodes = bg.number_of_nodes('DST/' + ntype)
        if include_dst_in_src:
            assert F.array_equal(
                bg.srcnodes[ntype].data[dgl.NID][:n_dst_nodes],
                bg.dstnodes[ntype].data[dgl.NID])

        g = g[etype]
        bg = bg[etype]
        induced_src = bg.srcdata[dgl.NID]
        induced_dst = bg.dstdata[dgl.NID]
        induced_eid = bg.edata[dgl.EID]
        bg_src, bg_dst = bg.all_edges(order='eid')
        src_ans, dst_ans = g.all_edges(order='eid')

        induced_src_bg = F.gather_row(induced_src, bg_src)
        induced_dst_bg = F.gather_row(induced_dst, bg_dst)
        induced_src_ans = F.gather_row(src_ans, induced_eid)
        induced_dst_ans = F.gather_row(dst_ans, induced_eid)

        assert F.array_equal(induced_src_bg, induced_src_ans)
        assert F.array_equal(induced_dst_bg, induced_dst_ans)

    def checkall(g, bg, dst_nodes, include_dst_in_src=True):
        for etype in g.etypes:
            ntype = g.to_canonical_etype(etype)[2]
            if dst_nodes is not None and ntype in dst_nodes:
                check(g, bg, ntype, etype, dst_nodes[ntype], include_dst_in_src)
            else:
                check(g, bg, ntype, etype, None, include_dst_in_src)

    g = dgl.heterograph({
        ('A', 'AA', 'A'): ([0, 2, 1, 3], [1, 3, 2, 4]),
        ('A', 'AB', 'B'): ([0, 1, 3, 1], [1, 3, 5, 6]),
        ('B', 'BA', 'A'): ([2, 3], [3, 2])}, idtype=idtype)
    g.nodes['A'].data['x'] = F.randn((5, 10))
    g.nodes['B'].data['x'] = F.randn((7, 5))
    g.edges['AA'].data['x'] = F.randn((4, 3))
    g.edges['AB'].data['x'] = F.randn((4, 3))
    g.edges['BA'].data['x'] = F.randn((2, 3))
    g_a = g['AA']

    def check_features(g, bg):
        for ntype in bg.srctypes:
            for key in g.nodes[ntype].data:
                assert F.array_equal(
                    bg.srcnodes[ntype].data[key],
                    F.gather_row(g.nodes[ntype].data[key], bg.srcnodes[ntype].data[dgl.NID]))
        for ntype in bg.dsttypes:
            for key in g.nodes[ntype].data:
                assert F.array_equal(
                    bg.dstnodes[ntype].data[key],
                    F.gather_row(g.nodes[ntype].data[key], bg.dstnodes[ntype].data[dgl.NID]))
        for etype in bg.canonical_etypes:
            for key in g.edges[etype].data:
                assert F.array_equal(
                    bg.edges[etype].data[key],
                    F.gather_row(g.edges[etype].data[key], bg.edges[etype].data[dgl.EID]))

    bg = dgl.to_block(g_a)
    check(g_a, bg, 'A', 'AA', None)
    check_features(g_a, bg)
    assert bg.number_of_src_nodes() == 5
    assert bg.number_of_dst_nodes() == 4

    bg = dgl.to_block(g_a, include_dst_in_src=False)
    check(g_a, bg, 'A', 'AA', None, False)
    check_features(g_a, bg)
    assert bg.number_of_src_nodes() == 4
    assert bg.number_of_dst_nodes() == 4

    dst_nodes = F.tensor([4, 3, 2, 1], dtype=idtype)
    bg = dgl.to_block(g_a, dst_nodes)
    check(g_a, bg, 'A', 'AA', dst_nodes)
    check_features(g_a, bg)

    g_ab = g['AB']

    bg = dgl.to_block(g_ab)
    assert bg.idtype == idtype
    assert bg.number_of_nodes('SRC/B') == 4
    assert F.array_equal(bg.srcnodes['B'].data[dgl.NID], bg.dstnodes['B'].data[dgl.NID])
    assert bg.number_of_nodes('DST/A') == 0
    checkall(g_ab, bg, None)
    check_features(g_ab, bg)

    dst_nodes = {'B': F.tensor([5, 6, 3, 1], dtype=idtype)}
    bg = dgl.to_block(g, dst_nodes)
    assert bg.number_of_nodes('SRC/B') == 4
    assert F.array_equal(bg.srcnodes['B'].data[dgl.NID], bg.dstnodes['B'].data[dgl.NID])
    assert bg.number_of_nodes('DST/A') == 0
    checkall(g, bg, dst_nodes)
    check_features(g, bg)

    dst_nodes = {'A': F.tensor([4, 3, 2, 1], dtype=idtype), 'B': F.tensor([3, 5, 6, 1], dtype=idtype)}
    bg = dgl.to_block(g, dst_nodes=dst_nodes)
    checkall(g, bg, dst_nodes)
    check_features(g, bg)

@unittest.skipIf(F._default_context_str == 'gpu', reason="GPU not implemented")
@parametrize_dtype
def test_remove_edges(idtype):
    def check(g1, etype, g, edges_removed):
        src, dst, eid = g.edges(etype=etype, form='all')
        src1, dst1 = g1.edges(etype=etype, order='eid')
        if etype is not None:
            eid1 = g1.edges[etype].data[dgl.EID]
        else:
            eid1 = g1.edata[dgl.EID]
        src1 = F.asnumpy(src1)
        dst1 = F.asnumpy(dst1)
        eid1 = F.asnumpy(eid1)
        src = F.asnumpy(src)
        dst = F.asnumpy(dst)
        eid = F.asnumpy(eid)
        sde_set = set(zip(src, dst, eid))

        for s, d, e in zip(src1, dst1, eid1):
            assert (s, d, e) in sde_set
        assert not np.isin(edges_removed, eid1).any()
        assert g1.idtype == g.idtype

    for fmt in ['coo', 'csr', 'csc']:
        for edges_to_remove in [[2], [2, 2], [3, 2], [1, 3, 1, 2]]:
            g = dgl.graph(([0, 2, 1, 3], [1, 3, 2, 4]), idtype=idtype).formats(fmt)
            g1 = dgl.remove_edges(g, F.tensor(edges_to_remove, idtype))
            check(g1, None, g, edges_to_remove)

            g = dgl.from_scipy(
                spsp.csr_matrix(([1, 1, 1, 1], ([0, 2, 1, 3], [1, 3, 2, 4])), shape=(5, 5)),
                idtype=idtype).formats(fmt)
            g1 = dgl.remove_edges(g, F.tensor(edges_to_remove, idtype))
            check(g1, None, g, edges_to_remove)

    g = dgl.heterograph({
        ('A', 'AA', 'A'): ([0, 2, 1, 3], [1, 3, 2, 4]),
        ('A', 'AB', 'B'): ([0, 1, 3, 1], [1, 3, 5, 6]),
        ('B', 'BA', 'A'): ([2, 3], [3, 2])}, idtype=idtype)
    g2 = dgl.remove_edges(g, {'AA': F.tensor([2], idtype), 'AB': F.tensor([3], idtype), 'BA': F.tensor([1], idtype)})
    check(g2, 'AA', g, [2])
    check(g2, 'AB', g, [3])
    check(g2, 'BA', g, [1])

    g3 = dgl.remove_edges(g, {'AA': F.tensor([], idtype), 'AB': F.tensor([3], idtype), 'BA': F.tensor([1], idtype)})
    check(g3, 'AA', g, [])
    check(g3, 'AB', g, [3])
    check(g3, 'BA', g, [1])

    g4 = dgl.remove_edges(g, {'AB': F.tensor([3, 1, 2, 0], idtype)})
    check(g4, 'AA', g, [])
    check(g4, 'AB', g, [3, 1, 2, 0])
    check(g4, 'BA', g, [])

@parametrize_dtype
def test_add_edges(idtype):
    # homogeneous graph
    g = dgl.graph(([0, 1], [1, 2]), idtype=idtype, device=F.ctx())
    u = 0
    v = 1
    g = dgl.add_edges(g, u, v)
    assert g.device == F.ctx()
    assert g.number_of_nodes() == 3
    assert g.number_of_edges() == 3
    u = [0]
    v = [1]
    g = dgl.add_edges(g, u, v)
    assert g.device == F.ctx()
    assert g.number_of_nodes() == 3
    assert g.number_of_edges() == 4
    u = F.tensor(u, dtype=idtype)
    v = F.tensor(v, dtype=idtype)
    g = dgl.add_edges(g, u, v)
    assert g.device == F.ctx()
    assert g.number_of_nodes() == 3
    assert g.number_of_edges() == 5
    u, v = g.edges(form='uv', order='eid')
    assert F.array_equal(u, F.tensor([0, 1, 0, 0, 0], dtype=idtype))
    assert F.array_equal(v, F.tensor([1, 2, 1, 1, 1], dtype=idtype))

    # node id larger than current max node id
    g = dgl.graph(([0, 1], [1, 2]), idtype=idtype, device=F.ctx())
    u = F.tensor([0, 1], dtype=idtype)
    v = F.tensor([2, 3], dtype=idtype)
    g = dgl.add_edges(g, u, v)
    assert g.number_of_nodes() == 4
    assert g.number_of_edges() == 4
    u, v = g.edges(form='uv', order='eid')
    assert F.array_equal(u, F.tensor([0, 1, 0, 1], dtype=idtype))
    assert F.array_equal(v, F.tensor([1, 2, 2, 3], dtype=idtype))

    # has data
    g = dgl.graph(([0, 1], [1, 2]), idtype=idtype, device=F.ctx())
    g.ndata['h'] = F.copy_to(F.tensor([1, 1, 1], dtype=idtype), ctx=F.ctx())
    g.edata['h'] = F.copy_to(F.tensor([1, 1], dtype=idtype), ctx=F.ctx())
    u = F.tensor([0, 1], dtype=idtype)
    v = F.tensor([2, 3], dtype=idtype)
    e_feat = {'h' : F.copy_to(F.tensor([2, 2], dtype=idtype), ctx=F.ctx()),
              'hh' : F.copy_to(F.tensor([2, 2], dtype=idtype), ctx=F.ctx())}
    g = dgl.add_edges(g, u, v, e_feat)
    assert g.number_of_nodes() == 4
    assert g.number_of_edges() == 4
    u, v = g.edges(form='uv', order='eid')
    assert F.array_equal(u, F.tensor([0, 1, 0, 1], dtype=idtype))
    assert F.array_equal(v, F.tensor([1, 2, 2, 3], dtype=idtype))
    assert F.array_equal(g.ndata['h'], F.tensor([1, 1, 1, 0], dtype=idtype))
    assert F.array_equal(g.edata['h'], F.tensor([1, 1, 2, 2], dtype=idtype))
    assert F.array_equal(g.edata['hh'], F.tensor([0, 0, 2, 2], dtype=idtype))

    # zero data graph
    g = dgl.graph(([], []), num_nodes=0, idtype=idtype, device=F.ctx())
    u = F.tensor([0, 1], dtype=idtype)
    v = F.tensor([2, 2], dtype=idtype)
    e_feat = {'h' : F.copy_to(F.tensor([2, 2], dtype=idtype), ctx=F.ctx()),
              'hh' : F.copy_to(F.tensor([2, 2], dtype=idtype), ctx=F.ctx())}
    g = dgl.add_edges(g, u, v, e_feat)
    assert g.number_of_nodes() == 3
    assert g.number_of_edges() == 2
    u, v = g.edges(form='uv', order='eid')
    assert F.array_equal(u, F.tensor([0, 1], dtype=idtype))
    assert F.array_equal(v, F.tensor([2, 2], dtype=idtype))
    assert F.array_equal(g.edata['h'], F.tensor([2, 2], dtype=idtype))
    assert F.array_equal(g.edata['hh'], F.tensor([2, 2], dtype=idtype))

    # bipartite graph
    g = dgl.heterograph(
        {('user', 'plays', 'game'): ([0, 1], [1, 2])}, idtype=idtype, device=F.ctx())
    u = 0
    v = 1
    g = dgl.add_edges(g, u, v)
    assert g.device == F.ctx()
    assert g.number_of_nodes('user') == 2
    assert g.number_of_nodes('game') == 3
    assert g.number_of_edges() == 3
    u = [0]
    v = [1]
    g = dgl.add_edges(g, u, v)
    assert g.device == F.ctx()
    assert g.number_of_nodes('user') == 2
    assert g.number_of_nodes('game') == 3
    assert g.number_of_edges() == 4
    u = F.tensor(u, dtype=idtype)
    v = F.tensor(v, dtype=idtype)
    g = dgl.add_edges(g, u, v)
    assert g.device == F.ctx()
    assert g.number_of_nodes('user') == 2
    assert g.number_of_nodes('game') == 3
    assert g.number_of_edges() == 5
    u, v = g.edges(form='uv')
    assert F.array_equal(u, F.tensor([0, 1, 0, 0, 0], dtype=idtype))
    assert F.array_equal(v, F.tensor([1, 2, 1, 1, 1], dtype=idtype))

    # node id larger than current max node id
    g = dgl.heterograph(
        {('user', 'plays', 'game'): ([0, 1], [1, 2])}, idtype=idtype, device=F.ctx())
    u = F.tensor([0, 2], dtype=idtype)
    v = F.tensor([2, 3], dtype=idtype)
    g = dgl.add_edges(g, u, v)
    assert g.device == F.ctx()
    assert g.number_of_nodes('user') == 3
    assert g.number_of_nodes('game') == 4
    assert g.number_of_edges() == 4
    u, v = g.edges(form='uv', order='eid')
    assert F.array_equal(u, F.tensor([0, 1, 0, 2], dtype=idtype))
    assert F.array_equal(v, F.tensor([1, 2, 2, 3], dtype=idtype))

    # has data
    g = dgl.heterograph(
        {('user', 'plays', 'game'): ([0, 1], [1, 2])}, idtype=idtype, device=F.ctx())
    g.ndata['h'] = {'user' : F.copy_to(F.tensor([1, 1], dtype=idtype), ctx=F.ctx()),
                    'game' : F.copy_to(F.tensor([2, 2, 2], dtype=idtype), ctx=F.ctx())}
    g.edata['h'] = F.copy_to(F.tensor([1, 1], dtype=idtype), ctx=F.ctx())
    u = F.tensor([0, 2], dtype=idtype)
    v = F.tensor([2, 3], dtype=idtype)
    e_feat = {'h' : F.copy_to(F.tensor([2, 2], dtype=idtype), ctx=F.ctx()),
              'hh' : F.copy_to(F.tensor([2, 2], dtype=idtype), ctx=F.ctx())}
    g = dgl.add_edges(g, u, v, e_feat)
    assert g.number_of_nodes('user') == 3
    assert g.number_of_nodes('game') == 4
    assert g.number_of_edges() == 4
    u, v = g.edges(form='uv', order='eid')
    assert F.array_equal(u, F.tensor([0, 1, 0, 2], dtype=idtype))
    assert F.array_equal(v, F.tensor([1, 2, 2, 3], dtype=idtype))
    assert F.array_equal(g.nodes['user'].data['h'], F.tensor([1, 1, 0], dtype=idtype))
    assert F.array_equal(g.nodes['game'].data['h'], F.tensor([2, 2, 2, 0], dtype=idtype))
    assert F.array_equal(g.edata['h'], F.tensor([1, 1, 2, 2], dtype=idtype))
    assert F.array_equal(g.edata['hh'], F.tensor([0, 0, 2, 2], dtype=idtype))

    # heterogeneous graph
    g = create_test_heterograph4(idtype)
    u = F.tensor([0, 2], dtype=idtype)
    v = F.tensor([2, 3], dtype=idtype)
    g = dgl.add_edges(g, u, v, etype='plays')
    assert g.number_of_nodes('user') == 3
    assert g.number_of_nodes('game') == 4
    assert g.number_of_nodes('developer') == 2
    assert g.number_of_edges('plays') == 6
    assert g.number_of_edges('develops') == 2
    u, v = g.edges(form='uv', order='eid', etype='plays')
    assert F.array_equal(u, F.tensor([0, 1, 1, 2, 0, 2], dtype=idtype))
    assert F.array_equal(v, F.tensor([0, 0, 1, 1, 2, 3], dtype=idtype))
    assert F.array_equal(g.nodes['user'].data['h'], F.tensor([1, 1, 1], dtype=idtype))
    assert F.array_equal(g.nodes['game'].data['h'], F.tensor([2, 2, 0, 0], dtype=idtype))
    assert F.array_equal(g.edges['plays'].data['h'], F.tensor([1, 1, 1, 1, 0, 0], dtype=idtype))

    # add with feature
    e_feat = {'h': F.copy_to(F.tensor([2, 2], dtype=idtype), ctx=F.ctx())}
    u = F.tensor([0, 2], dtype=idtype)
    v = F.tensor([2, 3], dtype=idtype)
    g.nodes['game'].data['h'] =  F.copy_to(F.tensor([2, 2, 1, 1], dtype=idtype), ctx=F.ctx())
    g = dgl.add_edges(g, u, v, data=e_feat, etype='develops')
    assert g.number_of_nodes('user') == 3
    assert g.number_of_nodes('game') == 4
    assert g.number_of_nodes('developer') == 3
    assert g.number_of_edges('plays') == 6
    assert g.number_of_edges('develops') == 4
    u, v = g.edges(form='uv', order='eid', etype='develops')
    assert F.array_equal(u, F.tensor([0, 1, 0, 2], dtype=idtype))
    assert F.array_equal(v, F.tensor([0, 1, 2, 3], dtype=idtype))
    assert F.array_equal(g.nodes['developer'].data['h'], F.tensor([3, 3, 0], dtype=idtype))
    assert F.array_equal(g.nodes['game'].data['h'], F.tensor([2, 2, 1, 1], dtype=idtype))
    assert F.array_equal(g.edges['develops'].data['h'], F.tensor([0, 0, 2, 2], dtype=idtype))

@parametrize_dtype
def test_add_nodes(idtype):
    # homogeneous Graphs
    g = dgl.graph(([0, 1], [1, 2]), idtype=idtype, device=F.ctx())
    g.ndata['h'] = F.copy_to(F.tensor([1,1,1], dtype=idtype), ctx=F.ctx())
    new_g = dgl.add_nodes(g, 1)
    assert g.number_of_nodes() == 3
    assert new_g.number_of_nodes() == 4
    assert F.array_equal(new_g.ndata['h'], F.tensor([1, 1, 1, 0], dtype=idtype))

    # zero node graph
    g = dgl.graph(([], []), num_nodes=3, idtype=idtype, device=F.ctx())
    g.ndata['h'] = F.copy_to(F.tensor([1,1,1], dtype=idtype), ctx=F.ctx())
    g = dgl.add_nodes(g, 1, data={'h' : F.copy_to(F.tensor([2],  dtype=idtype), ctx=F.ctx())})
    assert g.number_of_nodes() == 4
    assert F.array_equal(g.ndata['h'], F.tensor([1, 1, 1, 2], dtype=idtype))

    # bipartite graph
    g = dgl.heterograph(
        {('user', 'plays', 'game'): ([0, 1], [1, 2])}, idtype=idtype, device=F.ctx())
    g = dgl.add_nodes(g, 2, data={'h' : F.copy_to(F.tensor([2, 2],  dtype=idtype), ctx=F.ctx())}, ntype='user')
    assert g.number_of_nodes('user') == 4
    assert g.number_of_nodes('game') == 3
    assert F.array_equal(g.nodes['user'].data['h'], F.tensor([0, 0, 2, 2], dtype=idtype))
    g = dgl.add_nodes(g, 2, ntype='game')
    assert g.number_of_nodes('user') == 4
    assert g.number_of_nodes('game') == 5

    # heterogeneous graph
    g = create_test_heterograph4(idtype)
    g = dgl.add_nodes(g, 1, ntype='user')
    g = dgl.add_nodes(g, 2, data={'h' : F.copy_to(F.tensor([2, 2],  dtype=idtype), ctx=F.ctx())}, ntype='game')
    assert g.number_of_nodes('user') == 4
    assert g.number_of_nodes('game') == 4
    assert g.number_of_nodes('developer') == 2
    assert F.array_equal(g.nodes['user'].data['h'], F.tensor([1, 1, 1, 0], dtype=idtype))
    assert F.array_equal(g.nodes['game'].data['h'], F.tensor([2, 2, 2, 2], dtype=idtype))

@parametrize_dtype
def test_remove_edges(idtype):
    # homogeneous Graphs
    g = dgl.graph(([0, 1], [1, 2]), idtype=idtype, device=F.ctx())
    e = 0
    g = dgl.remove_edges(g, e)
    assert g.number_of_edges() == 1
    u, v = g.edges(form='uv', order='eid')
    assert F.array_equal(u, F.tensor([1], dtype=idtype))
    assert F.array_equal(v, F.tensor([2], dtype=idtype))
    g = dgl.graph(([0, 1], [1, 2]), idtype=idtype, device=F.ctx())
    e = [0]
    g = dgl.remove_edges(g, e)
    assert g.number_of_edges() == 1
    u, v = g.edges(form='uv', order='eid')
    assert F.array_equal(u, F.tensor([1], dtype=idtype))
    assert F.array_equal(v, F.tensor([2], dtype=idtype))
    e = F.tensor([0], dtype=idtype)
    g = dgl.remove_edges(g, e)
    assert g.number_of_edges() == 0

    # has node data
    g = dgl.graph(([0, 1], [1, 2]), idtype=idtype, device=F.ctx())
    g.ndata['h'] = F.copy_to(F.tensor([1, 2, 3], dtype=idtype), ctx=F.ctx())
    g = dgl.remove_edges(g, 1)
    assert g.number_of_edges() == 1
    assert F.array_equal(g.ndata['h'], F.tensor([1, 2, 3], dtype=idtype))

    # has edge data
    g = dgl.graph(([0, 1], [1, 2]), idtype=idtype, device=F.ctx())
    g.edata['h'] = F.copy_to(F.tensor([1, 2], dtype=idtype), ctx=F.ctx())
    g = dgl.remove_edges(g, 0)
    assert g.number_of_edges() == 1
    assert F.array_equal(g.edata['h'], F.tensor([2], dtype=idtype))

    # invalid eid
    assert_fail = False
    try:
        g = dgl.remove_edges(g, 1)
    except:
        assert_fail = True
    assert assert_fail

    # bipartite graph
    g = dgl.heterograph(
        {('user', 'plays', 'game'): ([0, 1], [1, 2])}, idtype=idtype, device=F.ctx())
    e = 0
    g = dgl.remove_edges(g, e)
    assert g.number_of_edges() == 1
    u, v = g.edges(form='uv', order='eid')
    assert F.array_equal(u, F.tensor([1], dtype=idtype))
    assert F.array_equal(v, F.tensor([2], dtype=idtype))
    g = dgl.heterograph(
        {('user', 'plays', 'game'): ([0, 1], [1, 2])}, idtype=idtype, device=F.ctx())
    e = [0]
    g = dgl.remove_edges(g, e)
    assert g.number_of_edges() == 1
    u, v = g.edges(form='uv', order='eid')
    assert F.array_equal(u, F.tensor([1], dtype=idtype))
    assert F.array_equal(v, F.tensor([2], dtype=idtype))
    e = F.tensor([0], dtype=idtype)
    g = dgl.remove_edges(g, e)
    assert g.number_of_edges() == 0

    # has data
    g = dgl.heterograph(
        {('user', 'plays', 'game'): ([0, 1], [1, 2])}, idtype=idtype, device=F.ctx())
    g.ndata['h'] = {'user' : F.copy_to(F.tensor([1, 1], dtype=idtype), ctx=F.ctx()),
                    'game' : F.copy_to(F.tensor([2, 2, 2], dtype=idtype), ctx=F.ctx())}
    g.edata['h'] = F.copy_to(F.tensor([1, 2], dtype=idtype), ctx=F.ctx())
    g = dgl.remove_edges(g, 1)
    assert g.number_of_edges() == 1
    assert F.array_equal(g.nodes['user'].data['h'], F.tensor([1, 1], dtype=idtype))
    assert F.array_equal(g.nodes['game'].data['h'], F.tensor([2, 2, 2], dtype=idtype))
    assert F.array_equal(g.edata['h'], F.tensor([1], dtype=idtype))

    # heterogeneous graph
    g = create_test_heterograph4(idtype)
    g.edges['plays'].data['h'] = F.copy_to(F.tensor([1, 2, 3, 4], dtype=idtype), ctx=F.ctx())
    g = dgl.remove_edges(g, 1, etype='plays')
    assert g.number_of_edges('plays') == 3
    u, v = g.edges(form='uv', order='eid', etype='plays')
    assert F.array_equal(u, F.tensor([0, 1, 2], dtype=idtype))
    assert F.array_equal(v, F.tensor([0, 1, 1], dtype=idtype))
    assert F.array_equal(g.edges['plays'].data['h'], F.tensor([1, 3, 4], dtype=idtype))
    # remove all edges of 'develops'
    g = dgl.remove_edges(g, [0, 1], etype='develops')
    assert g.number_of_edges('develops') == 0
    assert F.array_equal(g.nodes['user'].data['h'], F.tensor([1, 1, 1], dtype=idtype))
    assert F.array_equal(g.nodes['game'].data['h'], F.tensor([2, 2], dtype=idtype))
    assert F.array_equal(g.nodes['developer'].data['h'], F.tensor([3, 3], dtype=idtype))

@parametrize_dtype
def test_remove_nodes(idtype):
    # homogeneous Graphs
    g = dgl.graph(([0, 1], [1, 2]), idtype=idtype, device=F.ctx())
    n = 0
    g = dgl.remove_nodes(g, n)
    assert g.number_of_nodes() == 2
    assert g.number_of_edges() == 1
    u, v = g.edges(form='uv', order='eid')
    assert F.array_equal(u, F.tensor([0], dtype=idtype))
    assert F.array_equal(v, F.tensor([1], dtype=idtype))
    g = dgl.graph(([0, 1], [1, 2]), idtype=idtype, device=F.ctx())
    n = [1]
    g = dgl.remove_nodes(g, n)
    assert g.number_of_nodes() == 2
    assert g.number_of_edges() == 0
    g = dgl.graph(([0, 1], [1, 2]), idtype=idtype, device=F.ctx())
    n = F.tensor([2], dtype=idtype)
    g = dgl.remove_nodes(g, n)
    assert g.number_of_nodes() == 2
    assert g.number_of_edges() == 1
    u, v = g.edges(form='uv', order='eid')
    assert F.array_equal(u, F.tensor([0], dtype=idtype))
    assert F.array_equal(v, F.tensor([1], dtype=idtype))

    # invalid nid
    assert_fail = False
    try:
        g.remove_nodes(3)
    except:
        assert_fail = True
    assert assert_fail

    # has node and edge data
    g = dgl.graph(([0, 0, 2], [0, 1, 2]), idtype=idtype, device=F.ctx())
    g.ndata['hv'] = F.copy_to(F.tensor([1, 2, 3], dtype=idtype), ctx=F.ctx())
    g.edata['he'] = F.copy_to(F.tensor([1, 2, 3], dtype=idtype), ctx=F.ctx())
    g = dgl.remove_nodes(g, F.tensor([0], dtype=idtype))
    assert g.number_of_nodes() == 2
    assert g.number_of_edges() == 1
    u, v = g.edges(form='uv', order='eid')
    assert F.array_equal(u, F.tensor([1], dtype=idtype))
    assert F.array_equal(v, F.tensor([1], dtype=idtype))
    assert F.array_equal(g.ndata['hv'], F.tensor([2, 3], dtype=idtype))
    assert F.array_equal(g.edata['he'], F.tensor([3], dtype=idtype))

    # node id larger than current max node id
    g = dgl.heterograph(
        {('user', 'plays', 'game'): ([0, 1], [1, 2])}, idtype=idtype, device=F.ctx())
    n = 0
    g = dgl.remove_nodes(g, n, ntype='user')
    assert g.number_of_nodes('user') == 1
    assert g.number_of_nodes('game') == 3
    assert g.number_of_edges() == 1
    u, v = g.edges(form='uv', order='eid')
    assert F.array_equal(u, F.tensor([0], dtype=idtype))
    assert F.array_equal(v, F.tensor([2], dtype=idtype))
    g = dgl.heterograph(
        {('user', 'plays', 'game'): ([0, 1], [1, 2])}, idtype=idtype, device=F.ctx())
    n = [1]
    g = dgl.remove_nodes(g, n, ntype='user')
    assert g.number_of_nodes('user') == 1
    assert g.number_of_nodes('game') == 3
    assert g.number_of_edges() == 1
    u, v = g.edges(form='uv', order='eid')
    assert F.array_equal(u, F.tensor([0], dtype=idtype))
    assert F.array_equal(v, F.tensor([1], dtype=idtype))
    g = dgl.heterograph(
        {('user', 'plays', 'game'): ([0, 1], [1, 2])}, idtype=idtype, device=F.ctx())
    n = F.tensor([0], dtype=idtype)
    g = dgl.remove_nodes(g, n, ntype='game')
    assert g.number_of_nodes('user') == 2
    assert g.number_of_nodes('game') == 2
    assert g.number_of_edges() == 2
    u, v = g.edges(form='uv', order='eid')
    assert F.array_equal(u, F.tensor([0, 1], dtype=idtype))
    assert F.array_equal(v, F.tensor([0 ,1], dtype=idtype))

    # heterogeneous graph
    g = create_test_heterograph4(idtype)
    g.edges['plays'].data['h'] = F.copy_to(F.tensor([1, 2, 3, 4], dtype=idtype), ctx=F.ctx())
    g = dgl.remove_nodes(g, 0, ntype='game')
    assert g.number_of_nodes('user') == 3
    assert g.number_of_nodes('game') == 1
    assert g.number_of_nodes('developer') == 2
    assert g.number_of_edges('plays') == 2
    assert g.number_of_edges('develops') == 1
    assert F.array_equal(g.nodes['user'].data['h'], F.tensor([1, 1, 1], dtype=idtype))
    assert F.array_equal(g.nodes['game'].data['h'], F.tensor([2], dtype=idtype))
    assert F.array_equal(g.nodes['developer'].data['h'], F.tensor([3, 3], dtype=idtype))
    u, v = g.edges(form='uv', order='eid', etype='plays')
    assert F.array_equal(u, F.tensor([1, 2], dtype=idtype))
    assert F.array_equal(v, F.tensor([0, 0], dtype=idtype))
    assert F.array_equal(g.edges['plays'].data['h'], F.tensor([3, 4], dtype=idtype))
    u, v = g.edges(form='uv', order='eid', etype='develops')
    assert F.array_equal(u, F.tensor([1], dtype=idtype))
    assert F.array_equal(v, F.tensor([0], dtype=idtype))

@parametrize_dtype
def test_add_selfloop(idtype):
    # homogeneous graph
    g = dgl.graph(([0, 0, 2], [2, 1, 0]), idtype=idtype, device=F.ctx())
    g.edata['he'] = F.copy_to(F.tensor([1, 2, 3], dtype=idtype), ctx=F.ctx())
    g.ndata['hn'] = F.copy_to(F.tensor([1, 2, 3], dtype=idtype), ctx=F.ctx())
    g = dgl.add_self_loop(g)
    assert g.number_of_nodes() == 3
    assert g.number_of_edges() == 6
    u, v = g.edges(form='uv', order='eid')
    assert F.array_equal(u, F.tensor([0, 0, 2, 0, 1, 2], dtype=idtype))
    assert F.array_equal(v, F.tensor([2, 1, 0, 0, 1, 2], dtype=idtype))
    assert F.array_equal(g.edata['he'], F.tensor([1, 2, 3, 0, 0, 0], dtype=idtype))

    # bipartite graph
    g = dgl.heterograph(
        {('user', 'plays', 'game'): ([0, 1, 2], [1, 2, 2])}, idtype=idtype, device=F.ctx())
    # nothing will happend
    raise_error = False
    try:
        g = dgl.add_self_loop(g)
    except:
        raise_error = True
    assert raise_error

    g = create_test_heterograph6(idtype)
    g = dgl.add_self_loop(g, etype='follows')
    assert g.number_of_nodes('user') == 3
    assert g.number_of_nodes('game') == 2
    assert g.number_of_edges('follows') == 5
    assert g.number_of_edges('plays') == 2
    u, v = g.edges(form='uv', order='eid', etype='follows')
    assert F.array_equal(u, F.tensor([1, 2, 0, 1, 2], dtype=idtype))
    assert F.array_equal(v, F.tensor([0, 1, 0, 1, 2], dtype=idtype))
    assert F.array_equal(g.edges['follows'].data['h'], F.tensor([1, 2, 0, 0, 0], dtype=idtype))
    assert F.array_equal(g.edges['plays'].data['h'], F.tensor([1, 2], dtype=idtype))

    raise_error = False
    try:
        g = dgl.add_self_loop(g, etype='plays')
    except:
        raise_error = True
    assert raise_error

@parametrize_dtype
def test_remove_selfloop(idtype):
    # homogeneous graph
    g = dgl.graph(([0, 0, 0, 1], [1, 0, 0, 2]), idtype=idtype, device=F.ctx())
    g.edata['he'] = F.copy_to(F.tensor([1, 2, 3, 4], dtype=idtype), ctx=F.ctx())
    g = dgl.remove_self_loop(g)
    assert g.number_of_nodes() == 3
    assert g.number_of_edges() == 2
    assert F.array_equal(g.edata['he'], F.tensor([1, 4], dtype=idtype))

    # bipartite graph
    g = dgl.heterograph(
        {('user', 'plays', 'game'): ([0, 1, 2], [1, 2, 2])}, idtype=idtype, device=F.ctx())
    # nothing will happend
    raise_error = False
    try:
        g = dgl.remove_self_loop(g, etype='plays')
    except:
        raise_error = True
    assert raise_error

    g = create_test_heterograph5(idtype)
    g = dgl.remove_self_loop(g, etype='follows')
    assert g.number_of_nodes('user') == 3
    assert g.number_of_nodes('game') == 2
    assert g.number_of_edges('follows') == 2
    assert g.number_of_edges('plays') == 2
    u, v = g.edges(form='uv', order='eid', etype='follows')
    assert F.array_equal(u, F.tensor([1, 2], dtype=idtype))
    assert F.array_equal(v, F.tensor([0, 1], dtype=idtype))
    assert F.array_equal(g.edges['follows'].data['h'], F.tensor([2, 4], dtype=idtype))
    assert F.array_equal(g.edges['plays'].data['h'], F.tensor([1, 2], dtype=idtype))

    raise_error = False
    try:
        g = dgl.remove_self_loop(g, etype='plays')
    except:
        raise_error = True
    assert raise_error

if __name__ == '__main__':
    pass<|MERGE_RESOLUTION|>--- conflicted
+++ resolved
@@ -8,7 +8,7 @@
 import unittest
 from utils import parametrize_dtype
 
-from test_heterograph import create_test_heterograph4, create_test_heterograph5, create_test_heterograph6
+from test_heterograph import create_test_heterograph3, create_test_heterograph4, create_test_heterograph5
 
 D = 5
 
@@ -19,7 +19,6 @@
     N = 5
     G = dgl.DGLGraph(nx.star_graph(N))
     G.edata['h'] = F.randn((2 * N, D))
-    n_edges = G.number_of_edges()
     L = G.line_graph(shared=True)
     assert L.number_of_nodes() == 2 * N
     assert F.allclose(L.ndata['h'], G.edata['h'])
@@ -55,12 +54,7 @@
     assert np.array_equal(F.asnumpy(col),
                           np.array([3, 4, 0, 3, 4, 0, 1, 2]))
 
-<<<<<<< HEAD
     g = dgl.graph(([0, 1, 1, 2, 2],[2, 0, 2, 0, 1]), idtype=idtype).formats('csc')
-=======
-    g = dgl.graph(([0, 1, 1, 2, 2],[2, 0, 2, 0, 1]),
-        'user', 'follows', idtype=idtype).formats('csc')
->>>>>>> 4097fa21
     lg = dgl.line_graph(g)
     assert lg.number_of_nodes() == 5
     assert lg.number_of_edges() == 8
@@ -312,13 +306,8 @@
     assert ('h' in bg.edata) is False
 
     # zero edge graph
-<<<<<<< HEAD
     g = dgl.graph(([], []))
-    bg = dgl.to_bidirected(g, copy_ndata=True, copy_edata=True)
-=======
-    g = dgl.graph([])
     bg = dgl.add_reverse_edges(g, copy_ndata=True, copy_edata=True)
->>>>>>> 4097fa21
 
     # heterogeneous graph
     g = dgl.heterograph({
@@ -675,67 +664,6 @@
         old_neighs2 = g.predecessors(old_nid)
         assert np.all(np.sort(old_neighs1) == np.sort(F.asnumpy(old_neighs2)))
 
-<<<<<<< HEAD
-@unittest.skipIf(F._default_context_str == 'gpu', reason="GPU not implemented")
-@parametrize_dtype
-def test_in_subgraph(idtype):
-    hg = dgl.heterograph({
-        ('user', 'follow', 'user'): ([1, 2, 3, 0, 2, 3, 0], [0, 0, 0, 1, 1, 1, 2]),
-        ('user', 'play', 'game'): ([0, 0, 1, 3], [0, 1, 2, 2]),
-        ('game', 'liked-by', 'user'): ([2, 2, 2, 1, 1, 0], [0, 1, 2, 0, 3, 0]),
-        ('user', 'flips', 'coin'): ([0, 1, 2, 3], [0, 0, 0, 0])
-    }, idtype=idtype)
-
-    subg = dgl.in_subgraph(hg, {'user' : [0,1], 'game' : 0})
-    assert subg.idtype == idtype
-    assert len(subg.ntypes) == 3
-    assert len(subg.etypes) == 4
-    u, v = subg['follow'].edges()
-    edge_set = set(zip(list(F.asnumpy(u)), list(F.asnumpy(v))))
-    assert F.array_equal(hg['follow'].edge_ids(u, v), subg['follow'].edata[dgl.EID])
-    assert edge_set == {(1,0),(2,0),(3,0),(0,1),(2,1),(3,1)}
-    u, v = subg['play'].edges()
-    edge_set = set(zip(list(F.asnumpy(u)), list(F.asnumpy(v))))
-    assert F.array_equal(hg['play'].edge_ids(u, v), subg['play'].edata[dgl.EID])
-    assert edge_set == {(0,0)}
-    u, v = subg['liked-by'].edges()
-    edge_set = set(zip(list(F.asnumpy(u)), list(F.asnumpy(v))))
-    assert F.array_equal(hg['liked-by'].edge_ids(u, v), subg['liked-by'].edata[dgl.EID])
-    assert edge_set == {(2,0),(2,1),(1,0),(0,0)}
-    assert subg['flips'].number_of_edges() == 0
-
-@unittest.skipIf(F._default_context_str == 'gpu', reason="GPU not implemented")
-@parametrize_dtype
-def test_out_subgraph(idtype):
-    hg = dgl.heterograph({
-        ('user', 'follow', 'user'): ([1, 2, 3, 0, 2, 3, 0], [0, 0, 0, 1, 1, 1, 2]),
-        ('user', 'play', 'game'): ([0, 0, 1, 3], [0, 1, 2, 2]),
-        ('game', 'liked-by', 'user'): ([2, 2, 2, 1, 1, 0], [0, 1, 2, 0, 3, 0]),
-        ('user', 'flips', 'coin'): ([0, 1, 2, 3], [0, 0, 0, 0])
-    }, idtype=idtype)
-    subg = dgl.out_subgraph(hg, {'user' : [0,1], 'game' : 0})
-    assert subg.idtype == idtype
-    assert len(subg.ntypes) == 3
-    assert len(subg.etypes) == 4
-    u, v = subg['follow'].edges()
-    edge_set = set(zip(list(F.asnumpy(u)), list(F.asnumpy(v))))
-    assert edge_set == {(1,0),(0,1),(0,2)}
-    assert F.array_equal(hg['follow'].edge_ids(u, v), subg['follow'].edata[dgl.EID])
-    u, v = subg['play'].edges()
-    edge_set = set(zip(list(F.asnumpy(u)), list(F.asnumpy(v))))
-    assert edge_set == {(0,0),(0,1),(1,2)}
-    assert F.array_equal(hg['play'].edge_ids(u, v), subg['play'].edata[dgl.EID])
-    u, v = subg['liked-by'].edges()
-    edge_set = set(zip(list(F.asnumpy(u)), list(F.asnumpy(v))))
-    assert edge_set == {(0,0)}
-    assert F.array_equal(hg['liked-by'].edge_ids(u, v), subg['liked-by'].edata[dgl.EID])
-    u, v = subg['flips'].edges()
-    edge_set = set(zip(list(F.asnumpy(u)), list(F.asnumpy(v))))
-    assert edge_set == {(0,0),(1,0)}
-    assert F.array_equal(hg['flips'].edge_ids(u, v), subg['flips'].edata[dgl.EID])
-
-=======
->>>>>>> 4097fa21
 @unittest.skipIf(F._default_context_str == 'gpu', reason="GPU compaction not implemented")
 @parametrize_dtype
 def test_compact(idtype):
@@ -1212,7 +1140,7 @@
     assert F.array_equal(g.edata['hh'], F.tensor([0, 0, 2, 2], dtype=idtype))
 
     # heterogeneous graph
-    g = create_test_heterograph4(idtype)
+    g = create_test_heterograph3(idtype)
     u = F.tensor([0, 2], dtype=idtype)
     v = F.tensor([2, 3], dtype=idtype)
     g = dgl.add_edges(g, u, v, etype='plays')
@@ -1275,7 +1203,7 @@
     assert g.number_of_nodes('game') == 5
 
     # heterogeneous graph
-    g = create_test_heterograph4(idtype)
+    g = create_test_heterograph3(idtype)
     g = dgl.add_nodes(g, 1, ntype='user')
     g = dgl.add_nodes(g, 2, data={'h' : F.copy_to(F.tensor([2, 2],  dtype=idtype), ctx=F.ctx())}, ntype='game')
     assert g.number_of_nodes('user') == 4
@@ -1361,7 +1289,7 @@
     assert F.array_equal(g.edata['h'], F.tensor([1], dtype=idtype))
 
     # heterogeneous graph
-    g = create_test_heterograph4(idtype)
+    g = create_test_heterograph3(idtype)
     g.edges['plays'].data['h'] = F.copy_to(F.tensor([1, 2, 3, 4], dtype=idtype), ctx=F.ctx())
     g = dgl.remove_edges(g, 1, etype='plays')
     assert g.number_of_edges('plays') == 3
@@ -1455,7 +1383,7 @@
     assert F.array_equal(v, F.tensor([0 ,1], dtype=idtype))
 
     # heterogeneous graph
-    g = create_test_heterograph4(idtype)
+    g = create_test_heterograph3(idtype)
     g.edges['plays'].data['h'] = F.copy_to(F.tensor([1, 2, 3, 4], dtype=idtype), ctx=F.ctx())
     g = dgl.remove_nodes(g, 0, ntype='game')
     assert g.number_of_nodes('user') == 3
@@ -1499,7 +1427,7 @@
         raise_error = True
     assert raise_error
 
-    g = create_test_heterograph6(idtype)
+    g = create_test_heterograph5(idtype)
     g = dgl.add_self_loop(g, etype='follows')
     assert g.number_of_nodes('user') == 3
     assert g.number_of_nodes('game') == 2
@@ -1539,7 +1467,7 @@
         raise_error = True
     assert raise_error
 
-    g = create_test_heterograph5(idtype)
+    g = create_test_heterograph4(idtype)
     g = dgl.remove_self_loop(g, etype='follows')
     assert g.number_of_nodes('user') == 3
     assert g.number_of_nodes('game') == 2
