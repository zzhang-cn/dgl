from scipy import sparse as spsp
import networkx as nx
import numpy as np
import dgl
import dgl.function as fn
import backend as F
from dgl.graph_index import from_scipy_sparse_matrix
import unittest
from utils import parametrize_dtype

from test_heterograph import create_test_heterograph4, create_test_heterograph5, create_test_heterograph6

D = 5

# line graph related

@unittest.skipIf(F._default_context_str == 'gpu', reason="GPU not implemented")
def test_line_graph1():
    N = 5
    G = dgl.DGLGraph(nx.star_graph(N))
    G.edata['h'] = F.randn((2 * N, D))
    n_edges = G.number_of_edges()
    L = G.line_graph(shared=True)
    assert L.number_of_nodes() == 2 * N
    assert F.allclose(L.ndata['h'], G.edata['h'])

@unittest.skipIf(F._default_context_str == 'gpu', reason="GPU not implemented")
@parametrize_dtype
def test_line_graph2(idtype):
    g = dgl.graph(([0, 1, 1, 2, 2],[2, 0, 2, 0, 1]),
        'user', 'follows', idtype=idtype)
    lg = dgl.line_graph(g)
    assert lg.number_of_nodes() == 5
    assert lg.number_of_edges() == 8
    row, col = lg.edges()
    assert np.array_equal(F.asnumpy(row),
                          np.array([0, 0, 1, 2, 2, 3, 4, 4]))
    assert np.array_equal(F.asnumpy(col),
                          np.array([3, 4, 0, 3, 4, 0, 1, 2]))

    lg = dgl.line_graph(g, backtracking=False)
    assert lg.number_of_nodes() == 5
    assert lg.number_of_edges() == 4
    row, col = lg.edges()
    assert np.array_equal(F.asnumpy(row),
                          np.array([0, 1, 2, 4]))
    assert np.array_equal(F.asnumpy(col),
                          np.array([4, 0, 3, 1]))
    g = dgl.graph(([0, 1, 1, 2, 2],[2, 0, 2, 0, 1]),
        'user', 'follows', idtype=idtype).formats('csr')
    lg = dgl.line_graph(g)
    assert lg.number_of_nodes() == 5
    assert lg.number_of_edges() == 8
    row, col = lg.edges()
    assert np.array_equal(F.asnumpy(row),
                          np.array([0, 0, 1, 2, 2, 3, 4, 4]))
    assert np.array_equal(F.asnumpy(col),
                          np.array([3, 4, 0, 3, 4, 0, 1, 2]))

    g = dgl.graph(([0, 1, 1, 2, 2],[2, 0, 2, 0, 1]), 
        'user', 'follows', idtype=idtype).formats('csc')
    lg = dgl.line_graph(g)
    assert lg.number_of_nodes() == 5
    assert lg.number_of_edges() == 8
    row, col, eid = lg.edges('all')
    row = F.asnumpy(row)
    col = F.asnumpy(col)
    eid = F.asnumpy(eid).astype(int)
    order = np.argsort(eid)
    assert np.array_equal(row[order],
                          np.array([0, 0, 1, 2, 2, 3, 4, 4]))
    assert np.array_equal(col[order],
                          np.array([3, 4, 0, 3, 4, 0, 1, 2]))

@unittest.skipIf(F._default_context_str == 'gpu', reason="GPU not implemented")
def test_no_backtracking():
    N = 5
    G = dgl.DGLGraph(nx.star_graph(N))
    L = G.line_graph(backtracking=False)
    assert L.number_of_nodes() == 2 * N
    for i in range(1, N):
        e1 = G.edge_id(0, i)
        e2 = G.edge_id(i, 0)
        assert not L.has_edge_between(e1, e2)
        assert not L.has_edge_between(e2, e1)

# reverse graph related
@parametrize_dtype
def test_reverse(idtype):
    g = dgl.DGLGraph()
    g = g.astype(idtype).to(F.ctx())
    g.add_nodes(5)
    # The graph need not to be completely connected.
    g.add_edges([0, 1, 2], [1, 2, 1])
    g.ndata['h'] = F.tensor([[0.], [1.], [2.], [3.], [4.]])
    g.edata['h'] = F.tensor([[5.], [6.], [7.]])
    rg = g.reverse()

    assert g.is_multigraph == rg.is_multigraph

    assert g.number_of_nodes() == rg.number_of_nodes()
    assert g.number_of_edges() == rg.number_of_edges()
    assert F.allclose(F.astype(rg.has_edges_between(
        [1, 2, 1], [0, 1, 2]), F.float32), F.ones((3,)))
    assert g.edge_id(0, 1) == rg.edge_id(1, 0)
    assert g.edge_id(1, 2) == rg.edge_id(2, 1)
    assert g.edge_id(2, 1) == rg.edge_id(1, 2)

    # test dgl.reverse
    # test homogeneous graph
    g = dgl.graph((F.tensor([0, 1, 2]), F.tensor([1, 2, 0])))
    g.ndata['h'] = F.tensor([[0.], [1.], [2.]])
    g.edata['h'] = F.tensor([[3.], [4.], [5.]])
    g_r = dgl.reverse(g)
    assert g.number_of_nodes() == g_r.number_of_nodes()
    assert g.number_of_edges() == g_r.number_of_edges()
    u_g, v_g, eids_g = g.all_edges(form='all')
    u_rg, v_rg, eids_rg = g_r.all_edges(form='all')
    assert F.array_equal(u_g, v_rg)
    assert F.array_equal(v_g, u_rg)
    assert F.array_equal(eids_g, eids_rg)
    assert F.array_equal(g.ndata['h'], g_r.ndata['h'])
    assert len(g_r.edata) == 0

    # without share ndata
    g_r = dgl.reverse(g, copy_ndata=False)
    assert g.number_of_nodes() == g_r.number_of_nodes()
    assert g.number_of_edges() == g_r.number_of_edges()
    assert len(g_r.ndata) == 0
    assert len(g_r.edata) == 0

    # with share ndata and edata
    g_r = dgl.reverse(g, copy_ndata=True, copy_edata=True)
    assert g.number_of_nodes() == g_r.number_of_nodes()
    assert g.number_of_edges() == g_r.number_of_edges()
    assert F.array_equal(g.ndata['h'], g_r.ndata['h'])
    assert F.array_equal(g.edata['h'], g_r.edata['h'])

    # add new node feature to g_r
    g_r.ndata['hh'] = F.tensor([0, 1, 2])
    assert ('hh' in g.ndata) is False
    assert ('hh' in g_r.ndata) is True

    # add new edge feature to g_r
    g_r.edata['hh'] = F.tensor([0, 1, 2])
    assert ('hh' in g.edata) is False
    assert ('hh' in g_r.edata) is True

    # test heterogeneous graph
    g = dgl.heterograph({
        ('user', 'follows', 'user'): ([0, 1, 2, 4, 3 ,1, 3], [1, 2, 3, 2, 0, 0, 1]),
        ('user', 'plays', 'game'): ([0, 0, 2, 3, 3, 4, 1], [1, 0, 1, 0, 1, 0, 0]),
        ('developer', 'develops', 'game'): ([0, 1, 1, 2], [0, 0, 1, 1])},
        idtype=idtype, device=F.ctx())
    g.nodes['user'].data['h'] = F.tensor([0, 1, 2, 3, 4])
    g.nodes['user'].data['hh'] = F.tensor([1, 1, 1, 1, 1])
    g.nodes['game'].data['h'] = F.tensor([0, 1])
    g.edges['follows'].data['h'] = F.tensor([0, 1, 2, 4, 3 ,1, 3])
    g.edges['follows'].data['hh'] = F.tensor([1, 2, 3, 2, 0, 0, 1])
    g_r = dgl.reverse(g)

    for etype_g, etype_gr in zip(g.canonical_etypes, g_r.canonical_etypes):
        assert etype_g[0] == etype_gr[2]
        assert etype_g[1] == etype_gr[1]
        assert etype_g[2] == etype_gr[0]
        assert g.number_of_edges(etype_g) == g_r.number_of_edges(etype_gr)
    for ntype in g.ntypes:
        assert g.number_of_nodes(ntype) == g_r.number_of_nodes(ntype)
    assert F.array_equal(g.nodes['user'].data['h'], g_r.nodes['user'].data['h'])
    assert F.array_equal(g.nodes['user'].data['hh'], g_r.nodes['user'].data['hh'])
    assert F.array_equal(g.nodes['game'].data['h'], g_r.nodes['game'].data['h'])
    assert len(g_r.edges['follows'].data) == 0
    u_g, v_g, eids_g = g.all_edges(form='all', etype=('user', 'follows', 'user'))
    u_rg, v_rg, eids_rg = g_r.all_edges(form='all', etype=('user', 'follows', 'user'))
    assert F.array_equal(u_g, v_rg)
    assert F.array_equal(v_g, u_rg)
    assert F.array_equal(eids_g, eids_rg)
    u_g, v_g, eids_g = g.all_edges(form='all', etype=('user', 'plays', 'game'))
    u_rg, v_rg, eids_rg = g_r.all_edges(form='all', etype=('game', 'plays', 'user'))
    assert F.array_equal(u_g, v_rg)
    assert F.array_equal(v_g, u_rg)
    assert F.array_equal(eids_g, eids_rg)
    u_g, v_g, eids_g = g.all_edges(form='all', etype=('developer', 'develops', 'game'))
    u_rg, v_rg, eids_rg = g_r.all_edges(form='all', etype=('game', 'develops', 'developer'))
    assert F.array_equal(u_g, v_rg)
    assert F.array_equal(v_g, u_rg)
    assert F.array_equal(eids_g, eids_rg)

    # withour share ndata
    g_r = dgl.reverse(g, copy_ndata=False)
    for etype_g, etype_gr in zip(g.canonical_etypes, g_r.canonical_etypes):
        assert etype_g[0] == etype_gr[2]
        assert etype_g[1] == etype_gr[1]
        assert etype_g[2] == etype_gr[0]
        assert g.number_of_edges(etype_g) == g_r.number_of_edges(etype_gr)
    for ntype in g.ntypes:
        assert g.number_of_nodes(ntype) == g_r.number_of_nodes(ntype)
    assert len(g_r.nodes['user'].data) == 0
    assert len(g_r.nodes['game'].data) == 0

    g_r = dgl.reverse(g, copy_ndata=True, copy_edata=True)
    print(g_r)
    for etype_g, etype_gr in zip(g.canonical_etypes, g_r.canonical_etypes):
        assert etype_g[0] == etype_gr[2]
        assert etype_g[1] == etype_gr[1]
        assert etype_g[2] == etype_gr[0]
        assert g.number_of_edges(etype_g) == g_r.number_of_edges(etype_gr)
    assert F.array_equal(g.edges['follows'].data['h'], g_r.edges['follows'].data['h'])
    assert F.array_equal(g.edges['follows'].data['hh'], g_r.edges['follows'].data['hh'])

    # add new node feature to g_r
    g_r.nodes['user'].data['hhh'] = F.tensor([0, 1, 2, 3, 4])
    assert ('hhh' in g.nodes['user'].data) is False
    assert ('hhh' in g_r.nodes['user'].data) is True

    # add new edge feature to g_r
    g_r.edges['follows'].data['hhh'] = F.tensor([1, 2, 3, 2, 0, 0, 1])
    assert ('hhh' in g.edges['follows'].data) is False
    assert ('hhh' in g_r.edges['follows'].data) is True


@parametrize_dtype
def test_reverse_shared_frames(idtype):
    g = dgl.DGLGraph()
    g = g.astype(idtype).to(F.ctx())
    g.add_nodes(3)
    g.add_edges([0, 1, 2], [1, 2, 1])
    g.ndata['h'] = F.tensor([[0.], [1.], [2.]])
    g.edata['h'] = F.tensor([[3.], [4.], [5.]])

    rg = g.reverse(share_ndata=True, share_edata=True)
    assert F.allclose(g.ndata['h'], rg.ndata['h'])
    assert F.allclose(g.edata['h'], rg.edata['h'])
    assert F.allclose(g.edges[[0, 2], [1, 1]].data['h'],
                      rg.edges[[1, 1], [0, 2]].data['h'])

def test_to_bidirected():
    # homogeneous graph
    g = dgl.graph((F.tensor([0, 1, 3, 1]), F.tensor([1, 2, 0, 2])))
    g.ndata['h'] = F.tensor([[0.], [1.], [2.], [1.]])
    g.edata['h'] = F.tensor([[3.], [4.], [5.], [6.]])
    bg = dgl.to_bidirected(g, copy_ndata=True, copy_edata=True)
    u, v = g.edges()
    ub, vb = bg.edges()
    assert F.array_equal(F.cat([u, v], dim=0), ub)
    assert F.array_equal(F.cat([v, u], dim=0), vb)
    assert F.array_equal(g.ndata['h'], bg.ndata['h'])
    assert F.array_equal(F.cat([g.edata['h'], g.edata['h']], dim=0), bg.edata['h'])
    bg.ndata['hh'] = F.tensor([[0.], [1.], [2.], [1.]])
    assert ('hh' in g.ndata) is False
    bg.edata['hh'] = F.tensor([[0.], [1.], [2.], [1.], [0.], [1.], [2.], [1.]])
    assert ('hh' in g.edata) is False

    # donot share ndata and edata
    bg = dgl.to_bidirected(g, copy_ndata=False, copy_edata=False)
    ub, vb = bg.edges()
    assert F.array_equal(F.cat([u, v], dim=0), ub)
    assert F.array_equal(F.cat([v, u], dim=0), vb)
    assert ('h' in bg.ndata) is False
    assert ('h' in bg.edata) is False

    # zero edge graph
    g = dgl.graph([])
    bg = dgl.to_bidirected(g, copy_ndata=True, copy_edata=True)

    # heterogeneous graph
    g = dgl.heterograph({
        ('user', 'wins', 'user'): (F.tensor([0, 2, 0, 2, 2]), F.tensor([1, 1, 2, 1, 0])),
        ('user', 'plays', 'game'): (F.tensor([1, 2, 1]), F.tensor([2, 1, 1])),
        ('user', 'follows', 'user'): (F.tensor([1, 2, 1]), F.tensor([0, 0, 0]))
    })
    g.nodes['game'].data['hv'] = F.ones((3, 1))
    g.nodes['user'].data['hv'] = F.ones((3, 1))
    g.edges['wins'].data['h'] = F.tensor([0, 1, 2, 3, 4])
    bg = dgl.to_bidirected(g, copy_ndata=True, copy_edata=True, ignore_bipartite=True)
    assert F.array_equal(g.nodes['game'].data['hv'], bg.nodes['game'].data['hv'])
    assert F.array_equal(g.nodes['user'].data['hv'], bg.nodes['user'].data['hv'])
    u, v = g.all_edges(order='eid', etype=('user', 'wins', 'user'))
    ub, vb = bg.all_edges(order='eid', etype=('user', 'wins', 'user'))
    assert F.array_equal(F.cat([u, v], dim=0), ub)
    assert F.array_equal(F.cat([v, u], dim=0), vb)
    assert F.array_equal(F.cat([g.edges['wins'].data['h'], g.edges['wins'].data['h']], dim=0),
                         bg.edges['wins'].data['h'])
    u, v = g.all_edges(order='eid', etype=('user', 'follows', 'user'))
    ub, vb = bg.all_edges(order='eid', etype=('user', 'follows', 'user'))
    assert F.array_equal(F.cat([u, v], dim=0), ub)
    assert F.array_equal(F.cat([v, u], dim=0), vb)
    u, v = g.all_edges(order='eid', etype=('user', 'plays', 'game'))
    ub, vb = bg.all_edges(order='eid', etype=('user', 'plays', 'game'))
    assert F.array_equal(u, ub)
    assert F.array_equal(v, vb)
    assert len(bg.edges['plays'].data) == 0
    assert len(bg.edges['follows'].data) == 0

    # donot share ndata and edata
    bg = dgl.to_bidirected(g, copy_ndata=False, copy_edata=False, ignore_bipartite=True)
    assert len(bg.edges['wins'].data) == 0
    assert len(bg.edges['plays'].data) == 0
    assert len(bg.edges['follows'].data) == 0
    assert len(bg.nodes['game'].data) == 0
    assert len(bg.nodes['user'].data) == 0
    u, v = g.all_edges(order='eid', etype=('user', 'wins', 'user'))
    ub, vb = bg.all_edges(order='eid', etype=('user', 'wins', 'user'))
    assert F.array_equal(F.cat([u, v], dim=0), ub)
    assert F.array_equal(F.cat([v, u], dim=0), vb)
    u, v = g.all_edges(order='eid', etype=('user', 'follows', 'user'))
    ub, vb = bg.all_edges(order='eid', etype=('user', 'follows', 'user'))
    assert F.array_equal(F.cat([u, v], dim=0), ub)
    assert F.array_equal(F.cat([v, u], dim=0), vb)
    u, v = g.all_edges(order='eid', etype=('user', 'plays', 'game'))
    ub, vb = bg.all_edges(order='eid', etype=('user', 'plays', 'game'))
    assert F.array_equal(u, ub)
    assert F.array_equal(v, vb)


@unittest.skipIf(F._default_context_str == 'gpu', reason="GPU not implemented")
def test_simple_graph():
    elist = [(0, 1), (0, 2), (1, 2), (0, 1)]
    g = dgl.DGLGraph(elist, readonly=True)
    assert g.is_multigraph
    sg = dgl.to_simple_graph(g)
    assert not sg.is_multigraph
    assert sg.number_of_edges() == 3
    src, dst = sg.edges()
    eset = set(zip(list(F.asnumpy(src)), list(F.asnumpy(dst))))
    assert eset == set(elist)

@unittest.skipIf(F._default_context_str == 'gpu', reason="GPU not implemented")
def _test_bidirected_graph():
    def _test(in_readonly, out_readonly):
        elist = [(0, 0), (0, 1), (1, 0),
                (1, 1), (2, 1), (2, 2)]
        num_edges = 7
        g = dgl.DGLGraph(elist, readonly=in_readonly)
        elist.append((1, 2))
        elist = set(elist)
        big = dgl.to_bidirected_stale(g, out_readonly)
        assert big.number_of_edges() == num_edges
        src, dst = big.edges()
        eset = set(zip(list(F.asnumpy(src)), list(F.asnumpy(dst))))
        assert eset == set(elist)

    _test(True, True)
    _test(True, False)
    _test(False, True)
    _test(False, False)


@unittest.skipIf(F._default_context_str == 'gpu', reason="GPU not implemented")
def test_khop_graph():
    N = 20
    feat = F.randn((N, 5))

    def _test(g):
        for k in range(4):
            g_k = dgl.khop_graph(g, k)
            # use original graph to do message passing for k times.
            g.ndata['h'] = feat
            for _ in range(k):
                g.update_all(fn.copy_u('h', 'm'), fn.sum('m', 'h'))
            h_0 = g.ndata.pop('h')
            # use k-hop graph to do message passing for one time.
            g_k.ndata['h'] = feat
            g_k.update_all(fn.copy_u('h', 'm'), fn.sum('m', 'h'))
            h_1 = g_k.ndata.pop('h')
            assert F.allclose(h_0, h_1, rtol=1e-3, atol=1e-3)

    # Test for random undirected graphs
    g = dgl.DGLGraph(nx.erdos_renyi_graph(N, 0.3))
    _test(g)
    # Test for random directed graphs
    g = dgl.DGLGraph(nx.erdos_renyi_graph(N, 0.3, directed=True))
    _test(g)

@unittest.skipIf(F._default_context_str == 'gpu', reason="GPU not implemented")
def test_khop_adj():
    N = 20
    feat = F.randn((N, 5))
    g = dgl.DGLGraph(nx.erdos_renyi_graph(N, 0.3))
    for k in range(3):
        adj = F.tensor(dgl.khop_adj(g, k))
        # use original graph to do message passing for k times.
        g.ndata['h'] = feat
        for _ in range(k):
            g.update_all(fn.copy_u('h', 'm'), fn.sum('m', 'h'))
        h_0 = g.ndata.pop('h')
        # use k-hop adj to do message passing for one time.
        h_1 = F.matmul(adj, feat)
        assert F.allclose(h_0, h_1, rtol=1e-3, atol=1e-3)


@unittest.skipIf(F._default_context_str == 'gpu', reason="GPU not implemented")
def test_laplacian_lambda_max():
    N = 20
    eps = 1e-6
    # test DGLGraph
    g = dgl.DGLGraph(nx.erdos_renyi_graph(N, 0.3))
    l_max = dgl.laplacian_lambda_max(g)
    assert (l_max[0] < 2 + eps)
    # test batched DGLGraph
    '''
    N_arr = [20, 30, 10, 12]
    bg = dgl.batch([
        dgl.DGLGraph(nx.erdos_renyi_graph(N, 0.3))
        for N in N_arr
    ])
    l_max_arr = dgl.laplacian_lambda_max(bg)
    assert len(l_max_arr) == len(N_arr)
    for l_max in l_max_arr:
        assert l_max < 2 + eps
    '''

def create_large_graph_index(num_nodes):
    row = np.random.choice(num_nodes, num_nodes * 10)
    col = np.random.choice(num_nodes, num_nodes * 10)
    spm = spsp.coo_matrix((np.ones(len(row)), (row, col)))

    return from_scipy_sparse_matrix(spm, True)

def get_nodeflow(g, node_ids, num_layers):
    batch_size = len(node_ids)
    expand_factor = g.number_of_nodes()
    sampler = dgl.contrib.sampling.NeighborSampler(g, batch_size,
            expand_factor=expand_factor, num_hops=num_layers,
            seed_nodes=node_ids)
    return next(iter(sampler))

@unittest.skipIf(F._default_context_str == 'gpu', reason="GPU not implemented")
def test_partition_with_halo():
    g = dgl.DGLGraphStale(create_large_graph_index(1000), readonly=True)
    node_part = np.random.choice(4, g.number_of_nodes())
    subgs = dgl.transform.partition_graph_with_halo(g, node_part, 2)
    for part_id, subg in subgs.items():
        node_ids = np.nonzero(node_part == part_id)[0]
        lnode_ids = np.nonzero(F.asnumpy(subg.ndata['inner_node']))[0]
        nf = get_nodeflow(g, node_ids, 2)
        lnf = get_nodeflow(subg, lnode_ids, 2)
        for i in range(nf.num_layers):
            layer_nids1 = F.asnumpy(nf.layer_parent_nid(i))
            layer_nids2 = lnf.layer_parent_nid(i)
            layer_nids2 = F.asnumpy(F.gather_row(subg.ndata[dgl.NID], layer_nids2))
            assert np.all(np.sort(layer_nids1) == np.sort(layer_nids2))

        for i in range(nf.num_blocks):
            block_eids1 = F.asnumpy(nf.block_parent_eid(i))
            block_eids2 = lnf.block_parent_eid(i)
            block_eids2 = F.asnumpy(F.gather_row(subg.edata[dgl.EID], block_eids2))
            assert np.all(np.sort(block_eids1) == np.sort(block_eids2))

    subgs = dgl.transform.partition_graph_with_halo(g, node_part, 2, reshuffle=True)
    for part_id, subg in subgs.items():
        node_ids = np.nonzero(node_part == part_id)[0]
        lnode_ids = np.nonzero(F.asnumpy(subg.ndata['inner_node']))[0]
        assert np.all(np.sort(F.asnumpy(subg.ndata['orig_id'])[lnode_ids]) == node_ids)

@unittest.skipIf(F._default_context_str == 'gpu', reason="METIS doesn't support GPU")
def test_metis_partition():
    # TODO(zhengda) Metis fails to partition a small graph.
    g = dgl.DGLGraphStale(create_large_graph_index(1000), readonly=True)
    check_metis_partition(g, 0)
    check_metis_partition(g, 1)
    check_metis_partition(g, 2)
    check_metis_partition_with_constraint(g)

@unittest.skipIf(F._default_context_str == 'gpu', reason="METIS doesn't support GPU")
def test_hetero_metis_partition():
    # TODO(zhengda) Metis fails to partition a small graph.
    g = dgl.DGLGraphStale(create_large_graph_index(1000), readonly=True)
    g = dgl.as_heterograph(g)
    check_metis_partition(g, 0)
    check_metis_partition(g, 1)
    check_metis_partition(g, 2)
    check_metis_partition_with_constraint(g)


def check_metis_partition_with_constraint(g):
    ntypes = np.zeros((g.number_of_nodes(),), dtype=np.int32)
    ntypes[0:int(g.number_of_nodes()/4)] = 1
    ntypes[int(g.number_of_nodes()*3/4):] = 2
    subgs = dgl.transform.metis_partition(g, 4, extra_cached_hops=1, balance_ntypes=ntypes)
    if subgs is not None:
        for i in subgs:
            subg = subgs[i]
            parent_nids = F.asnumpy(subg.ndata[dgl.NID])
            sub_ntypes = ntypes[parent_nids]
            print('type0:', np.sum(sub_ntypes == 0))
            print('type1:', np.sum(sub_ntypes == 1))
            print('type2:', np.sum(sub_ntypes == 2))
    subgs = dgl.transform.metis_partition(g, 4, extra_cached_hops=1,
                                          balance_ntypes=ntypes, balance_edges=True)
    if subgs is not None:
        for i in subgs:
            subg = subgs[i]
            parent_nids = F.asnumpy(subg.ndata[dgl.NID])
            sub_ntypes = ntypes[parent_nids]
            print('type0:', np.sum(sub_ntypes == 0))
            print('type1:', np.sum(sub_ntypes == 1))
            print('type2:', np.sum(sub_ntypes == 2))

def check_metis_partition(g, extra_hops):
    subgs = dgl.transform.metis_partition(g, 4, extra_cached_hops=extra_hops)
    num_inner_nodes = 0
    num_inner_edges = 0
    if subgs is not None:
        for part_id, subg in subgs.items():
            lnode_ids = np.nonzero(F.asnumpy(subg.ndata['inner_node']))[0]
            ledge_ids = np.nonzero(F.asnumpy(subg.edata['inner_edge']))[0]
            num_inner_nodes += len(lnode_ids)
            num_inner_edges += len(ledge_ids)
            assert np.sum(F.asnumpy(subg.ndata['part_id']) == part_id) == len(lnode_ids)
        assert num_inner_nodes == g.number_of_nodes()
        print(g.number_of_edges() - num_inner_edges)

    if extra_hops == 0:
        return

    # partitions with node reshuffling
    subgs = dgl.transform.metis_partition(g, 4, extra_cached_hops=extra_hops, reshuffle=True)
    num_inner_nodes = 0
    num_inner_edges = 0
    edge_cnts = np.zeros((g.number_of_edges(),))
    if subgs is not None:
        for part_id, subg in subgs.items():
            lnode_ids = np.nonzero(F.asnumpy(subg.ndata['inner_node']))[0]
            ledge_ids = np.nonzero(F.asnumpy(subg.edata['inner_edge']))[0]
            num_inner_nodes += len(lnode_ids)
            num_inner_edges += len(ledge_ids)
            assert np.sum(F.asnumpy(subg.ndata['part_id']) == part_id) == len(lnode_ids)
            nids = F.asnumpy(subg.ndata[dgl.NID])

            # ensure the local node Ids are contiguous.
            parent_ids = F.asnumpy(subg.ndata[dgl.NID])
            parent_ids = parent_ids[:len(lnode_ids)]
            assert np.all(parent_ids == np.arange(parent_ids[0], parent_ids[-1] + 1))

            # count the local edges.
            parent_ids = F.asnumpy(subg.edata[dgl.EID])[ledge_ids]
            edge_cnts[parent_ids] += 1

            orig_ids = subg.ndata['orig_id']
            inner_node = F.asnumpy(subg.ndata['inner_node'])
            for nid in range(subg.number_of_nodes()):
                neighs = subg.predecessors(nid)
                old_neighs1 = F.gather_row(orig_ids, neighs)
                old_nid = F.asnumpy(orig_ids[nid])
                old_neighs2 = g.predecessors(old_nid)
                # If this is an inner node, it should have the full neighborhood.
                if inner_node[nid]:
                    assert np.all(np.sort(F.asnumpy(old_neighs1)) == np.sort(F.asnumpy(old_neighs2)))
        # Normally, local edges are only counted once.
        assert np.all(edge_cnts == 1)

        assert num_inner_nodes == g.number_of_nodes()
        print(g.number_of_edges() - num_inner_edges)

@unittest.skipIf(F._default_context_str == 'gpu', reason="It doesn't support GPU")
def test_reorder_nodes():
    g = dgl.DGLGraphStale(create_large_graph_index(1000), readonly=True)
    new_nids = np.random.permutation(g.number_of_nodes())
    # TODO(zhengda) we need to test both CSR and COO.
    new_g = dgl.transform.reorder_nodes(g, new_nids)
    new_in_deg = new_g.in_degrees()
    new_out_deg = new_g.out_degrees()
    in_deg = g.in_degrees()
    out_deg = g.out_degrees()
    new_in_deg1 = F.scatter_row(in_deg, F.tensor(new_nids), in_deg)
    new_out_deg1 = F.scatter_row(out_deg, F.tensor(new_nids), out_deg)
    assert np.all(F.asnumpy(new_in_deg == new_in_deg1))
    assert np.all(F.asnumpy(new_out_deg == new_out_deg1))
    orig_ids = F.asnumpy(new_g.ndata['orig_id'])
    for nid in range(g.number_of_nodes()):
        neighs = F.asnumpy(g.successors(nid))
        new_neighs1 = new_nids[neighs]
        new_nid = new_nids[nid]
        new_neighs2 = new_g.successors(new_nid)
        assert np.all(np.sort(new_neighs1) == np.sort(F.asnumpy(new_neighs2)))

    for nid in range(new_g.number_of_nodes()):
        neighs = F.asnumpy(new_g.successors(nid))
        old_neighs1 = orig_ids[neighs]
        old_nid = orig_ids[nid]
        old_neighs2 = g.successors(old_nid)
        assert np.all(np.sort(old_neighs1) == np.sort(F.asnumpy(old_neighs2)))

        neighs = F.asnumpy(new_g.predecessors(nid))
        old_neighs1 = orig_ids[neighs]
        old_nid = orig_ids[nid]
        old_neighs2 = g.predecessors(old_nid)
        assert np.all(np.sort(old_neighs1) == np.sort(F.asnumpy(old_neighs2)))

@unittest.skipIf(F._default_context_str == 'gpu', reason="GPU not implemented")
@parametrize_dtype
def test_in_subgraph(idtype):
    g1 = dgl.graph([(1,0),(2,0),(3,0),(0,1),(2,1),(3,1),(0,2)], 'user', 'follow', idtype=idtype)
    g2 = dgl.bipartite([(0,0),(0,1),(1,2),(3,2)], 'user', 'play', 'game', idtype=idtype)
    g3 = dgl.bipartite([(2,0),(2,1),(2,2),(1,0),(1,3),(0,0)], 'game', 'liked-by', 'user', idtype=idtype)
    g4 = dgl.bipartite([(0,0),(1,0),(2,0),(3,0)], 'user', 'flips', 'coin', idtype=idtype)
    hg = dgl.hetero_from_relations([g1, g2, g3, g4])
    subg = dgl.in_subgraph(hg, {'user' : [0,1], 'game' : 0})
    assert subg.idtype == idtype
    assert len(subg.ntypes) == 3
    assert len(subg.etypes) == 4
    u, v = subg['follow'].edges()
    edge_set = set(zip(list(F.asnumpy(u)), list(F.asnumpy(v))))
    assert F.array_equal(hg['follow'].edge_ids(u, v), subg['follow'].edata[dgl.EID])
    assert edge_set == {(1,0),(2,0),(3,0),(0,1),(2,1),(3,1)}
    u, v = subg['play'].edges()
    edge_set = set(zip(list(F.asnumpy(u)), list(F.asnumpy(v))))
    assert F.array_equal(hg['play'].edge_ids(u, v), subg['play'].edata[dgl.EID])
    assert edge_set == {(0,0)}
    u, v = subg['liked-by'].edges()
    edge_set = set(zip(list(F.asnumpy(u)), list(F.asnumpy(v))))
    assert F.array_equal(hg['liked-by'].edge_ids(u, v), subg['liked-by'].edata[dgl.EID])
    assert edge_set == {(2,0),(2,1),(1,0),(0,0)}
    assert subg['flips'].number_of_edges() == 0

@unittest.skipIf(F._default_context_str == 'gpu', reason="GPU not implemented")
@parametrize_dtype
def test_out_subgraph(idtype):
    g1 = dgl.graph([(1,0),(2,0),(3,0),(0,1),(2,1),(3,1),(0,2)], 'user', 'follow', idtype=idtype)
    g2 = dgl.bipartite([(0,0),(0,1),(1,2),(3,2)], 'user', 'play', 'game', idtype=idtype)
    g3 = dgl.bipartite([(2,0),(2,1),(2,2),(1,0),(1,3),(0,0)], 'game', 'liked-by', 'user', idtype=idtype)
    g4 = dgl.bipartite([(0,0),(1,0),(2,0),(3,0)], 'user', 'flips', 'coin', idtype=idtype)
    hg = dgl.hetero_from_relations([g1, g2, g3, g4])
    subg = dgl.out_subgraph(hg, {'user' : [0,1], 'game' : 0})
    assert subg.idtype == idtype
    assert len(subg.ntypes) == 3
    assert len(subg.etypes) == 4
    u, v = subg['follow'].edges()
    edge_set = set(zip(list(F.asnumpy(u)), list(F.asnumpy(v))))
    assert edge_set == {(1,0),(0,1),(0,2)}
    assert F.array_equal(hg['follow'].edge_ids(u, v), subg['follow'].edata[dgl.EID])
    u, v = subg['play'].edges()
    edge_set = set(zip(list(F.asnumpy(u)), list(F.asnumpy(v))))
    assert edge_set == {(0,0),(0,1),(1,2)}
    assert F.array_equal(hg['play'].edge_ids(u, v), subg['play'].edata[dgl.EID])
    u, v = subg['liked-by'].edges()
    edge_set = set(zip(list(F.asnumpy(u)), list(F.asnumpy(v))))
    assert edge_set == {(0,0)}
    assert F.array_equal(hg['liked-by'].edge_ids(u, v), subg['liked-by'].edata[dgl.EID])
    u, v = subg['flips'].edges()
    edge_set = set(zip(list(F.asnumpy(u)), list(F.asnumpy(v))))
    assert edge_set == {(0,0),(1,0)}
    assert F.array_equal(hg['flips'].edge_ids(u, v), subg['flips'].edata[dgl.EID])

@unittest.skipIf(F._default_context_str == 'gpu', reason="GPU compaction not implemented")
@parametrize_dtype
def test_compact(idtype):
    g1 = dgl.heterograph({
        ('user', 'follow', 'user'): [(1, 3), (3, 5)],
        ('user', 'plays', 'game'): [(2, 4), (3, 4), (2, 5)],
        ('game', 'wished-by', 'user'): [(6, 7), (5, 7)]},
        {'user': 20, 'game': 10}, idtype=idtype)

    g2 = dgl.heterograph({
        ('game', 'clicked-by', 'user'): [(3, 1)],
        ('user', 'likes', 'user'): [(1, 8), (8, 9)]},
        {'user': 20, 'game': 10}, idtype=idtype)

    g3 = dgl.graph([(0, 1), (1, 2)], num_nodes=10, ntype='user', idtype=idtype)
    g4 = dgl.graph([(1, 3), (3, 5)], num_nodes=10, ntype='user', idtype=idtype)

    def _check(g, new_g, induced_nodes):
        assert g.ntypes == new_g.ntypes
        assert g.canonical_etypes == new_g.canonical_etypes

        for ntype in g.ntypes:
            assert -1 not in induced_nodes[ntype]

        for etype in g.canonical_etypes:
            g_src, g_dst = g.all_edges(order='eid', etype=etype)
            g_src = F.asnumpy(g_src)
            g_dst = F.asnumpy(g_dst)
            new_g_src, new_g_dst = new_g.all_edges(order='eid', etype=etype)
            new_g_src_mapped = induced_nodes[etype[0]][F.asnumpy(new_g_src)]
            new_g_dst_mapped = induced_nodes[etype[2]][F.asnumpy(new_g_dst)]
            assert (g_src == new_g_src_mapped).all()
            assert (g_dst == new_g_dst_mapped).all()

    # Test default
    new_g1 = dgl.compact_graphs(g1)
    induced_nodes = {ntype: new_g1.nodes[ntype].data[dgl.NID] for ntype in new_g1.ntypes}
    induced_nodes = {k: F.asnumpy(v) for k, v in induced_nodes.items()}
    assert new_g1.idtype == idtype
    assert set(induced_nodes['user']) == set([1, 3, 5, 2, 7])
    assert set(induced_nodes['game']) == set([4, 5, 6])
    _check(g1, new_g1, induced_nodes)

    # Test with always_preserve given a dict
    new_g1 = dgl.compact_graphs(
        g1, always_preserve={'game': F.tensor([4, 7], idtype)})
    assert new_g1.idtype == idtype
    induced_nodes = {ntype: new_g1.nodes[ntype].data[dgl.NID] for ntype in new_g1.ntypes}
    induced_nodes = {k: F.asnumpy(v) for k, v in induced_nodes.items()}
    assert set(induced_nodes['user']) == set([1, 3, 5, 2, 7])
    assert set(induced_nodes['game']) == set([4, 5, 6, 7])
    _check(g1, new_g1, induced_nodes)

    # Test with always_preserve given a tensor
    new_g3 = dgl.compact_graphs(
        g3, always_preserve=F.tensor([1, 7], idtype))
    induced_nodes = {ntype: new_g3.nodes[ntype].data[dgl.NID] for ntype in new_g3.ntypes}
    induced_nodes = {k: F.asnumpy(v) for k, v in induced_nodes.items()}

    assert new_g3.idtype == idtype
    assert set(induced_nodes['user']) == set([0, 1, 2, 7])
    _check(g3, new_g3, induced_nodes)

    # Test multiple graphs
    new_g1, new_g2 = dgl.compact_graphs([g1, g2])
    induced_nodes = {ntype: new_g1.nodes[ntype].data[dgl.NID] for ntype in new_g1.ntypes}
    induced_nodes = {k: F.asnumpy(v) for k, v in induced_nodes.items()}
    assert new_g1.idtype == idtype
    assert new_g2.idtype == idtype
    assert set(induced_nodes['user']) == set([1, 3, 5, 2, 7, 8, 9])
    assert set(induced_nodes['game']) == set([3, 4, 5, 6])
    _check(g1, new_g1, induced_nodes)
    _check(g2, new_g2, induced_nodes)

    # Test multiple graphs with always_preserve given a dict
    new_g1, new_g2 = dgl.compact_graphs(
        [g1, g2], always_preserve={'game': F.tensor([4, 7], dtype=idtype)})
    induced_nodes = {ntype: new_g1.nodes[ntype].data[dgl.NID] for ntype in new_g1.ntypes}
    induced_nodes = {k: F.asnumpy(v) for k, v in induced_nodes.items()}
    assert new_g1.idtype == idtype
    assert new_g2.idtype == idtype
    assert set(induced_nodes['user']) == set([1, 3, 5, 2, 7, 8, 9])
    assert set(induced_nodes['game']) == set([3, 4, 5, 6, 7])
    _check(g1, new_g1, induced_nodes)
    _check(g2, new_g2, induced_nodes)

    # Test multiple graphs with always_preserve given a tensor
    new_g3, new_g4 = dgl.compact_graphs(
        [g3, g4], always_preserve=F.tensor([1, 7], dtype=idtype))
    induced_nodes = {ntype: new_g3.nodes[ntype].data[dgl.NID] for ntype in new_g3.ntypes}
    induced_nodes = {k: F.asnumpy(v) for k, v in induced_nodes.items()}

    assert new_g3.idtype == idtype
    assert new_g4.idtype == idtype

    assert set(induced_nodes['user']) == set([0, 1, 2, 3, 5, 7])
    _check(g3, new_g3, induced_nodes)
    _check(g4, new_g4, induced_nodes)

@unittest.skipIf(F._default_context_str == 'gpu', reason="GPU to simple not implemented")
@parametrize_dtype
def test_to_simple(idtype):
    # homogeneous graph
    g = dgl.graph((F.tensor([0, 1, 2, 1]), F.tensor([1, 2, 0, 2])))
    g.ndata['h'] = F.tensor([[0.], [1.], [2.]])
    g.edata['h'] = F.tensor([[3.], [4.], [5.], [6.]])
    sg, wb = dgl.to_simple(g, writeback_mapping=True)
    u, v = g.all_edges(form='uv', order='eid')
    u = F.asnumpy(u).tolist()
    v = F.asnumpy(v).tolist()
    uv = list(zip(u, v))
    eid_map = F.asnumpy(wb)

    su, sv = sg.all_edges(form='uv', order='eid')
    su = F.asnumpy(su).tolist()
    sv = F.asnumpy(sv).tolist()
    suv = list(zip(su, sv))
    sc = F.asnumpy(sg.edata['count'])
    assert set(uv) == set(suv)
    for i, e in enumerate(suv):
        assert sc[i] == sum(e == _e for _e in uv)
    for i, e in enumerate(uv):
        assert eid_map[i] == suv.index(e)
    # shared ndata
    assert F.array_equal(sg.ndata['h'], g.ndata['h'])
    assert 'h' not in sg.edata
    # new ndata to sg
    sg.ndata['hh'] = F.tensor([[0.], [1.], [2.]])
    assert 'hh' not in g.ndata

    sg = dgl.to_simple(g, writeback_mapping=False, copy_ndata=False)
    assert 'h' not in sg.ndata
    assert 'h' not in sg.edata

    # heterogeneous graph
    g = dgl.heterograph({
        ('user', 'follow', 'user'): ([0, 1, 2, 1, 1, 1],
                                     [1, 3, 2, 3, 4, 4]),
        ('user', 'plays', 'game'): ([3, 2, 1, 1, 3, 2, 2], [5, 3, 4, 4, 5, 3, 3])},
        idtype=idtype, device=F.ctx())
    g.nodes['user'].data['h'] = F.tensor([0, 1, 2, 3, 4])
    g.nodes['user'].data['hh'] = F.tensor([0, 1, 2, 3, 4])
    g.edges['follow'].data['h'] = F.tensor([0, 1, 2, 3, 4, 5])
    sg, wb = dgl.to_simple(g, return_counts='weights', writeback_mapping=True, copy_edata=True)
    g.nodes['game'].data['h'] = F.tensor([0, 1, 2, 3, 4, 5])

    for etype in g.canonical_etypes:
        u, v = g.all_edges(form='uv', order='eid', etype=etype)
        u = F.asnumpy(u).tolist()
        v = F.asnumpy(v).tolist()
        uv = list(zip(u, v))
        eid_map = F.asnumpy(wb[etype])

        su, sv = sg.all_edges(form='uv', order='eid', etype=etype)
        su = F.asnumpy(su).tolist()
        sv = F.asnumpy(sv).tolist()
        suv = list(zip(su, sv))
        sw = F.asnumpy(sg.edges[etype].data['weights'])

        assert set(uv) == set(suv)
        for i, e in enumerate(suv):
            assert sw[i] == sum(e == _e for _e in uv)
        for i, e in enumerate(uv):
            assert eid_map[i] == suv.index(e)
    # shared ndata
    assert F.array_equal(sg.nodes['user'].data['h'], g.nodes['user'].data['h'])
    assert F.array_equal(sg.nodes['user'].data['hh'], g.nodes['user'].data['hh'])
    assert 'h' not in sg.nodes['game'].data
    # new ndata to sg
    sg.nodes['user'].data['hhh'] = F.tensor([0, 1, 2, 3, 4])
    assert 'hhh' not in g.nodes['user'].data
    # share edata
    feat_idx = F.asnumpy(wb[('user', 'follow', 'user')])
    _, indices = np.unique(feat_idx, return_index=True)
    assert np.array_equal(F.asnumpy(sg.edges['follow'].data['h']),
                          F.asnumpy(g.edges['follow'].data['h'])[indices])

    sg = dgl.to_simple(g, writeback_mapping=False, copy_ndata=False)
    for ntype in g.ntypes:
        assert g.number_of_nodes(ntype) == sg.number_of_nodes(ntype)
    assert 'h' not in sg.nodes['user'].data
    assert 'hh' not in sg.nodes['user'].data

@unittest.skipIf(F._default_context_str == 'gpu', reason="GPU compaction not implemented")
@parametrize_dtype
def test_to_block(idtype):
    def check(g, bg, ntype, etype, dst_nodes, include_dst_in_src=True):
        if dst_nodes is not None:
            assert F.array_equal(bg.dstnodes[ntype].data[dgl.NID], dst_nodes)
        n_dst_nodes = bg.number_of_nodes('DST/' + ntype)
        if include_dst_in_src:
            assert F.array_equal(
                bg.srcnodes[ntype].data[dgl.NID][:n_dst_nodes],
                bg.dstnodes[ntype].data[dgl.NID])

        g = g[etype]
        bg = bg[etype]
        induced_src = bg.srcdata[dgl.NID]
        induced_dst = bg.dstdata[dgl.NID]
        induced_eid = bg.edata[dgl.EID]
        bg_src, bg_dst = bg.all_edges(order='eid')
        src_ans, dst_ans = g.all_edges(order='eid')

        induced_src_bg = F.gather_row(induced_src, bg_src)
        induced_dst_bg = F.gather_row(induced_dst, bg_dst)
        induced_src_ans = F.gather_row(src_ans, induced_eid)
        induced_dst_ans = F.gather_row(dst_ans, induced_eid)

        assert F.array_equal(induced_src_bg, induced_src_ans)
        assert F.array_equal(induced_dst_bg, induced_dst_ans)

    def checkall(g, bg, dst_nodes, include_dst_in_src=True):
        for etype in g.etypes:
            ntype = g.to_canonical_etype(etype)[2]
            if dst_nodes is not None and ntype in dst_nodes:
                check(g, bg, ntype, etype, dst_nodes[ntype], include_dst_in_src)
            else:
                check(g, bg, ntype, etype, None, include_dst_in_src)

    g = dgl.heterograph({
        ('A', 'AA', 'A'): [(0, 1), (2, 3), (1, 2), (3, 4)],
        ('A', 'AB', 'B'): [(0, 1), (1, 3), (3, 5), (1, 6)],
<<<<<<< HEAD
        ('B', 'BA', 'A'): [(2, 3), (3, 2)]}, idtype=idtype)
=======
        ('B', 'BA', 'A'): [(2, 3), (3, 2)]}, index_dtype=index_dtype)
    g.nodes['A'].data['x'] = F.randn((5, 10))
    g.nodes['B'].data['x'] = F.randn((7, 5))
    g.edges['AA'].data['x'] = F.randn((4, 3))
    g.edges['AB'].data['x'] = F.randn((4, 3))
    g.edges['BA'].data['x'] = F.randn((2, 3))
>>>>>>> ec2e24be
    g_a = g['AA']

    def check_features(g, bg):
        for ntype in bg.srctypes:
            for key in g.nodes[ntype].data:
                assert F.array_equal(
                    bg.srcnodes[ntype].data[key],
                    F.gather_row(g.nodes[ntype].data[key], bg.srcnodes[ntype].data[dgl.NID]))
        for ntype in bg.dsttypes:
            for key in g.nodes[ntype].data:
                assert F.array_equal(
                    bg.dstnodes[ntype].data[key],
                    F.gather_row(g.nodes[ntype].data[key], bg.dstnodes[ntype].data[dgl.NID]))
        for etype in bg.canonical_etypes:
            for key in g.edges[etype].data:
                assert F.array_equal(
                    bg.edges[etype].data[key],
                    F.gather_row(g.edges[etype].data[key], bg.edges[etype].data[dgl.EID]))

    bg = dgl.to_block(g_a)
    check(g_a, bg, 'A', 'AA', None)
    check_features(g_a, bg)
    assert bg.number_of_src_nodes() == 5
    assert bg.number_of_dst_nodes() == 4

    bg = dgl.to_block(g_a, include_dst_in_src=False)
    check(g_a, bg, 'A', 'AA', None, False)
    check_features(g_a, bg)
    assert bg.number_of_src_nodes() == 4
    assert bg.number_of_dst_nodes() == 4

    dst_nodes = F.tensor([4, 3, 2, 1], dtype=idtype)
    bg = dgl.to_block(g_a, dst_nodes)
    check(g_a, bg, 'A', 'AA', dst_nodes)
    check_features(g_a, bg)

    g_ab = g['AB']

    bg = dgl.to_block(g_ab)
    assert bg.idtype == idtype
    assert bg.number_of_nodes('SRC/B') == 4
    assert F.array_equal(bg.srcnodes['B'].data[dgl.NID], bg.dstnodes['B'].data[dgl.NID])
    assert bg.number_of_nodes('DST/A') == 0
    checkall(g_ab, bg, None)
    check_features(g_ab, bg)

    dst_nodes = {'B': F.tensor([5, 6, 3, 1], dtype=idtype)}
    bg = dgl.to_block(g, dst_nodes)
    assert bg.number_of_nodes('SRC/B') == 4
    assert F.array_equal(bg.srcnodes['B'].data[dgl.NID], bg.dstnodes['B'].data[dgl.NID])
    assert bg.number_of_nodes('DST/A') == 0
    checkall(g, bg, dst_nodes)
    check_features(g, bg)

    dst_nodes = {'A': F.tensor([4, 3, 2, 1], dtype=idtype), 'B': F.tensor([3, 5, 6, 1], dtype=idtype)}
    bg = dgl.to_block(g, dst_nodes=dst_nodes)
    checkall(g, bg, dst_nodes)
    check_features(g, bg)

@unittest.skipIf(F._default_context_str == 'gpu', reason="GPU not implemented")
@parametrize_dtype
def test_remove_edges(idtype):
    def check(g1, etype, g, edges_removed):
        src, dst, eid = g.edges(etype=etype, form='all')
        src1, dst1 = g1.edges(etype=etype, order='eid')
        if etype is not None:
            eid1 = g1.edges[etype].data[dgl.EID]
        else:
            eid1 = g1.edata[dgl.EID]
        src1 = F.asnumpy(src1)
        dst1 = F.asnumpy(dst1)
        eid1 = F.asnumpy(eid1)
        src = F.asnumpy(src)
        dst = F.asnumpy(dst)
        eid = F.asnumpy(eid)
        sde_set = set(zip(src, dst, eid))

        for s, d, e in zip(src1, dst1, eid1):
            assert (s, d, e) in sde_set
        assert not np.isin(edges_removed, eid1).any()
        assert g1.idtype == g.idtype

    for fmt in ['coo', 'csr', 'csc']:
        for edges_to_remove in [[2], [2, 2], [3, 2], [1, 3, 1, 2]]:
            g = dgl.graph([(0, 1), (2, 3), (1, 2), (3, 4)], idtype=idtype).formats(fmt)
            g1 = dgl.remove_edges(g, F.tensor(edges_to_remove, idtype))
            check(g1, None, g, edges_to_remove)

            g = dgl.graph(
                spsp.csr_matrix(([1, 1, 1, 1], ([0, 2, 1, 3], [1, 3, 2, 4])), shape=(5, 5)),
                idtype=idtype).formats(fmt)
            g1 = dgl.remove_edges(g, F.tensor(edges_to_remove, idtype))
            check(g1, None, g, edges_to_remove)

    g = dgl.heterograph({
        ('A', 'AA', 'A'): [(0, 1), (2, 3), (1, 2), (3, 4)],
        ('A', 'AB', 'B'): [(0, 1), (1, 3), (3, 5), (1, 6)],
        ('B', 'BA', 'A'): [(2, 3), (3, 2)]}, idtype=idtype)
    g2 = dgl.remove_edges(g, {'AA': F.tensor([2], idtype), 'AB': F.tensor([3], idtype), 'BA': F.tensor([1], idtype)})
    check(g2, 'AA', g, [2])
    check(g2, 'AB', g, [3])
    check(g2, 'BA', g, [1])

    g3 = dgl.remove_edges(g, {'AA': F.tensor([], idtype), 'AB': F.tensor([3], idtype), 'BA': F.tensor([1], idtype)})
    check(g3, 'AA', g, [])
    check(g3, 'AB', g, [3])
    check(g3, 'BA', g, [1])

    g4 = dgl.remove_edges(g, {'AB': F.tensor([3, 1, 2, 0], idtype)})
    check(g4, 'AA', g, [])
    check(g4, 'AB', g, [3, 1, 2, 0])
    check(g4, 'BA', g, [])

@parametrize_dtype
def test_add_edges(idtype):
    # homogeneous graph
    g = dgl.graph(([0, 1], [1, 2]), idtype=idtype, device=F.ctx())
    u = 0
    v = 1
    g = dgl.add_edges(g, u, v)
    assert g.device == F.ctx()
    assert g.number_of_nodes() == 3
    assert g.number_of_edges() == 3
    u = [0]
    v = [1]
    g = dgl.add_edges(g, u, v)
    assert g.device == F.ctx()
    assert g.number_of_nodes() == 3
    assert g.number_of_edges() == 4
    u = F.tensor(u, dtype=idtype)
    v = F.tensor(v, dtype=idtype)
    g = dgl.add_edges(g, u, v)
    assert g.device == F.ctx()
    assert g.number_of_nodes() == 3
    assert g.number_of_edges() == 5
    u, v = g.edges(form='uv', order='eid')
    assert F.array_equal(u, F.tensor([0, 1, 0, 0, 0], dtype=idtype))
    assert F.array_equal(v, F.tensor([1, 2, 1, 1, 1], dtype=idtype))

    # node id larger than current max node id
    g = dgl.graph(([0, 1], [1, 2]), idtype=idtype, device=F.ctx())
    u = F.tensor([0, 1], dtype=idtype)
    v = F.tensor([2, 3], dtype=idtype)
    g = dgl.add_edges(g, u, v)
    assert g.number_of_nodes() == 4
    assert g.number_of_edges() == 4
    u, v = g.edges(form='uv', order='eid')
    assert F.array_equal(u, F.tensor([0, 1, 0, 1], dtype=idtype))
    assert F.array_equal(v, F.tensor([1, 2, 2, 3], dtype=idtype))

    # has data
    g = dgl.graph(([0, 1], [1, 2]), idtype=idtype, device=F.ctx())
    g.ndata['h'] = F.copy_to(F.tensor([1, 1, 1], dtype=idtype), ctx=F.ctx())
    g.edata['h'] = F.copy_to(F.tensor([1, 1], dtype=idtype), ctx=F.ctx())
    u = F.tensor([0, 1], dtype=idtype)
    v = F.tensor([2, 3], dtype=idtype)
    e_feat = {'h' : F.copy_to(F.tensor([2, 2], dtype=idtype), ctx=F.ctx()),
              'hh' : F.copy_to(F.tensor([2, 2], dtype=idtype), ctx=F.ctx())}
    g = dgl.add_edges(g, u, v, e_feat)
    assert g.number_of_nodes() == 4
    assert g.number_of_edges() == 4
    u, v = g.edges(form='uv', order='eid')
    assert F.array_equal(u, F.tensor([0, 1, 0, 1], dtype=idtype))
    assert F.array_equal(v, F.tensor([1, 2, 2, 3], dtype=idtype))
    assert F.array_equal(g.ndata['h'], F.tensor([1, 1, 1, 0], dtype=idtype))
    assert F.array_equal(g.edata['h'], F.tensor([1, 1, 2, 2], dtype=idtype))
    assert F.array_equal(g.edata['hh'], F.tensor([0, 0, 2, 2], dtype=idtype))

    # zero data graph
    g = dgl.graph([], num_nodes=0, idtype=idtype, device=F.ctx())
    u = F.tensor([0, 1], dtype=idtype)
    v = F.tensor([2, 2], dtype=idtype)
    e_feat = {'h' : F.copy_to(F.tensor([2, 2], dtype=idtype), ctx=F.ctx()),
              'hh' : F.copy_to(F.tensor([2, 2], dtype=idtype), ctx=F.ctx())}
    g = dgl.add_edges(g, u, v, e_feat)
    assert g.number_of_nodes() == 3
    assert g.number_of_edges() == 2
    u, v = g.edges(form='uv', order='eid')
    assert F.array_equal(u, F.tensor([0, 1], dtype=idtype))
    assert F.array_equal(v, F.tensor([2, 2], dtype=idtype))
    assert F.array_equal(g.edata['h'], F.tensor([2, 2], dtype=idtype))
    assert F.array_equal(g.edata['hh'], F.tensor([2, 2], dtype=idtype))

    # bipartite graph
    g = dgl.bipartite(([0, 1], [1, 2]), 'user', 'plays', 'game', idtype=idtype, device=F.ctx())
    u = 0
    v = 1
    g = dgl.add_edges(g, u, v)
    assert g.device == F.ctx()
    assert g.number_of_nodes('user') == 2
    assert g.number_of_nodes('game') == 3
    assert g.number_of_edges() == 3
    u = [0]
    v = [1]
    g = dgl.add_edges(g, u, v)
    assert g.device == F.ctx()
    assert g.number_of_nodes('user') == 2
    assert g.number_of_nodes('game') == 3
    assert g.number_of_edges() == 4
    u = F.tensor(u, dtype=idtype)
    v = F.tensor(v, dtype=idtype)
    g = dgl.add_edges(g, u, v)
    assert g.device == F.ctx()
    assert g.number_of_nodes('user') == 2
    assert g.number_of_nodes('game') == 3
    assert g.number_of_edges() == 5
    u, v = g.edges(form='uv')
    assert F.array_equal(u, F.tensor([0, 1, 0, 0, 0], dtype=idtype))
    assert F.array_equal(v, F.tensor([1, 2, 1, 1, 1], dtype=idtype))

    # node id larger than current max node id
    g = dgl.bipartite(([0, 1], [1, 2]), 'user', 'plays', 'game', idtype=idtype, device=F.ctx())
    u = F.tensor([0, 2], dtype=idtype)
    v = F.tensor([2, 3], dtype=idtype)
    g = dgl.add_edges(g, u, v)
    assert g.device == F.ctx()
    assert g.number_of_nodes('user') == 3
    assert g.number_of_nodes('game') == 4
    assert g.number_of_edges() == 4
    u, v = g.edges(form='uv', order='eid')
    assert F.array_equal(u, F.tensor([0, 1, 0, 2], dtype=idtype))
    assert F.array_equal(v, F.tensor([1, 2, 2, 3], dtype=idtype))

    # has data
    g = dgl.bipartite(([0, 1], [1, 2]), 'user', 'plays', 'game', idtype=idtype, device=F.ctx())
    g.ndata['h'] = {'user' : F.copy_to(F.tensor([1, 1], dtype=idtype), ctx=F.ctx()),
                    'game' : F.copy_to(F.tensor([2, 2, 2], dtype=idtype), ctx=F.ctx())}
    g.edata['h'] = F.copy_to(F.tensor([1, 1], dtype=idtype), ctx=F.ctx())
    u = F.tensor([0, 2], dtype=idtype)
    v = F.tensor([2, 3], dtype=idtype)
    e_feat = {'h' : F.copy_to(F.tensor([2, 2], dtype=idtype), ctx=F.ctx()),
              'hh' : F.copy_to(F.tensor([2, 2], dtype=idtype), ctx=F.ctx())}
    g = dgl.add_edges(g, u, v, e_feat)
    assert g.number_of_nodes('user') == 3
    assert g.number_of_nodes('game') == 4
    assert g.number_of_edges() == 4
    u, v = g.edges(form='uv', order='eid')
    assert F.array_equal(u, F.tensor([0, 1, 0, 2], dtype=idtype))
    assert F.array_equal(v, F.tensor([1, 2, 2, 3], dtype=idtype))
    assert F.array_equal(g.nodes['user'].data['h'], F.tensor([1, 1, 0], dtype=idtype))
    assert F.array_equal(g.nodes['game'].data['h'], F.tensor([2, 2, 2, 0], dtype=idtype))
    assert F.array_equal(g.edata['h'], F.tensor([1, 1, 2, 2], dtype=idtype))
    assert F.array_equal(g.edata['hh'], F.tensor([0, 0, 2, 2], dtype=idtype))

    # heterogeneous graph
    g = create_test_heterograph4(idtype)
    u = F.tensor([0, 2], dtype=idtype)
    v = F.tensor([2, 3], dtype=idtype)
    g = dgl.add_edges(g, u, v, etype='plays')
    assert g.number_of_nodes('user') == 3
    assert g.number_of_nodes('game') == 4
    assert g.number_of_nodes('developer') == 2
    assert g.number_of_edges('plays') == 6
    assert g.number_of_edges('develops') == 2
    u, v = g.edges(form='uv', order='eid', etype='plays')
    assert F.array_equal(u, F.tensor([0, 1, 1, 2, 0, 2], dtype=idtype))
    assert F.array_equal(v, F.tensor([0, 0, 1, 1, 2, 3], dtype=idtype))
    assert F.array_equal(g.nodes['user'].data['h'], F.tensor([1, 1, 1], dtype=idtype))
    assert F.array_equal(g.nodes['game'].data['h'], F.tensor([2, 2, 0, 0], dtype=idtype))
    assert F.array_equal(g.edges['plays'].data['h'], F.tensor([1, 1, 1, 1, 0, 0], dtype=idtype))

    # add with feature
    e_feat = {'h': F.copy_to(F.tensor([2, 2], dtype=idtype), ctx=F.ctx())}
    u = F.tensor([0, 2], dtype=idtype)
    v = F.tensor([2, 3], dtype=idtype)
    g.nodes['game'].data['h'] =  F.copy_to(F.tensor([2, 2, 1, 1], dtype=idtype), ctx=F.ctx())
    g = dgl.add_edges(g, u, v, data=e_feat, etype='develops')
    assert g.number_of_nodes('user') == 3
    assert g.number_of_nodes('game') == 4
    assert g.number_of_nodes('developer') == 3
    assert g.number_of_edges('plays') == 6
    assert g.number_of_edges('develops') == 4
    u, v = g.edges(form='uv', order='eid', etype='develops')
    assert F.array_equal(u, F.tensor([0, 1, 0, 2], dtype=idtype))
    assert F.array_equal(v, F.tensor([0, 1, 2, 3], dtype=idtype))
    assert F.array_equal(g.nodes['developer'].data['h'], F.tensor([3, 3, 0], dtype=idtype))
    assert F.array_equal(g.nodes['game'].data['h'], F.tensor([2, 2, 1, 1], dtype=idtype))
    assert F.array_equal(g.edges['develops'].data['h'], F.tensor([0, 0, 2, 2], dtype=idtype))

@parametrize_dtype
def test_add_nodes(idtype):
    # homogeneous Graphs
    g = dgl.graph(([0, 1], [1, 2]), idtype=idtype, device=F.ctx())
    g.ndata['h'] = F.copy_to(F.tensor([1,1,1], dtype=idtype), ctx=F.ctx())
    new_g = dgl.add_nodes(g, 1)
    assert g.number_of_nodes() == 3
    assert new_g.number_of_nodes() == 4
    assert F.array_equal(new_g.ndata['h'], F.tensor([1, 1, 1, 0], dtype=idtype))

    # zero node graph
    g = dgl.graph([], num_nodes=3, idtype=idtype, device=F.ctx())
    g.ndata['h'] = F.copy_to(F.tensor([1,1,1], dtype=idtype), ctx=F.ctx())
    g = dgl.add_nodes(g, 1, data={'h' : F.copy_to(F.tensor([2],  dtype=idtype), ctx=F.ctx())})
    assert g.number_of_nodes() == 4
    assert F.array_equal(g.ndata['h'], F.tensor([1, 1, 1, 2], dtype=idtype))

    # bipartite graph
    g = dgl.bipartite(([0, 1], [1, 2]), 'user', 'plays', 'game', idtype=idtype, device=F.ctx())
    g = dgl.add_nodes(g, 2, data={'h' : F.copy_to(F.tensor([2, 2],  dtype=idtype), ctx=F.ctx())}, ntype='user')
    assert g.number_of_nodes('user') == 4
    assert g.number_of_nodes('game') == 3
    assert F.array_equal(g.nodes['user'].data['h'], F.tensor([0, 0, 2, 2], dtype=idtype))
    g = dgl.add_nodes(g, 2, ntype='game')
    assert g.number_of_nodes('user') == 4
    assert g.number_of_nodes('game') == 5

    # heterogeneous graph
    g = create_test_heterograph4(idtype)
    g = dgl.add_nodes(g, 1, ntype='user')
    g = dgl.add_nodes(g, 2, data={'h' : F.copy_to(F.tensor([2, 2],  dtype=idtype), ctx=F.ctx())}, ntype='game')
    assert g.number_of_nodes('user') == 4
    assert g.number_of_nodes('game') == 4
    assert g.number_of_nodes('developer') == 2
    assert F.array_equal(g.nodes['user'].data['h'], F.tensor([1, 1, 1, 0], dtype=idtype))
    assert F.array_equal(g.nodes['game'].data['h'], F.tensor([2, 2, 2, 2], dtype=idtype))

@parametrize_dtype
def test_remove_edges(idtype):
    # homogeneous Graphs
    g = dgl.graph(([0, 1], [1, 2]), idtype=idtype, device=F.ctx())
    e = 0
    g = dgl.remove_edges(g, e)
    assert g.number_of_edges() == 1
    u, v = g.edges(form='uv', order='eid')
    assert F.array_equal(u, F.tensor([1], dtype=idtype))
    assert F.array_equal(v, F.tensor([2], dtype=idtype))
    g = dgl.graph(([0, 1], [1, 2]), idtype=idtype, device=F.ctx())
    e = [0]
    g = dgl.remove_edges(g, e)
    assert g.number_of_edges() == 1
    u, v = g.edges(form='uv', order='eid')
    assert F.array_equal(u, F.tensor([1], dtype=idtype))
    assert F.array_equal(v, F.tensor([2], dtype=idtype))
    e = F.tensor([0], dtype=idtype)
    g = dgl.remove_edges(g, e)
    assert g.number_of_edges() == 0

    # has node data
    g = dgl.graph(([0, 1], [1, 2]), idtype=idtype, device=F.ctx())
    g.ndata['h'] = F.copy_to(F.tensor([1, 2, 3], dtype=idtype), ctx=F.ctx())
    g = dgl.remove_edges(g, 1)
    assert g.number_of_edges() == 1
    assert F.array_equal(g.ndata['h'], F.tensor([1, 2, 3], dtype=idtype))

    # has edge data
    g = dgl.graph(([0, 1], [1, 2]), idtype=idtype, device=F.ctx())
    g.edata['h'] = F.copy_to(F.tensor([1, 2], dtype=idtype), ctx=F.ctx())
    g = dgl.remove_edges(g, 0)
    assert g.number_of_edges() == 1
    assert F.array_equal(g.edata['h'], F.tensor([2], dtype=idtype))

    # invalid eid
    assert_fail = False
    try:
        g = dgl.remove_edges(g, 1)
    except:
        assert_fail = True
    assert assert_fail

    # bipartite graph
    g = dgl.bipartite(([0, 1], [1, 2]), 'user', 'plays', 'game', idtype=idtype, device=F.ctx())
    e = 0
    g = dgl.remove_edges(g, e)
    assert g.number_of_edges() == 1
    u, v = g.edges(form='uv', order='eid')
    assert F.array_equal(u, F.tensor([1], dtype=idtype))
    assert F.array_equal(v, F.tensor([2], dtype=idtype))
    g = dgl.bipartite(([0, 1], [1, 2]), 'user', 'plays', 'game', idtype=idtype, device=F.ctx())
    e = [0]
    g = dgl.remove_edges(g, e)
    assert g.number_of_edges() == 1
    u, v = g.edges(form='uv', order='eid')
    assert F.array_equal(u, F.tensor([1], dtype=idtype))
    assert F.array_equal(v, F.tensor([2], dtype=idtype))
    e = F.tensor([0], dtype=idtype)
    g = dgl.remove_edges(g, e)
    assert g.number_of_edges() == 0

    # has data
    g = dgl.bipartite(([0, 1], [1, 2]), 'user', 'plays', 'game', idtype=idtype, device=F.ctx())
    g.ndata['h'] = {'user' : F.copy_to(F.tensor([1, 1], dtype=idtype), ctx=F.ctx()),
                    'game' : F.copy_to(F.tensor([2, 2, 2], dtype=idtype), ctx=F.ctx())}
    g.edata['h'] = F.copy_to(F.tensor([1, 2], dtype=idtype), ctx=F.ctx())
    g = dgl.remove_edges(g, 1)
    assert g.number_of_edges() == 1
    assert F.array_equal(g.nodes['user'].data['h'], F.tensor([1, 1], dtype=idtype))
    assert F.array_equal(g.nodes['game'].data['h'], F.tensor([2, 2, 2], dtype=idtype))
    assert F.array_equal(g.edata['h'], F.tensor([1], dtype=idtype))

    # heterogeneous graph
    g = create_test_heterograph4(idtype)
    g.edges['plays'].data['h'] = F.copy_to(F.tensor([1, 2, 3, 4], dtype=idtype), ctx=F.ctx())
    g = dgl.remove_edges(g, 1, etype='plays')
    assert g.number_of_edges('plays') == 3
    u, v = g.edges(form='uv', order='eid', etype='plays')
    assert F.array_equal(u, F.tensor([0, 1, 2], dtype=idtype))
    assert F.array_equal(v, F.tensor([0, 1, 1], dtype=idtype))
    assert F.array_equal(g.edges['plays'].data['h'], F.tensor([1, 3, 4], dtype=idtype))
    # remove all edges of 'develops'
    g = dgl.remove_edges(g, [0, 1], etype='develops')
    assert g.number_of_edges('develops') == 0
    assert F.array_equal(g.nodes['user'].data['h'], F.tensor([1, 1, 1], dtype=idtype))
    assert F.array_equal(g.nodes['game'].data['h'], F.tensor([2, 2], dtype=idtype))
    assert F.array_equal(g.nodes['developer'].data['h'], F.tensor([3, 3], dtype=idtype))

@parametrize_dtype
def test_remove_nodes(idtype):
    # homogeneous Graphs
    g = dgl.graph(([0, 1], [1, 2]), idtype=idtype, device=F.ctx())
    n = 0
    g = dgl.remove_nodes(g, n)
    assert g.number_of_nodes() == 2
    assert g.number_of_edges() == 1
    u, v = g.edges(form='uv', order='eid')
    assert F.array_equal(u, F.tensor([0], dtype=idtype))
    assert F.array_equal(v, F.tensor([1], dtype=idtype))
    g = dgl.graph(([0, 1], [1, 2]), idtype=idtype, device=F.ctx())
    n = [1]
    g = dgl.remove_nodes(g, n)
    assert g.number_of_nodes() == 2
    assert g.number_of_edges() == 0
    g = dgl.graph(([0, 1], [1, 2]), idtype=idtype, device=F.ctx())
    n = F.tensor([2], dtype=idtype)
    g = dgl.remove_nodes(g, n)
    assert g.number_of_nodes() == 2
    assert g.number_of_edges() == 1
    u, v = g.edges(form='uv', order='eid')
    assert F.array_equal(u, F.tensor([0], dtype=idtype))
    assert F.array_equal(v, F.tensor([1], dtype=idtype))

    # invalid nid
    assert_fail = False
    try:
        g.remove_nodes(3)
    except:
        assert_fail = True
    assert assert_fail

    # has node and edge data
    g = dgl.graph(([0, 0, 2], [0, 1, 2]), idtype=idtype, device=F.ctx())
    g.ndata['hv'] = F.copy_to(F.tensor([1, 2, 3], dtype=idtype), ctx=F.ctx())
    g.edata['he'] = F.copy_to(F.tensor([1, 2, 3], dtype=idtype), ctx=F.ctx())
    g = dgl.remove_nodes(g, F.tensor([0], dtype=idtype))
    assert g.number_of_nodes() == 2
    assert g.number_of_edges() == 1
    u, v = g.edges(form='uv', order='eid')
    assert F.array_equal(u, F.tensor([1], dtype=idtype))
    assert F.array_equal(v, F.tensor([1], dtype=idtype))
    assert F.array_equal(g.ndata['hv'], F.tensor([2, 3], dtype=idtype))
    assert F.array_equal(g.edata['he'], F.tensor([3], dtype=idtype))

    # node id larger than current max node id
    g = dgl.bipartite(([0, 1], [1, 2]), 'user', 'plays', 'game', idtype=idtype, device=F.ctx())
    n = 0
    g = dgl.remove_nodes(g, n, ntype='user')
    assert g.number_of_nodes('user') == 1
    assert g.number_of_nodes('game') == 3
    assert g.number_of_edges() == 1
    u, v = g.edges(form='uv', order='eid')
    assert F.array_equal(u, F.tensor([0], dtype=idtype))
    assert F.array_equal(v, F.tensor([2], dtype=idtype))
    g = dgl.bipartite(([0, 1], [1, 2]), 'user', 'plays', 'game', idtype=idtype, device=F.ctx())
    n = [1]
    g = dgl.remove_nodes(g, n, ntype='user')
    assert g.number_of_nodes('user') == 1
    assert g.number_of_nodes('game') == 3
    assert g.number_of_edges() == 1
    u, v = g.edges(form='uv', order='eid')
    assert F.array_equal(u, F.tensor([0], dtype=idtype))
    assert F.array_equal(v, F.tensor([1], dtype=idtype))
    g = dgl.bipartite(([0, 1], [1, 2]), 'user', 'plays', 'game', idtype=idtype, device=F.ctx())
    n = F.tensor([0], dtype=idtype)
    g = dgl.remove_nodes(g, n, ntype='game')
    assert g.number_of_nodes('user') == 2
    assert g.number_of_nodes('game') == 2
    assert g.number_of_edges() == 2
    u, v = g.edges(form='uv', order='eid')
    assert F.array_equal(u, F.tensor([0, 1], dtype=idtype))
    assert F.array_equal(v, F.tensor([0 ,1], dtype=idtype))

    # heterogeneous graph
    g = create_test_heterograph4(idtype)
    g.edges['plays'].data['h'] = F.copy_to(F.tensor([1, 2, 3, 4], dtype=idtype), ctx=F.ctx())
    g = dgl.remove_nodes(g, 0, ntype='game')
    assert g.number_of_nodes('user') == 3
    assert g.number_of_nodes('game') == 1
    assert g.number_of_nodes('developer') == 2
    assert g.number_of_edges('plays') == 2
    assert g.number_of_edges('develops') == 1
    assert F.array_equal(g.nodes['user'].data['h'], F.tensor([1, 1, 1], dtype=idtype))
    assert F.array_equal(g.nodes['game'].data['h'], F.tensor([2], dtype=idtype))
    assert F.array_equal(g.nodes['developer'].data['h'], F.tensor([3, 3], dtype=idtype))
    u, v = g.edges(form='uv', order='eid', etype='plays')
    assert F.array_equal(u, F.tensor([1, 2], dtype=idtype))
    assert F.array_equal(v, F.tensor([0, 0], dtype=idtype))
    assert F.array_equal(g.edges['plays'].data['h'], F.tensor([3, 4], dtype=idtype))
    u, v = g.edges(form='uv', order='eid', etype='develops')
    assert F.array_equal(u, F.tensor([1], dtype=idtype))
    assert F.array_equal(v, F.tensor([0], dtype=idtype))

@parametrize_dtype
def test_add_selfloop(idtype):
    # homogeneous graph
    g = dgl.graph(([0, 0, 2], [2, 1, 0]), idtype=idtype, device=F.ctx())
    g.edata['he'] = F.copy_to(F.tensor([1, 2, 3], dtype=idtype), ctx=F.ctx())
    g.ndata['hn'] = F.copy_to(F.tensor([1, 2, 3], dtype=idtype), ctx=F.ctx())
    g = dgl.add_self_loop(g)
    assert g.number_of_nodes() == 3
    assert g.number_of_edges() == 6
    u, v = g.edges(form='uv', order='eid')
    assert F.array_equal(u, F.tensor([0, 0, 2, 0, 1, 2], dtype=idtype))
    assert F.array_equal(v, F.tensor([2, 1, 0, 0, 1, 2], dtype=idtype))
    assert F.array_equal(g.edata['he'], F.tensor([1, 2, 3, 0, 0, 0], dtype=idtype))

    # bipartite graph
    g = dgl.bipartite(([0, 1, 2], [1, 2, 2]), 'user', 'plays', 'game', idtype=idtype, device=F.ctx())
    # nothing will happend
    raise_error = False
    try:
        g = dgl.add_self_loop(g)
    except:
        raise_error = True
    assert raise_error

    g = create_test_heterograph6(idtype)
    g = dgl.add_self_loop(g, etype='follows')
    assert g.number_of_nodes('user') == 3
    assert g.number_of_nodes('game') == 2
    assert g.number_of_edges('follows') == 5
    assert g.number_of_edges('plays') == 2
    u, v = g.edges(form='uv', order='eid', etype='follows')
    assert F.array_equal(u, F.tensor([1, 2, 0, 1, 2], dtype=idtype))
    assert F.array_equal(v, F.tensor([0, 1, 0, 1, 2], dtype=idtype))
    assert F.array_equal(g.edges['follows'].data['h'], F.tensor([1, 2, 0, 0, 0], dtype=idtype))
    assert F.array_equal(g.edges['plays'].data['h'], F.tensor([1, 2], dtype=idtype))

    raise_error = False
    try:
        g = dgl.add_self_loop(g, etype='plays')
    except:
        raise_error = True
    assert raise_error

@parametrize_dtype
def test_remove_selfloop(idtype):
    # homogeneous graph
    g = dgl.graph(([0, 0, 0, 1], [1, 0, 0, 2]), idtype=idtype, device=F.ctx())
    g.edata['he'] = F.copy_to(F.tensor([1, 2, 3, 4], dtype=idtype), ctx=F.ctx())
    g = dgl.remove_self_loop(g)
    assert g.number_of_nodes() == 3
    assert g.number_of_edges() == 2
    assert F.array_equal(g.edata['he'], F.tensor([1, 4], dtype=idtype))

    # bipartite graph
    g = dgl.bipartite(([0, 1, 2], [1, 2, 2]), 'user', 'plays', 'game', idtype=idtype, device=F.ctx())
    # nothing will happend
    raise_error = False
    try:
        g = dgl.remove_self_loop(g, etype='plays')
    except:
        raise_error = True
    assert raise_error

    g = create_test_heterograph5(idtype)
    g = dgl.remove_self_loop(g, etype='follows')
    assert g.number_of_nodes('user') == 3
    assert g.number_of_nodes('game') == 2
    assert g.number_of_edges('follows') == 2
    assert g.number_of_edges('plays') == 2
    u, v = g.edges(form='uv', order='eid', etype='follows')
    assert F.array_equal(u, F.tensor([1, 2], dtype=idtype))
    assert F.array_equal(v, F.tensor([0, 1], dtype=idtype))
    assert F.array_equal(g.edges['follows'].data['h'], F.tensor([2, 4], dtype=idtype))
    assert F.array_equal(g.edges['plays'].data['h'], F.tensor([1, 2], dtype=idtype))

    raise_error = False
    try:
        g = dgl.remove_self_loop(g, etype='plays')
    except:
        raise_error = True
    assert raise_error

if __name__ == '__main__':
    pass<|MERGE_RESOLUTION|>--- conflicted
+++ resolved
@@ -865,16 +865,12 @@
     g = dgl.heterograph({
         ('A', 'AA', 'A'): [(0, 1), (2, 3), (1, 2), (3, 4)],
         ('A', 'AB', 'B'): [(0, 1), (1, 3), (3, 5), (1, 6)],
-<<<<<<< HEAD
         ('B', 'BA', 'A'): [(2, 3), (3, 2)]}, idtype=idtype)
-=======
-        ('B', 'BA', 'A'): [(2, 3), (3, 2)]}, index_dtype=index_dtype)
     g.nodes['A'].data['x'] = F.randn((5, 10))
     g.nodes['B'].data['x'] = F.randn((7, 5))
     g.edges['AA'].data['x'] = F.randn((4, 3))
     g.edges['AB'].data['x'] = F.randn((4, 3))
     g.edges['BA'].data['x'] = F.randn((2, 3))
->>>>>>> ec2e24be
     g_a = g['AA']
 
     def check_features(g, bg):
