--- conflicted
+++ resolved
@@ -1466,17 +1466,10 @@
     assert raise_error
 
 if __name__ == '__main__':
-<<<<<<< HEAD
-    #test_reorder_nodes()
-    # test_line_graph()
-    # test_no_backtracking()
-    #test_reverse()
-=======
     # test_reorder_nodes()
     # test_line_graph()
     # test_no_backtracking()
     # test_reverse()
->>>>>>> b885c82f
     # test_reverse_shared_frames()
     # test_to_bidirected()
     # test_simple_graph()
@@ -1489,11 +1482,7 @@
     test_hetero_metis_partition()
     # test_hetero_linegraph('int32')
     # test_compact()
-<<<<<<< HEAD
-    #test_to_simple("int32")
-=======
     # test_to_simple("int32")
->>>>>>> b885c82f
     # test_in_subgraph("int32")
     # test_out_subgraph()
     # test_to_block("int32")
