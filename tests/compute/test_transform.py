--- conflicted
+++ resolved
@@ -56,13 +56,8 @@
                           np.array([0, 1, 2, 4]))
     assert np.array_equal(F.asnumpy(col),
                           np.array([4, 0, 3, 1]))
-<<<<<<< HEAD
     g = dgl.graph(([0, 1, 1, 2, 2],[2, 0, 2, 0, 1]), 
         'user', 'follows', restrict_format='csr', idtype=idtype)
-=======
-    g = dgl.graph(([0, 1, 1, 2, 2],[2, 0, 2, 0, 1]),
-        'user', 'follows', restrict_format='csr', index_dtype=index_dtype)
->>>>>>> ec016e41
     lg = dgl.line_heterograph(g)
     assert lg.number_of_nodes() == 5
     assert lg.number_of_edges() == 8
@@ -72,13 +67,8 @@
     assert np.array_equal(F.asnumpy(col),
                           np.array([3, 4, 0, 3, 4, 0, 1, 2]))
 
-<<<<<<< HEAD
     g = dgl.graph(([0, 1, 1, 2, 2],[2, 0, 2, 0, 1]), 
         'user', 'follows', restrict_format='csc', idtype=idtype)
-=======
-    g = dgl.graph(([0, 1, 1, 2, 2],[2, 0, 2, 0, 1]),
-        'user', 'follows', restrict_format='csc', index_dtype=index_dtype)
->>>>>>> ec016e41
     lg = dgl.line_heterograph(g)
     assert lg.number_of_nodes() == 5
     assert lg.number_of_edges() == 8
@@ -651,13 +641,8 @@
         g3, always_preserve=F.tensor([1, 7], idtype))
     induced_nodes = {ntype: new_g3.nodes[ntype].data[dgl.NID] for ntype in new_g3.ntypes}
     induced_nodes = {k: F.asnumpy(v) for k, v in induced_nodes.items()}
-<<<<<<< HEAD
     
     assert new_g3.idtype == idtype
-=======
-
-    assert new_g3._idtype_str == index_dtype
->>>>>>> ec016e41
     assert set(induced_nodes['user']) == set([0, 1, 2, 7])
     _check(g3, new_g3, induced_nodes)
 
@@ -676,15 +661,9 @@
     new_g1, new_g2 = dgl.compact_graphs(
         [g1, g2], always_preserve={'game': F.tensor([4, 7], dtype=idtype)})
     induced_nodes = {ntype: new_g1.nodes[ntype].data[dgl.NID] for ntype in new_g1.ntypes}
-<<<<<<< HEAD
     induced_nodes = {k: F.asnumpy(v) for k, v in induced_nodes.items()}    
     assert new_g1.idtype == idtype
     assert new_g2.idtype == idtype
-=======
-    induced_nodes = {k: F.asnumpy(v) for k, v in induced_nodes.items()}
-    assert new_g1._idtype_str == index_dtype
-    assert new_g2._idtype_str == index_dtype
->>>>>>> ec016e41
     assert set(induced_nodes['user']) == set([1, 3, 5, 2, 7, 8, 9])
     assert set(induced_nodes['game']) == set([3, 4, 5, 6, 7])
     _check(g1, new_g1, induced_nodes)
@@ -695,15 +674,10 @@
         [g3, g4], always_preserve=F.tensor([1, 7], dtype=idtype))
     induced_nodes = {ntype: new_g3.nodes[ntype].data[dgl.NID] for ntype in new_g3.ntypes}
     induced_nodes = {k: F.asnumpy(v) for k, v in induced_nodes.items()}
-<<<<<<< HEAD
     
     assert new_g3.idtype == idtype
     assert new_g4.idtype == idtype
-=======
-
-    assert new_g3._idtype_str == index_dtype
-    assert new_g4._idtype_str == index_dtype
->>>>>>> ec016e41
+
     assert set(induced_nodes['user']) == set([0, 1, 2, 3, 5, 7])
     _check(g3, new_g3, induced_nodes)
     _check(g4, new_g4, induced_nodes)
