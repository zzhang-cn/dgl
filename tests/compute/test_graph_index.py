--- conflicted
+++ resolved
@@ -170,23 +170,6 @@
     assert np.all(F.asnumpy(src) == coo.row)
     assert np.all(F.asnumpy(dst) == coo.col)
 
-<<<<<<< HEAD
-=======
-    # Load CSR to shared memory.
-    # Shared memory isn't supported in Windows.
-    if os.name is not 'nt':
-        idx = dgl.graph_index.from_csr(
-                utils.toindex(csr.indptr), utils.toindex(csr.indices),
-                'out', '/test_graph_struct')
-        assert idx.number_of_nodes() == n
-        assert idx.number_of_edges() == csr.nnz
-        src, dst, eid = idx.edges()
-        src, dst, eid = src.tousertensor(), dst.tousertensor(), eid.tousertensor()
-        coo = csr.tocoo()
-        assert np.all(F.asnumpy(src) == coo.row)
-        assert np.all(F.asnumpy(dst) == coo.col)
-
->>>>>>> 1b152bf5
 def test_edge_ids():
     np.random.seed(0)
     csr = (spsp.random(20, 20, density=0.1, format='csr') != 0).astype(np.int64)
