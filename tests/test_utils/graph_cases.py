--- conflicted
+++ resolved
@@ -41,17 +41,11 @@
 def bipartite_full():
     return dgl.bipartite([(0, 0), (0, 1), (0, 2), (0, 3), (1, 0), (1, 1), (1, 2), (1, 3)])
 
-<<<<<<< HEAD
-@register_case(['homo', 'small'])
-=======
 @register_case(['homo'])
->>>>>>> 4c8985ff
 def graph0():
     return dgl.graph(([0, 0, 0, 1, 1, 2, 2, 2, 3, 3, 3, 4, 6, 6, 7, 8, 9],
                       [4, 5, 1, 2, 4, 7, 9, 8 ,6, 4, 1, 0, 1, 0, 2, 3, 5]))
 
-<<<<<<< HEAD
-=======
 @register_case(['homo', 'has_feature'])
 def graph1():
     g = dgl.graph(([0, 0, 0, 1, 1, 2, 2, 2, 3, 3, 3, 4, 6, 6, 7, 8, 9],
@@ -94,7 +88,6 @@
         })
     return dgl.to_block(g)
 
->>>>>>> 4c8985ff
 def random_dglgraph(size):
     return dgl.DGLGraph(nx.erdos_renyi_graph(size, 0.3))
 
