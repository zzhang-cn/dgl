from collections import defaultdict
import backend as F
import dgl
import numpy as np
import networkx as nx
import numpy as np
import scipy.sparse as ssp
import backend as F

case_registry = defaultdict(list)

def register_case(labels):
    def wrapper(fn):
        for lbl in labels:
            case_registry[lbl].append(fn)
        fn.__labels__ = labels
        return fn
    return wrapper

def get_cases(labels=None, exclude=[]):
    """Get all graph instances of the given labels."""
    cases = set()
    if labels is None:
        # get all the cases
        labels = case_registry.keys()
    for lbl in labels:
        for case in case_registry[lbl]:
            if not any([l in exclude for l in case.__labels__]):
                cases.add(case)
    return [fn() for fn in cases]

@register_case(['dglgraph', 'path'])
def dglgraph_path():
    return dgl.DGLGraph(nx.path_graph(5))

@register_case(['bipartite'])
def bipartite1():
    return dgl.bipartite([(0, 0), (0, 1), (0, 4), (2, 1), (2, 4), (3, 3)])

@register_case(['bipartite'])
def bipartite_full():
    return dgl.bipartite([(0, 0), (0, 1), (0, 2), (0, 3), (1, 0), (1, 1), (1, 2), (1, 3)])

<<<<<<< HEAD
@register_case(['homo'])
def graph0():
    return dgl.graph(([0, 0, 0, 1, 1, 2, 2, 2, 3, 3, 3, 4, 6, 6, 7, 8, 9],
                      [4, 5, 1, 2, 4, 7, 9, 8 ,6, 4, 1, 0, 1, 0, 2, 3, 5]))

@register_case(['homo', 'has_feature'])
def graph1():
    g = dgl.graph(([0, 0, 0, 1, 1, 2, 2, 2, 3, 3, 3, 4, 6, 6, 7, 8, 9],
                   [4, 5, 1, 2, 4, 7, 9, 8 ,6, 4, 1, 0, 1, 0, 2, 3, 5]))
    g.ndata['h'] = F.copy_to(F.randn((g.number_of_nodes(), 2)), F.cpu())
    g.edata['w'] = F.copy_to(F.randn((g.number_of_edges(), 3)), F.cpu())
    return g

@register_case(['hetero', 'has_feature'])
def heterograph0():
    g = dgl.heterograph({
        ('user', 'plays', 'game'): ([0, 1, 1, 2], [0, 0, 1, 1]),
        ('developer', 'develops', 'game'): ([0, 1], [0, 1])})
    g.nodes['user'].data['h'] = F.copy_to(F.randn((g.number_of_nodes('user'), 3)), F.cpu())
    g.nodes['game'].data['h'] = F.copy_to(F.randn((g.number_of_nodes('game'), 2)), F.cpu())
    g.nodes['developer'].data['h'] = F.copy_to(F.randn((g.number_of_nodes('developer'), 3)), F.cpu())
    g.edges['plays'].data['h'] = F.copy_to(F.randn((g.number_of_edges('plays'), 1)), F.cpu())
    g.edges['develops'].data['h'] = F.copy_to(F.randn((g.number_of_edges('develops'), 5)), F.cpu())
    return g


@register_case(['batched', 'homo'])
def batched_graph0():
    g1 = dgl.graph(([0, 1, 2], [1, 2, 3]))
    g2 = dgl.graph(([1, 1], [2, 0]))
    g3 = dgl.graph(([0], [1]))
    return dgl.batch([g1, g2, g3])

@register_case(['block'])
def block_graph0():
    g = dgl.graph(([2, 3, 4], [5, 6, 7]), num_nodes=100)
    return dgl.to_block(g)

@register_case(['block'])
def block_graph1():
    g = dgl.heterograph({
            ('user', 'plays', 'game') : ([0, 1, 2], [1, 1, 0]),
            ('user', 'likes', 'game') : ([1, 2, 3], [0, 0, 2]),
            ('store', 'sells', 'game') : ([0, 1, 1], [0, 1, 2]),
        })
    return dgl.to_block(g)
=======
@register_case(['block'])
def block():
    g = dgl.graph(([0, 1, 2, 3], [1, 2, 3, 4]))
    return dgl.to_block(g, [1, 2, 3, 4])
>>>>>>> ec2e24be

def random_dglgraph(size):
    return dgl.DGLGraph(nx.erdos_renyi_graph(size, 0.3))

def random_graph(size):
    return dgl.graph(nx.erdos_renyi_graph(size, 0.3))

def random_bipartite(size_src, size_dst):
    return dgl.bipartite(ssp.random(size_src, size_dst, 0.1))

def random_block(size):
    g = dgl.graph(nx.erdos_renyi_graph(size, 0.1))
    return dgl.to_block(g, np.unique(F.zerocopy_to_numpy(g.edges()[1])))<|MERGE_RESOLUTION|>--- conflicted
+++ resolved
@@ -41,7 +41,6 @@
 def bipartite_full():
     return dgl.bipartite([(0, 0), (0, 1), (0, 2), (0, 3), (1, 0), (1, 1), (1, 2), (1, 3)])
 
-<<<<<<< HEAD
 @register_case(['homo'])
 def graph0():
     return dgl.graph(([0, 0, 0, 1, 1, 2, 2, 2, 3, 3, 3, 4, 6, 6, 7, 8, 9],
@@ -88,12 +87,6 @@
             ('store', 'sells', 'game') : ([0, 1, 1], [0, 1, 2]),
         })
     return dgl.to_block(g)
-=======
-@register_case(['block'])
-def block():
-    g = dgl.graph(([0, 1, 2, 3], [1, 2, 3, 4]))
-    return dgl.to_block(g, [1, 2, 3, 4])
->>>>>>> ec2e24be
 
 def random_dglgraph(size):
     return dgl.DGLGraph(nx.erdos_renyi_graph(size, 0.3))
