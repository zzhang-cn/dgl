import torch as th
import networkx as nx
import dgl
import dgl.nn.pytorch as nn
import dgl.function as fn
import backend as F
from copy import deepcopy

import numpy as np
import scipy as sp

def _AXWb(A, X, W, b):
    X = th.matmul(X, W)
    Y = th.matmul(A, X.view(X.shape[0], -1)).view_as(X)
    return Y + b

def test_graph_conv():
    g = dgl.DGLGraph(nx.path_graph(3))
    ctx = F.ctx()
    adj = g.adjacency_matrix(ctx=ctx)

    conv = nn.GraphConv(5, 2, norm=False, bias=True)
    conv = conv.to(ctx)
    print(conv)
    # test#1: basic
    h0 = F.ones((3, 5))
    h1 = conv(g, h0)
    assert len(g.ndata) == 0
    assert len(g.edata) == 0
    assert F.allclose(h1, _AXWb(adj, h0, conv.weight, conv.bias))
    # test#2: more-dim
    h0 = F.ones((3, 5, 5))
    h1 = conv(g, h0)
    assert len(g.ndata) == 0
    assert len(g.edata) == 0
    assert F.allclose(h1, _AXWb(adj, h0, conv.weight, conv.bias))

    conv = nn.GraphConv(5, 2)
    conv = conv.to(ctx)
    # test#3: basic
    h0 = F.ones((3, 5))
    h1 = conv(g, h0)
    assert len(g.ndata) == 0
    assert len(g.edata) == 0
    # test#4: basic
    h0 = F.ones((3, 5, 5))
    h1 = conv(g, h0)
    assert len(g.ndata) == 0
    assert len(g.edata) == 0

    conv = nn.GraphConv(5, 2)
    conv = conv.to(ctx)
    # test#3: basic
    h0 = F.ones((3, 5))
    h1 = conv(g, h0)
    assert len(g.ndata) == 0
    assert len(g.edata) == 0
    # test#4: basic
    h0 = F.ones((3, 5, 5))
    h1 = conv(g, h0)
    assert len(g.ndata) == 0
    assert len(g.edata) == 0

    # test rest_parameters
    old_weight = deepcopy(conv.weight.data)
    conv.reset_parameters()
    new_weight = conv.weight.data
    assert not F.allclose(old_weight, new_weight)

def _S2AXWb(A, N, X, W, b):
    X1 = X * N
    X1 = th.matmul(A, X1.view(X1.shape[0], -1))
    X1 = X1 * N
    X2 = X1 * N
    X2 = th.matmul(A, X2.view(X2.shape[0], -1))
    X2 = X2 * N
    X = th.cat([X, X1, X2], dim=-1)
    Y = th.matmul(X, W.rot90())

    return Y + b

def test_tagconv():
    g = dgl.DGLGraph(nx.path_graph(3))
    ctx = F.ctx()
    adj = g.adjacency_matrix(ctx=ctx)
    norm = th.pow(g.in_degrees().float(), -0.5)

    conv = nn.TAGConv(5, 2, bias=True)
    conv = conv.to(ctx)
    print(conv)

    # test#1: basic
    h0 = F.ones((3, 5))
    h1 = conv(g, h0)
    assert len(g.ndata) == 0
    assert len(g.edata) == 0
    shp = norm.shape + (1,) * (h0.dim() - 1)
    norm = th.reshape(norm, shp).to(ctx)

    assert F.allclose(h1, _S2AXWb(adj, norm, h0, conv.lin.weight, conv.lin.bias))

    conv = nn.TAGConv(5, 2)
    conv = conv.to(ctx)

    # test#2: basic
    h0 = F.ones((3, 5))
    h1 = conv(g, h0)
    assert h1.shape[-1] == 2

    # test reset_parameters
    old_weight = deepcopy(conv.lin.weight.data)
    conv.reset_parameters()
    new_weight = conv.lin.weight.data
    assert not F.allclose(old_weight, new_weight)

def test_set2set():
    ctx = F.ctx()
    g = dgl.DGLGraph(nx.path_graph(10))

    s2s = nn.Set2Set(5, 3, 3) # hidden size 5, 3 iters, 3 layers
    s2s = s2s.to(ctx)
    print(s2s)

    # test#1: basic
    h0 = F.randn((g.number_of_nodes(), 5))
    h1 = s2s(g, h0)
    assert h1.shape[0] == 10 and h1.dim() == 1

    # test#2: batched graph
    g1 = dgl.DGLGraph(nx.path_graph(11))
    g2 = dgl.DGLGraph(nx.path_graph(5))
    bg = dgl.batch([g, g1, g2])
    h0 = F.randn((bg.number_of_nodes(), 5))
    h1 = s2s(bg, h0)
    assert h1.shape[0] == 3 and h1.shape[1] == 10 and h1.dim() == 2

def test_glob_att_pool():
    ctx = F.ctx()
    g = dgl.DGLGraph(nx.path_graph(10))

    gap = nn.GlobalAttentionPooling(th.nn.Linear(5, 1), th.nn.Linear(5, 10))
    gap = gap.to(ctx)
    print(gap)

    # test#1: basic
    h0 = F.randn((g.number_of_nodes(), 5))
    h1 = gap(g, h0)
    assert h1.shape[0] == 10 and h1.dim() == 1

    # test#2: batched graph
    bg = dgl.batch([g, g, g, g])
    h0 = F.randn((bg.number_of_nodes(), 5))
    h1 = gap(bg, h0)
    assert h1.shape[0] == 4 and h1.shape[1] == 10 and h1.dim() == 2

def test_simple_pool():
    ctx = F.ctx()
    g = dgl.DGLGraph(nx.path_graph(15))

    sum_pool = nn.SumPooling()
    avg_pool = nn.AvgPooling()
    max_pool = nn.MaxPooling()
    sort_pool = nn.SortPooling(10) # k = 10
    print(sum_pool, avg_pool, max_pool, sort_pool)

    # test#1: basic
    h0 = F.randn((g.number_of_nodes(), 5))
    sum_pool = sum_pool.to(ctx)
    avg_pool = avg_pool.to(ctx)
    max_pool = max_pool.to(ctx)
    sort_pool = sort_pool.to(ctx)
    h1 = sum_pool(g, h0)
    assert F.allclose(h1, F.sum(h0, 0))
    h1 = avg_pool(g, h0)
    assert F.allclose(h1, F.mean(h0, 0))
    h1 = max_pool(g, h0)
    assert F.allclose(h1, F.max(h0, 0))
    h1 = sort_pool(g, h0)
    assert h1.shape[0] == 10 * 5 and h1.dim() == 1

    # test#2: batched graph
    g_ = dgl.DGLGraph(nx.path_graph(5))
    bg = dgl.batch([g, g_, g, g_, g])
    h0 = F.randn((bg.number_of_nodes(), 5))
    h1 = sum_pool(bg, h0)
    truth = th.stack([F.sum(h0[:15], 0),
                      F.sum(h0[15:20], 0),
                      F.sum(h0[20:35], 0),
                      F.sum(h0[35:40], 0),
                      F.sum(h0[40:55], 0)], 0)
    assert F.allclose(h1, truth)

    h1 = avg_pool(bg, h0)
    truth = th.stack([F.mean(h0[:15], 0),
                      F.mean(h0[15:20], 0),
                      F.mean(h0[20:35], 0),
                      F.mean(h0[35:40], 0),
                      F.mean(h0[40:55], 0)], 0)
    assert F.allclose(h1, truth)

    h1 = max_pool(bg, h0)
    truth = th.stack([F.max(h0[:15], 0),
                      F.max(h0[15:20], 0),
                      F.max(h0[20:35], 0),
                      F.max(h0[35:40], 0),
                      F.max(h0[40:55], 0)], 0)
    assert F.allclose(h1, truth)

    h1 = sort_pool(bg, h0)
    assert h1.shape[0] == 5 and h1.shape[1] == 10 * 5 and h1.dim() == 2

def test_set_trans():
    ctx = F.ctx()
    g = dgl.DGLGraph(nx.path_graph(15))

    st_enc_0 = nn.SetTransformerEncoder(50, 5, 10, 100, 2, 'sab')
    st_enc_1 = nn.SetTransformerEncoder(50, 5, 10, 100, 2, 'isab', 3)
    st_dec = nn.SetTransformerDecoder(50, 5, 10, 100, 2, 4)
    st_enc_0 = st_enc_0.to(ctx)
    st_enc_1 = st_enc_1.to(ctx)
    st_dec = st_dec.to(ctx)
    print(st_enc_0, st_enc_1, st_dec)

    # test#1: basic
    h0 = F.randn((g.number_of_nodes(), 50))
    h1 = st_enc_0(g, h0)
    assert h1.shape == h0.shape
    h1 = st_enc_1(g, h0)
    assert h1.shape == h0.shape
    h2 = st_dec(g, h1)
    assert h2.shape[0] == 200 and h2.dim() == 1

    # test#2: batched graph
    g1 = dgl.DGLGraph(nx.path_graph(5))
    g2 = dgl.DGLGraph(nx.path_graph(10))
    bg = dgl.batch([g, g1, g2])
    h0 = F.randn((bg.number_of_nodes(), 50))
    h1 = st_enc_0(bg, h0)
    assert h1.shape == h0.shape
    h1 = st_enc_1(bg, h0)
    assert h1.shape == h0.shape

    h2 = st_dec(bg, h1)
    assert h2.shape[0] == 3 and h2.shape[1] == 200 and h2.dim() == 2

def uniform_attention(g, shape):
    a = th.ones(shape)
    target_shape = (g.number_of_edges(),) + (1,) * (len(shape) - 1)
    return a / g.in_degrees(g.edges()[1]).view(target_shape).float()

def test_edge_softmax():
    # Basic
    g = dgl.DGLGraph(nx.path_graph(3))
    edata = F.ones((g.number_of_edges(), 1))
    a = nn.edge_softmax(g, edata)
    assert len(g.ndata) == 0
    assert len(g.edata) == 0
    assert F.allclose(a, uniform_attention(g, a.shape))

    # Test higher dimension case
    edata = F.ones((g.number_of_edges(), 3, 1))
    a = nn.edge_softmax(g, edata)
    assert len(g.ndata) == 0
    assert len(g.edata) == 0
    assert F.allclose(a, uniform_attention(g, a.shape))

    # Test both forward and backward with PyTorch built-in softmax.
    g = dgl.DGLGraph()
    g.add_nodes(30)
    # build a complete graph
    for i in range(30):
        for j in range(30):
            g.add_edge(i, j)

    score = F.randn((900, 1))
    score.requires_grad_()
    grad = F.randn((900, 1))
    y = F.softmax(score.view(30, 30), dim=0).view(-1, 1)
    y.backward(grad)
    grad_score = score.grad
    score.grad.zero_()
    y_dgl = nn.edge_softmax(g, score)
    assert len(g.ndata) == 0
    assert len(g.edata) == 0
    # check forward
    assert F.allclose(y_dgl, y)
    y_dgl.backward(grad)
    # checkout gradient
    assert F.allclose(score.grad, grad_score)
    print(score.grad[:10], grad_score[:10])
    
    # Test 2
    def generate_rand_graph(n):
      arr = (sp.sparse.random(n, n, density=0.1, format='coo') != 0).astype(np.int64)
      return dgl.DGLGraph(arr, readonly=True)
    
    g = generate_rand_graph(50)
    a1 = F.randn((g.number_of_edges(), 1)).requires_grad_()
    a2 = a1.clone().detach().requires_grad_()
    g.edata['s'] = a1
    g.group_apply_edges('dst', lambda edges: {'ss':F.softmax(edges.data['s'], 1)})
    g.edata['ss'].sum().backward()
    
    builtin_sm = nn.edge_softmax(g, a2)
    builtin_sm.sum().backward()
    print(a1.grad - a2.grad)
    assert len(g.ndata) == 0
    assert len(g.edata) == 2
    assert F.allclose(a1.grad, a2.grad, rtol=1e-4, atol=1e-4) # Follow tolerance in unittest backend

def test_partial_edge_softmax():
    g = dgl.DGLGraph()
    g.add_nodes(30)
    # build a complete graph
    for i in range(30):
        for j in range(30):
            g.add_edge(i, j)

    score = F.randn((300, 1))
    score.requires_grad_()
    grad = F.randn((300, 1))
    import numpy as np
    eids = np.random.choice(900, 300, replace=False).astype('int64')
    eids = F.zerocopy_from_numpy(eids)
    # compute partial edge softmax
    y_1 = nn.edge_softmax(g, score, eids)
    y_1.backward(grad)
    grad_1 = score.grad
    score.grad.zero_()
    # compute edge softmax on edge subgraph
    subg = g.edge_subgraph(eids)
    y_2 = nn.edge_softmax(subg, score)
    y_2.backward(grad)
    grad_2 = score.grad
    score.grad.zero_()

    assert F.allclose(y_1, y_2)
    assert F.allclose(grad_1, grad_2)

def test_rgcn():
    ctx = F.ctx()
    etype = []
    g = dgl.DGLGraph(sp.sparse.random(100, 100, density=0.1), readonly=True)
    # 5 etypes
    R = 5
    for i in range(g.number_of_edges()):
        etype.append(i % 5)
    B = 2
    I = 10
    O = 8

    rgc_basis = nn.RelGraphConv(I, O, R, "basis", B).to(ctx)
    h = th.randn((100, I)).to(ctx)
    r = th.tensor(etype).to(ctx)
    h_new = rgc_basis(g, h, r)
    assert list(h_new.shape) == [100, O]

    rgc_bdd = nn.RelGraphConv(I, O, R, "bdd", B).to(ctx)
    h = th.randn((100, I)).to(ctx)
    r = th.tensor(etype).to(ctx)
    h_new = rgc_bdd(g, h, r)
    assert list(h_new.shape) == [100, O]

    # with norm
    norm = th.zeros((g.number_of_edges(), 1)).to(ctx)

    rgc_basis = nn.RelGraphConv(I, O, R, "basis", B).to(ctx)
    h = th.randn((100, I)).to(ctx)
    r = th.tensor(etype).to(ctx)
    h_new = rgc_basis(g, h, r, norm)
    assert list(h_new.shape) == [100, O]

    rgc_bdd = nn.RelGraphConv(I, O, R, "bdd", B).to(ctx)
    h = th.randn((100, I)).to(ctx)
    r = th.tensor(etype).to(ctx)
    h_new = rgc_bdd(g, h, r, norm)
    assert list(h_new.shape) == [100, O]

    # id input
    rgc_basis = nn.RelGraphConv(I, O, R, "basis", B).to(ctx)
    h = th.randint(0, I, (100,)).to(ctx)
    r = th.tensor(etype).to(ctx)
    h_new = rgc_basis(g, h, r)
    assert list(h_new.shape) == [100, O]

def test_gat_conv():
    ctx = F.ctx()
    g = dgl.DGLGraph(sp.sparse.random(100, 100, density=0.1), readonly=True)
    gat = nn.GATConv(5, 2, 4)
    feat = F.randn((100, 5))
    gat = gat.to(ctx)
    h = gat(g, feat)
    assert h.shape[-1] == 2 and h.shape[-2] == 4

def test_sage_conv():
    for aggre_type in ['mean', 'pool', 'gcn', 'lstm']:
        ctx = F.ctx()
        g = dgl.DGLGraph(sp.sparse.random(100, 100, density=0.1), readonly=True)
        sage = nn.SAGEConv(5, 10, aggre_type)
        feat = F.randn((100, 5))
        sage = sage.to(ctx)
        h = sage(g, feat)
        assert h.shape[-1] == 10

def test_sgc_conv():
    ctx = F.ctx()
    g = dgl.DGLGraph(sp.sparse.random(100, 100, density=0.1), readonly=True)
    # not cached
    sgc = nn.SGConv(5, 10, 3)
    feat = F.randn((100, 5))
    sgc = sgc.to(ctx)

    h = sgc(g, feat)
    assert h.shape[-1] == 10

    # cached
    sgc = nn.SGConv(5, 10, 3, True)
    sgc = sgc.to(ctx)
    h_0 = sgc(g, feat)
    h_1 = sgc(g, feat + 1)
    assert F.allclose(h_0, h_1)
    assert h_0.shape[-1] == 10

def test_appnp_conv():
    ctx = F.ctx()
    g = dgl.DGLGraph(sp.sparse.random(100, 100, density=0.1), readonly=True)
    appnp = nn.APPNPConv(10, 0.1)
    feat = F.randn((100, 5))
    appnp = appnp.to(ctx)

    h = appnp(g, feat)
    assert h.shape[-1] == 5

def test_gin_conv():
    for aggregator_type in ['mean', 'max', 'sum']:
        ctx = F.ctx()
        g = dgl.DGLGraph(sp.sparse.random(100, 100, density=0.1), readonly=True)
        gin = nn.GINConv(
            th.nn.Linear(5, 12),
            aggregator_type
        )
        feat = F.randn((100, 5))
        gin = gin.to(ctx)
        h = gin(g, feat)
        assert h.shape[-1] == 12

def test_agnn_conv():
    ctx = F.ctx()
    g = dgl.DGLGraph(sp.sparse.random(100, 100, density=0.1), readonly=True)
    agnn = nn.AGNNConv(1)
    feat = F.randn((100, 5))
    agnn = agnn.to(ctx)
    h = agnn(g, feat)
    assert h.shape[-1] == 5

def test_gated_graph_conv():
    ctx = F.ctx()
    g = dgl.DGLGraph(sp.sparse.random(100, 100, density=0.1), readonly=True)
    ggconv = nn.GatedGraphConv(5, 10, 5, 3)
    etypes = th.arange(g.number_of_edges()) % 3
    feat = F.randn((100, 5))
    ggconv = ggconv.to(ctx)
    etypes = etypes.to(ctx)

    h = ggconv(g, feat, etypes)
    # current we only do shape check
    assert h.shape[-1] == 10

def test_nn_conv():
    ctx = F.ctx()
    g = dgl.DGLGraph(sp.sparse.random(100, 100, density=0.1), readonly=True)
    edge_func = th.nn.Linear(4, 5 * 10)
    nnconv = nn.NNConv(5, 10, edge_func, 'mean')
    feat = F.randn((100, 5))
    efeat = F.randn((g.number_of_edges(), 4))
    nnconv = nnconv.to(ctx)
    h = nnconv(g, feat, efeat)
    # currently we only do shape check
    assert h.shape[-1] == 10

def test_gmm_conv():
    ctx = F.ctx()
    g = dgl.DGLGraph(sp.sparse.random(100, 100, density=0.1), readonly=True)
    gmmconv = nn.GMMConv(5, 10, 3, 4, 'mean')
    feat = F.randn((100, 5))
    pseudo = F.randn((g.number_of_edges(), 3))
    gmmconv = gmmconv.to(ctx)
    h = gmmconv(g, feat, pseudo)
    # currently we only do shape check
    assert h.shape[-1] == 10

def test_dense_graph_conv():
    ctx = F.ctx()
    g = dgl.DGLGraph(sp.sparse.random(100, 100, density=0.1), readonly=True)
    adj = g.adjacency_matrix(ctx=ctx).to_dense()
    conv = nn.GraphConv(5, 2, norm=False, bias=True)
    dense_conv = nn.DenseGraphConv(5, 2, norm=False, bias=True)
    dense_conv.weight.data = conv.weight.data
    dense_conv.bias.data = conv.bias.data
    feat = F.randn((100, 5))
    conv = conv.to(ctx)
    dense_conv = dense_conv.to(ctx)
    out_conv = conv(g, feat)
    out_dense_conv = dense_conv(adj, feat)
    assert F.allclose(out_conv, out_dense_conv)

def test_dense_sage_conv():
    ctx = F.ctx()
    g = dgl.DGLGraph(sp.sparse.random(100, 100, density=0.1), readonly=True)
    adj = g.adjacency_matrix(ctx=ctx).to_dense()
    sage = nn.SAGEConv(5, 2, 'gcn')
    dense_sage = nn.DenseSAGEConv(5, 2)
    dense_sage.fc.weight.data = sage.fc_neigh.weight.data
    dense_sage.fc.bias.data = sage.fc_neigh.bias.data
    feat = F.randn((100, 5))
    sage = sage.to(ctx)
    dense_sage = dense_sage.to(ctx)
    out_sage = sage(g, feat)
    out_dense_sage = dense_sage(adj, feat)
    assert F.allclose(out_sage, out_dense_sage)

def test_dense_cheb_conv():
    for k in range(1, 4):
        ctx = F.ctx()
        g = dgl.DGLGraph(sp.sparse.random(100, 100, density=0.1), readonly=True)
        adj = g.adjacency_matrix(ctx=ctx).to_dense()
        cheb = nn.ChebConv(5, 2, k)
        dense_cheb = nn.DenseChebConv(5, 2, k)
        for i in range(len(cheb.fc)):
            dense_cheb.W.data[i] = cheb.fc[i].weight.data.t()
        if cheb.bias is not None:
            dense_cheb.bias.data = cheb.bias.data
        feat = F.randn((100, 5))
        cheb = cheb.to(ctx)
        dense_cheb = dense_cheb.to(ctx)
        out_cheb = cheb(g, feat, [2.0])
        out_dense_cheb = dense_cheb(adj, feat, 2.0)
        assert F.allclose(out_cheb, out_dense_cheb)

<<<<<<< HEAD
def test_atomic_conv():
    g = dgl.DGLGraph(sp.sparse.random(100, 100, density=0.1), readonly=True)
    aconv = nn.AtomicConv(interaction_cutoffs=F.tensor([12.0, 12.0]),
                          rbf_kernel_means=F.tensor([0.0, 2.0]),
                          rbf_kernel_scaling=F.tensor([4.0, 4.0]),
                          features_to_use=F.tensor([6.0, 8.0]))

    ctx = F.ctx()
    if F.gpu_ctx():
        aconv = aconv.to(ctx)

    feat = F.randn((100, 1))
    dist = F.randn((g.number_of_edges(), 1))

    h = aconv(g, feat, dist)
    # current we only do shape check
    assert h.shape[-1] == 4

def test_cf_conv():
    g = dgl.DGLGraph(sp.sparse.random(100, 100, density=0.1), readonly=True)
    cfconv = nn.CFConv(node_in_feats=2,
                       edge_in_feats=3,
                       hidden_feats=2,
                       out_feats=3)

    ctx = F.ctx()
    if F.gpu_ctx():
        cfconv = cfconv.to(ctx)

    node_feats = F.randn((100, 2))
    edge_feats = F.randn((g.number_of_edges(), 3))
    h = cfconv(g, node_feats, edge_feats)
    # current we only do shape check
    assert h.shape[-1] == 3
=======
def test_sequential():
    ctx = F.ctx()
    # Test single graph
    class ExampleLayer(th.nn.Module):
        def __init__(self):
            super().__init__()

        def forward(self, graph, n_feat, e_feat):
            graph = graph.local_var()
            graph.ndata['h'] = n_feat
            graph.update_all(fn.copy_u('h', 'm'), fn.sum('m', 'h'))
            n_feat += graph.ndata['h']
            graph.apply_edges(fn.u_add_v('h', 'h', 'e'))
            e_feat += graph.edata['e']
            return n_feat, e_feat

    g = dgl.DGLGraph()
    g.add_nodes(3)
    g.add_edges([0, 1, 2, 0, 1, 2, 0, 1, 2], [0, 0, 0, 1, 1, 1, 2, 2, 2])
    net = nn.Sequential(ExampleLayer(), ExampleLayer(), ExampleLayer())
    n_feat = F.randn((3, 4))
    e_feat = F.randn((9, 4))
    net = net.to(ctx)
    n_feat, e_feat = net(g, n_feat, e_feat)
    assert n_feat.shape == (3, 4)
    assert e_feat.shape == (9, 4)

    # Test multiple graph
    class ExampleLayer(th.nn.Module):
        def __init__(self):
            super().__init__()

        def forward(self, graph, n_feat):
            graph = graph.local_var()
            graph.ndata['h'] = n_feat
            graph.update_all(fn.copy_u('h', 'm'), fn.sum('m', 'h'))
            n_feat += graph.ndata['h']
            return n_feat.view(graph.number_of_nodes() // 2, 2, -1).sum(1)

    g1 = dgl.DGLGraph(nx.erdos_renyi_graph(32, 0.05))
    g2 = dgl.DGLGraph(nx.erdos_renyi_graph(16, 0.2))
    g3 = dgl.DGLGraph(nx.erdos_renyi_graph(8, 0.8))
    net = nn.Sequential(ExampleLayer(), ExampleLayer(), ExampleLayer())
    net = net.to(ctx)
    n_feat = F.randn((32, 4))
    n_feat = net([g1, g2, g3], n_feat)
    assert n_feat.shape == (4, 4)
>>>>>>> 5967d817

if __name__ == '__main__':
    test_graph_conv()
    test_edge_softmax()
    test_partial_edge_softmax()
    test_set2set()
    test_glob_att_pool()
    test_simple_pool()
    test_set_trans()
    test_rgcn()
    test_tagconv()
    test_gat_conv()
    test_sage_conv()
    test_sgc_conv()
    test_appnp_conv()
    test_gin_conv()
    test_agnn_conv()
    test_gated_graph_conv()
    test_nn_conv()
    test_gmm_conv()
    test_dense_graph_conv()
    test_dense_sage_conv()
    test_dense_cheb_conv()
<<<<<<< HEAD
    test_atomic_conv()
    test_cf_conv()
=======
    test_sequential()
>>>>>>> 5967d817
<|MERGE_RESOLUTION|>--- conflicted
+++ resolved
@@ -537,42 +537,6 @@
         out_dense_cheb = dense_cheb(adj, feat, 2.0)
         assert F.allclose(out_cheb, out_dense_cheb)
 
-<<<<<<< HEAD
-def test_atomic_conv():
-    g = dgl.DGLGraph(sp.sparse.random(100, 100, density=0.1), readonly=True)
-    aconv = nn.AtomicConv(interaction_cutoffs=F.tensor([12.0, 12.0]),
-                          rbf_kernel_means=F.tensor([0.0, 2.0]),
-                          rbf_kernel_scaling=F.tensor([4.0, 4.0]),
-                          features_to_use=F.tensor([6.0, 8.0]))
-
-    ctx = F.ctx()
-    if F.gpu_ctx():
-        aconv = aconv.to(ctx)
-
-    feat = F.randn((100, 1))
-    dist = F.randn((g.number_of_edges(), 1))
-
-    h = aconv(g, feat, dist)
-    # current we only do shape check
-    assert h.shape[-1] == 4
-
-def test_cf_conv():
-    g = dgl.DGLGraph(sp.sparse.random(100, 100, density=0.1), readonly=True)
-    cfconv = nn.CFConv(node_in_feats=2,
-                       edge_in_feats=3,
-                       hidden_feats=2,
-                       out_feats=3)
-
-    ctx = F.ctx()
-    if F.gpu_ctx():
-        cfconv = cfconv.to(ctx)
-
-    node_feats = F.randn((100, 2))
-    edge_feats = F.randn((g.number_of_edges(), 3))
-    h = cfconv(g, node_feats, edge_feats)
-    # current we only do shape check
-    assert h.shape[-1] == 3
-=======
 def test_sequential():
     ctx = F.ctx()
     # Test single graph
@@ -620,7 +584,41 @@
     n_feat = F.randn((32, 4))
     n_feat = net([g1, g2, g3], n_feat)
     assert n_feat.shape == (4, 4)
->>>>>>> 5967d817
+
+def test_atomic_conv():
+    g = dgl.DGLGraph(sp.sparse.random(100, 100, density=0.1), readonly=True)
+    aconv = nn.AtomicConv(interaction_cutoffs=F.tensor([12.0, 12.0]),
+                          rbf_kernel_means=F.tensor([0.0, 2.0]),
+                          rbf_kernel_scaling=F.tensor([4.0, 4.0]),
+                          features_to_use=F.tensor([6.0, 8.0]))
+
+    ctx = F.ctx()
+    if F.gpu_ctx():
+        aconv = aconv.to(ctx)
+
+    feat = F.randn((100, 1))
+    dist = F.randn((g.number_of_edges(), 1))
+
+    h = aconv(g, feat, dist)
+    # current we only do shape check
+    assert h.shape[-1] == 4
+
+def test_cf_conv():
+    g = dgl.DGLGraph(sp.sparse.random(100, 100, density=0.1), readonly=True)
+    cfconv = nn.CFConv(node_in_feats=2,
+                       edge_in_feats=3,
+                       hidden_feats=2,
+                       out_feats=3)
+
+    ctx = F.ctx()
+    if F.gpu_ctx():
+        cfconv = cfconv.to(ctx)
+
+    node_feats = F.randn((100, 2))
+    edge_feats = F.randn((g.number_of_edges(), 3))
+    h = cfconv(g, node_feats, edge_feats)
+    # current we only do shape check
+    assert h.shape[-1] == 3    
 
 if __name__ == '__main__':
     test_graph_conv()
@@ -644,9 +642,6 @@
     test_dense_graph_conv()
     test_dense_sage_conv()
     test_dense_cheb_conv()
-<<<<<<< HEAD
+    test_sequential()
     test_atomic_conv()
-    test_cf_conv()
-=======
-    test_sequential()
->>>>>>> 5967d817
+    test_cf_conv()