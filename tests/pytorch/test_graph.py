--- conflicted
+++ resolved
@@ -5,8 +5,6 @@
 import torch as th
 import dgl
 import utils as U
-<<<<<<< HEAD
-=======
 
 def test_graph_creation():
     g = dgl.DGLGraph()
@@ -27,7 +25,6 @@
     g.add_nodes(5)
     g.ndata['h'] = 3 * th.ones((5, 2))
     assert U.allclose(3 * th.ones((5, 2)), g.ndata['h'])
->>>>>>> 0ec1a492
 
 def test_adjmat_speed():
     n = 1000
