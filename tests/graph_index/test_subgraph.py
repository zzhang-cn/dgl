import backend as F
import numpy as np
from scipy import sparse as spsp
from dgl import DGLError
from dgl.utils import toindex
from dgl.graph_index import create_graph_index
from dgl.graph_index import from_scipy_sparse_matrix
import dgl

def test_node_subgraph():
    gi = create_graph_index(None, False)
    gi.add_nodes(4)
    gi.add_edge(0, 1)
    gi.add_edge(0, 2)
    gi.add_edge(0, 2)
    gi.add_edge(0, 3)

    sub2par_nodemap = [2, 0, 3]
    sgi = gi.node_subgraph(toindex(sub2par_nodemap))

    for s, d, e in zip(*sgi.graph.edges()):
        assert sgi.induced_edges[e] in gi.edge_id(
                sgi.induced_nodes[s], sgi.induced_nodes[d])

def test_edge_subgraph():
    gi = create_graph_index(None, False)
    gi.add_nodes(4)
    gi.add_edge(0, 1)
    gi.add_edge(0, 1)
    gi.add_edge(0, 2)
    gi.add_edge(2, 3)

    sub2par_edgemap = [3, 2]
    sgi = gi.edge_subgraph(toindex(sub2par_edgemap))

    for s, d, e in zip(*sgi.graph.edges()):
        assert sgi.induced_edges[e] in gi.edge_id(
                sgi.induced_nodes[s], sgi.induced_nodes[d])

def test_edge_subgraph_preserve_nodes():
    gi = create_graph_index(None, False)
    gi.add_nodes(4)
    gi.add_edge(0, 1)
    gi.add_edge(0, 1)
    gi.add_edge(0, 2)
    gi.add_edge(2, 3)

    sub2par_edgemap = [3, 2]
    sgi = gi.edge_subgraph(toindex(sub2par_edgemap), preserve_nodes=True)

    assert len(sgi.induced_nodes.tonumpy()) == 4

    for s, d, e in zip(*sgi.graph.edges()):
        assert sgi.induced_edges[e] in gi.edge_id(
                sgi.induced_nodes[s], sgi.induced_nodes[d])


def test_immutable_edge_subgraph():
    gi = create_graph_index(None, False)
    gi.add_nodes(4)
    gi.add_edge(0, 1)
    gi.add_edge(0, 1)
    gi.add_edge(0, 2)
    gi.add_edge(2, 3)
    gi.readonly() # Make the graph readonly

    sub2par_edgemap = [3, 2]
    sgi = gi.edge_subgraph(toindex(sub2par_edgemap))

    for s, d, e in zip(*sgi.graph.edges()):
        assert sgi.induced_edges[e] in gi.edge_id(
                sgi.induced_nodes[s], sgi.induced_nodes[d])

def test_immutable_edge_subgraph_preserve_nodes():
    gi = create_graph_index(None, False)
    gi.add_nodes(4)
    gi.add_edge(0, 1)
    gi.add_edge(0, 1)
    gi.add_edge(0, 2)
    gi.add_edge(2, 3)
    gi.readonly()

    sub2par_edgemap = [3, 2]
    sgi = gi.edge_subgraph(toindex(sub2par_edgemap), preserve_nodes=True)

    assert len(sgi.induced_nodes.tonumpy()) == 4

    for s, d, e in zip(*sgi.graph.edges()):
        assert sgi.induced_edges[e] in gi.edge_id(
                sgi.induced_nodes[s], sgi.induced_nodes[d])

def create_large_graph_index(num_nodes):
    row = np.random.choice(num_nodes, num_nodes * 10)
    col = np.random.choice(num_nodes, num_nodes * 10)
    spm = spsp.coo_matrix((np.ones(len(row)), (row, col)))

    return from_scipy_sparse_matrix(spm, True)


def create_large_heterograph(num_nodes):
    row = np.random.choice(num_nodes, num_nodes * 10)
    col = np.random.choice(num_nodes, num_nodes * 10)
    spm = spsp.coo_matrix((np.ones(len(row)), (row, col)))

    return dgl.graph(spm)

def test_node_subgraph_with_halo():
    gi = create_large_graph_index(1000)
    nodes = np.random.choice(gi.number_of_nodes(), 100, replace=False)
    halo_subg, inner_node = gi.node_halo_subgraph(toindex(nodes), 2)

    # Check if edges in the subgraph are in the original graph.
    for s, d, e in zip(*halo_subg.graph.edges()):
        assert halo_subg.induced_edges[e] in gi.edge_id(
                halo_subg.induced_nodes[s], halo_subg.induced_nodes[d])

    # Check if the inner node labels are correct.
    inner_node = inner_node.asnumpy()
    inner_node_ids = np.nonzero(inner_node)[0]
    inner_node_ids = halo_subg.induced_nodes.tonumpy()[inner_node_ids]
    assert np.all(np.sort(inner_node_ids) == np.sort(nodes))

<<<<<<< HEAD
    # Check if the inner edge labels are correct.
    inner_edge = inner_edge.asnumpy()
    inner_edge_ids = halo_subg.induced_edges.tonumpy()[inner_edge > 0]
    subg = gi.node_subgraph(toindex(nodes))
    assert np.all(np.sort(subg.induced_edges.tonumpy()) == np.sort(inner_edge_ids))

def test_node_subgraph_with_halo_hetero():
    hg = create_large_heterograph(1000)
    gi = hg._graph
    nodes = np.random.choice(hg.number_of_nodes(), 100, replace=False)
    halo_subg, inner_node, inner_edge = gi.node_halo_subgraph(nodes, 2)

    # Check if edges in the subgraph are in the original graph.
    for s, d, e in zip(*halo_subg.graph.edges(0)):
        assert halo_subg.induced_edges[0][e] in gi.edge_id(0, 
                halo_subg.induced_nodes[0][s], halo_subg.induced_nodes[0][d])

    # Check if the inner node labels are correct.
    inner_node = inner_node.asnumpy()
    inner_node_ids = np.nonzero(inner_node)[0]
    inner_node_ids = halo_subg.induced_nodes[0].tonumpy()[inner_node_ids]
    assert np.all(np.sort(inner_node_ids) == np.sort(nodes))

    # Check if the inner edge labels are correct.
    inner_edge = inner_edge.asnumpy()
    inner_edge_ids = halo_subg.induced_edges[0].tonumpy()[inner_edge > 0]
    subg = gi.node_subgraph([toindex(nodes)])
    assert np.all(np.sort(subg.induced_edges[0].tonumpy()) == np.sort(inner_edge_ids))

=======
>>>>>>> 64557819
if __name__ == '__main__':
    test_node_subgraph()
    test_node_subgraph_with_halo()
    test_edge_subgraph()
    test_edge_subgraph_preserve_nodes()
    test_immutable_edge_subgraph()
    test_immutable_edge_subgraph_preserve_nodes()
    test_node_subgraph_with_halo_hetero()<|MERGE_RESOLUTION|>--- conflicted
+++ resolved
@@ -120,43 +120,10 @@
     inner_node_ids = halo_subg.induced_nodes.tonumpy()[inner_node_ids]
     assert np.all(np.sort(inner_node_ids) == np.sort(nodes))
 
-<<<<<<< HEAD
-    # Check if the inner edge labels are correct.
-    inner_edge = inner_edge.asnumpy()
-    inner_edge_ids = halo_subg.induced_edges.tonumpy()[inner_edge > 0]
-    subg = gi.node_subgraph(toindex(nodes))
-    assert np.all(np.sort(subg.induced_edges.tonumpy()) == np.sort(inner_edge_ids))
-
-def test_node_subgraph_with_halo_hetero():
-    hg = create_large_heterograph(1000)
-    gi = hg._graph
-    nodes = np.random.choice(hg.number_of_nodes(), 100, replace=False)
-    halo_subg, inner_node, inner_edge = gi.node_halo_subgraph(nodes, 2)
-
-    # Check if edges in the subgraph are in the original graph.
-    for s, d, e in zip(*halo_subg.graph.edges(0)):
-        assert halo_subg.induced_edges[0][e] in gi.edge_id(0, 
-                halo_subg.induced_nodes[0][s], halo_subg.induced_nodes[0][d])
-
-    # Check if the inner node labels are correct.
-    inner_node = inner_node.asnumpy()
-    inner_node_ids = np.nonzero(inner_node)[0]
-    inner_node_ids = halo_subg.induced_nodes[0].tonumpy()[inner_node_ids]
-    assert np.all(np.sort(inner_node_ids) == np.sort(nodes))
-
-    # Check if the inner edge labels are correct.
-    inner_edge = inner_edge.asnumpy()
-    inner_edge_ids = halo_subg.induced_edges[0].tonumpy()[inner_edge > 0]
-    subg = gi.node_subgraph([toindex(nodes)])
-    assert np.all(np.sort(subg.induced_edges[0].tonumpy()) == np.sort(inner_edge_ids))
-
-=======
->>>>>>> 64557819
 if __name__ == '__main__':
     test_node_subgraph()
     test_node_subgraph_with_halo()
     test_edge_subgraph()
     test_edge_subgraph_preserve_nodes()
     test_immutable_edge_subgraph()
-    test_immutable_edge_subgraph_preserve_nodes()
-    test_node_subgraph_with_halo_hetero()+    test_immutable_edge_subgraph_preserve_nodes()