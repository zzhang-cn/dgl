/*!
 *  Copyright (c) 2017 by Contributors
 * \file dgl/runtime/ndarray.h
 * \brief Abstract device memory management API
 */
#ifndef DGL_RUNTIME_NDARRAY_H_
#define DGL_RUNTIME_NDARRAY_H_


#include <atomic>
#include <string>
#include <utility>
#include <vector>
#include <memory>

#include "c_runtime_api.h"
#include "dlpack/dlpack.h"
#include "serializer.h"
#include "shared_mem.h"

// forward declaration
inline std::ostream& operator << (std::ostream& os, DGLType t);

namespace dgl {

/*!
 * \brief Type traits that converts a C type to a DLDataType.
 *
 * Usage:
 * DLDataTypeTraits<int>::dtype == dtype
 */
template<typename T>
struct DLDataTypeTraits {
  static constexpr DLDataType dtype{0, 0, 0};   // dummy
};
#define GEN_DLDATATYPETRAITS_FOR(T, code, bits) \
  template<> \
  struct DLDataTypeTraits<T> { \
    static constexpr DLDataType dtype{code, bits, 1}; \
  }
GEN_DLDATATYPETRAITS_FOR(int32_t, kDLInt, 32);
GEN_DLDATATYPETRAITS_FOR(int64_t, kDLInt, 64);
// XXX(BarclayII) most DL frameworks do not support unsigned int and long arrays, so I'm just
// converting uints to signed DTypes.
GEN_DLDATATYPETRAITS_FOR(uint32_t, kDLInt, 32);
GEN_DLDATATYPETRAITS_FOR(uint64_t, kDLInt, 64);
GEN_DLDATATYPETRAITS_FOR(float, kDLFloat, 32);
GEN_DLDATATYPETRAITS_FOR(double, kDLFloat, 64);
#undef GEN_DLDATATYPETRAITS_FOR

namespace runtime {

/*!
 * \brief Managed NDArray.
 *  The array is backed by reference counted blocks.
 */
class NDArray {
 public:
  // internal container type
  struct Container;
  /*! \brief default constructor */
  NDArray() {}
  /*!
   * \brief cosntruct a NDArray that refers to data
   * \param data The data this NDArray refers to
   */
  explicit inline NDArray(Container* data);
  /*!
   * \brief copy constructor
   * \param other The value to be copied
   */
  inline NDArray(const NDArray& other);  // NOLINT(*)
  /*!
   * \brief move constructor
   * \param other The value to be moved
   */
  NDArray(NDArray&& other) // NOLINT(*)
      : data_(other.data_) {
    other.data_ = nullptr;
  }
  /*! \brief destructor */
  ~NDArray() {
    this->reset();
  }
  /*!
   * \brief Swap this array with another NDArray
   * \param other The other NDArray
   */
  void swap(NDArray& other) {  // NOLINT(*)
    std::swap(data_, other.data_);
  }
  /*!
   * \brief copy assignmemt
   * \param other The value to be assigned.
   * \return reference to self.
   */
  NDArray& operator=(const NDArray& other) {  // NOLINT(*)
    // copy-and-swap idiom
    NDArray(other).swap(*this);  // NOLINT(*)
    return *this;
  }
  /*!
   * \brief move assignmemt
   * \param other The value to be assigned.
   * \return reference to self.
   */
  NDArray& operator=(NDArray&& other) {  // NOLINT(*)
    // copy-and-swap idiom
    NDArray(std::move(other)).swap(*this); // NOLINT(*)
    return *this;
  }
  /*! \return If NDArray is defined */
  bool defined() const {
    return data_ != nullptr;
  }
  /*! \return If both NDArray reference the same container */
  bool same_as(const NDArray& other) const {
    return data_ == other.data_;
  }
  /*! \brief reset the content of NDArray to be nullptr */
  inline void reset();
  /*!
   * \return the reference counter
   * \note this number is approximate in multi-threaded setting.
   */
  inline int use_count() const;
  /*! \return Pointer to content of DLTensor */
  inline const DLTensor* operator->() const;
  /*! \return True if the ndarray is contiguous. */
  bool IsContiguous() const;
  /*! \return the data pointer with type. */
  template <typename T>
  inline T* Ptr() const {
    if (!defined())
      return nullptr;
    else
      return static_cast<T*>(operator->()->data);
  }
  /*!
   * \brief Copy data content from another array.
   * \param other The source array to be copied from.
   * \note The copy may happen asynchrously if it involves a GPU context.
   *       DGLSynchronize is necessary.
   */
  inline void CopyFrom(DLTensor* other);
  inline void CopyFrom(const NDArray& other);
  /*!
   * \brief Copy data content into another array.
   * \param other The source array to be copied from.
   * \note The copy may happen asynchrously if it involves a GPU context.
   *       DGLSynchronize is necessary.
   */
  inline void CopyTo(DLTensor* other) const;
  inline void CopyTo(const NDArray& other) const;
  /*!
   * \brief Copy the data to another context.
   * \param ctx The target context.
   * \return The array under another context.
   */
  inline NDArray CopyTo(const DLContext& ctx) const;
  /*!
   * \brief Return a new array with a copy of the content.
   */
  inline NDArray Clone() const;
  /*!
   * \brief Load NDArray from stream
   * \param stream The input data stream
   * \return Whether load is successful
   */
  bool Load(dmlc::Stream* stream);
  /*!
   * \brief Save NDArray to stream
   * \param stream The output data stream
   */
  void Save(dmlc::Stream* stream) const;
  /*!
   * \brief Create a NDArray that shares the data memory with the current one.
   * \param shape The shape of the new array.
   * \param dtype The data type of the new array.
   * \param offset The offset (in bytes) of the starting pointer.
   * \note The memory size of new array must be smaller than the current one.
   */
  DGL_DLL NDArray CreateView(
      std::vector<int64_t> shape, DLDataType dtype, int64_t offset = 0);
  /*!
   * \brief Create a reference view of NDArray that
   *  represents as DLManagedTensor.
   * \return A DLManagedTensor
   */
  DGL_DLL DLManagedTensor* ToDLPack() const;
  /*!
   * \brief Create an empty NDArray.
   * \param shape The shape of the new array.
   * \param dtype The data type of the new array.
   * \param ctx The context of the Array.
   * \return The created Array
   */
  DGL_DLL static NDArray Empty(std::vector<int64_t> shape,
                               DLDataType dtype,
                               DLContext ctx);
  /*!
   * \brief Create an empty NDArray with shared memory.
   * \param name The name of shared memory.
   * \param shape The shape of the new array.
   * \param dtype The data type of the new array.
   * \param ctx The context of the Array.
   * \param is_create whether to create shared memory.
   * \return The created Array
   */
  DGL_DLL static NDArray EmptyShared(const std::string &name,
                                     std::vector<int64_t> shape,
                                     DLDataType dtype,
                                     DLContext ctx,
                                     bool is_create);
  /*!
   * \brief Get the size of the array in the number of bytes.
   */
  size_t GetSize() const;

  /*!
   * \brief Get the number of elements in this array.
   */
  int64_t NumElements() const;

  /*!
   * \brief Create a NDArray backed by a dlpack tensor.
   *
   * This allows us to create a NDArray using the memory
   * allocated by an external deep learning framework
   * that is DLPack compatible.
   *
   * The memory is retained until the NDArray went out of scope.
   * \param tensor The DLPack tensor to copy from.
   * \return The created NDArray view.
   */
  DGL_DLL static NDArray FromDLPack(DLManagedTensor* tensor);

  /*!
   * \brief Create a NDArray by copying from std::vector.
   * \tparam T Type of vector data.  Determines the dtype of returned array.
   */
  template<typename T>
  DGL_DLL static NDArray FromVector(
      const std::vector<T>& vec, DLContext ctx = DLContext{kDLCPU, 0});

  /*!
   * \brief Create a std::vector from a 1D NDArray.
   * \tparam T Type of vector data.
   * \note Type casting is NOT performed.  The caller has to make sure that the vector
   *       type matches the dtype of NDArray.
   */
  template<typename T>
  std::vector<T> ToVector() const;

#ifndef _WIN32
  std::shared_ptr<SharedMemory> GetSharedMem() const;
#endif  // _WIN32

  /*!
   * \brief Function to copy data from one array to another.
   * \param from The source array.
   * \param to The target array.
   * \param stream The stream used in copy.
   */
  DGL_DLL static void CopyFromTo(
      DLTensor* from, DLTensor* to, DGLStreamHandle stream = nullptr);

  // internal namespace
  struct Internal;
 private:
  /*! \brief Internal Data content */
  Container* data_{nullptr};
  // enable internal functions
  friend struct Internal;
  friend class DGLRetValue;
  friend class DGLArgsSetter;
};

/*!
 * \brief Save a DLTensor to stream
 * \param strm The outpu stream
 * \param tensor The tensor to be saved.
 */
inline bool SaveDLTensor(dmlc::Stream* strm, const DLTensor* tensor);


/*!
 * \brief Reference counted Container object used to back NDArray.
 *
 *  This object is DLTensor compatible:
 *    the pointer to the NDArrayContainer can be directly
 *    interpreted as a DLTensor*
 *
 * \note: do not use this function directly, use NDArray.
 */
struct NDArray::Container {
 public:
  // NOTE: the first part of this structure is the same as
  // DLManagedTensor, note that, however, the deleter
  // is only called when the reference counter goes to 0
  /*!
   * \brief The corresponding dl_tensor field.
   * \note it is important that the first field is DLTensor
   *  So that this data structure is DLTensor compatible.
   *  The head ptr of this struct can be viewed as DLTensor*.
   */
  DLTensor dl_tensor;

#ifndef _WIN32
  std::shared_ptr<SharedMemory> mem;
#endif  // _WIN32
  /*!
   * \brief addtional context, reserved for recycling
   * \note We can attach additional content here
   *  which the current container depend on
   *  (e.g. reference to original memory when creating views).
   */
  void* manager_ctx{nullptr};
  /*!
   * \brief Customized deleter
   *
   * \note The customized deleter is helpful to enable
   *  different ways of memory allocator that are not
   *  currently defined by the system.
   */
  void (*deleter)(Container* self) = nullptr;
  /*! \brief default constructor */
  Container() {
    dl_tensor.data = nullptr;
    dl_tensor.ndim = 0;
    dl_tensor.shape = nullptr;
    dl_tensor.strides = nullptr;
    dl_tensor.byte_offset = 0;
  }
  /*! \brief developer function, increases reference counter */
  void IncRef() {
    ref_counter_.fetch_add(1, std::memory_order_relaxed);
  }
  /*! \brief developer function, decrease reference counter */
  void DecRef() {
    if (ref_counter_.fetch_sub(1, std::memory_order_release) == 1) {
      std::atomic_thread_fence(std::memory_order_acquire);
      if (this->deleter != nullptr) {
        (*this->deleter)(this);
      }
    }
  }

 private:
  friend class NDArray;
  friend class RPCWrappedFunc;
  /*!
   * \brief The shape container,
   *  can be used for shape data.
   */
  std::vector<int64_t> shape_;
  /*!
   * \brief The stride container,
   *  can be used for stride data.
   */
  std::vector<int64_t> stride_;
  /*! \brief The internal array object */
  std::atomic<int> ref_counter_{0};
};

// implementations of inline functions
// the usages of functions are documented in place.
inline NDArray::NDArray(Container* data)
  : data_(data) {
  if (data_)
    data_->IncRef();
}

inline NDArray::NDArray(const NDArray& other)
  : data_(other.data_) {
  if (data_)
    data_->IncRef();
}

inline void NDArray::reset() {
  if (data_) {
    data_->DecRef();
    data_ = nullptr;
  }
}

inline void NDArray::CopyFrom(DLTensor* other) {
  CHECK(data_ != nullptr);
  CopyFromTo(other, &(data_->dl_tensor));
}

inline void NDArray::CopyFrom(const NDArray& other) {
  CHECK(data_ != nullptr);
  CHECK(other.data_ != nullptr);
  CopyFromTo(&(other.data_->dl_tensor), &(data_->dl_tensor));
}

inline void NDArray::CopyTo(DLTensor* other) const {
  CHECK(data_ != nullptr);
  CopyFromTo(&(data_->dl_tensor), other);
}

inline void NDArray::CopyTo(const NDArray& other) const {
  CHECK(data_ != nullptr);
  CHECK(other.data_ != nullptr);
  CopyFromTo(&(data_->dl_tensor), &(other.data_->dl_tensor));
}

inline NDArray NDArray::CopyTo(const DLContext& ctx) const {
  CHECK(data_ != nullptr);
  const DLTensor* dptr = operator->();
  NDArray ret = Empty(std::vector<int64_t>(dptr->shape, dptr->shape + dptr->ndim),
                      dptr->dtype, ctx);
  this->CopyTo(ret);
  return ret;
}

inline NDArray NDArray::Clone() const {
  CHECK(data_ != nullptr);
  const DLTensor* dptr = operator->();
  return this->CopyTo(dptr->ctx);
}

inline int NDArray::use_count() const {
  if (data_ == nullptr) return 0;
  return data_->ref_counter_.load(std::memory_order_relaxed);
}

inline const DLTensor* NDArray::operator->() const {
  return &(data_->dl_tensor);
}

/*! \brief Magic number for NDArray file */
constexpr uint64_t kDGLNDArrayMagic = 0xDD5E40F096B4A13F;

inline bool SaveDLTensor(dmlc::Stream* strm,
                         DLTensor* tensor) {
  uint64_t header = kDGLNDArrayMagic, reserved = 0;
  strm->Write(header);
  strm->Write(reserved);
  // Always save data as CPU context
  //
  // Parameters that get serialized should be in CPU by default.
  // So even the array's context is GPU, it will be stored as CPU array.
  // This is used to prevent case when another user loads the parameters
  // back on machine that do not have GPU or related context.
  //
  // We can always do array.CopyTo(target_ctx) to get a corresponding
  // array in the target context.
  DLContext cpu_ctx;
  cpu_ctx.device_type = kDLCPU;
  cpu_ctx.device_id = 0;
  strm->Write(cpu_ctx);
  strm->Write(tensor->ndim);
  strm->Write(tensor->dtype);
  int ndim = tensor->ndim;
  strm->WriteArray(tensor->shape, ndim);
  int type_bytes = tensor->dtype.bits / 8;
  int64_t num_elems = 1;
  for (int i = 0; i < ndim; ++i) {
    num_elems *= tensor->shape[i];
  }
  int64_t data_byte_size = type_bytes * num_elems;
  strm->Write(data_byte_size);

  if (DMLC_IO_NO_ENDIAN_SWAP &&
      tensor->ctx.device_type == kDLCPU &&
      tensor->strides == nullptr &&
      tensor->byte_offset == 0) {
    // quick path
    strm->Write(tensor->data, data_byte_size);
  } else {
    std::vector<uint8_t> bytes(data_byte_size);
    CHECK_EQ(DGLArrayCopyToBytes(
        tensor, dmlc::BeginPtr(bytes), data_byte_size), 0)
        << DGLGetLastError();
    if (!DMLC_IO_NO_ENDIAN_SWAP) {
      dmlc::ByteSwap(dmlc::BeginPtr(bytes), type_bytes, num_elems);
    }
    strm->Write(dmlc::BeginPtr(bytes), data_byte_size);
  }
  return true;
}

/*!
 * \brief Convert type code to its name
 * \param type_code The type code .
 * \return The name of type code.
 */
inline const char* TypeCode2Str(int type_code) {
  switch (type_code) {
    case kDLInt: return "int";
    case kDLUInt: return "uint";
    case kDLFloat: return "float";
    case kStr: return "str";
    case kBytes: return "bytes";
    case kHandle: return "handle";
    case kNull: return "NULL";
    case kObjectHandle: return "ObjectHandle";
    case kArrayHandle: return "ArrayHandle";
    case kDGLType: return "DGLType";
    case kDGLContext: return "DGLContext";
    case kFuncHandle: return "FunctionHandle";
    case kModuleHandle: return "ModuleHandle";
    case kNDArrayContainer: return "NDArrayContainer";
    default: LOG(FATAL) << "unknown type_code="
                        << static_cast<int>(type_code); return "";
  }
}

/*!
 * \brief Convert device type code to its name
 * \param device_type The device type code.
 * \return The name of the device.
 */
inline const char* DeviceTypeCode2Str(DLDeviceType device_type) {
  switch (device_type) {
    case kDLCPU: return "cpu";
    case kDLGPU: return "cuda";
    case kDLCPUPinned: return "cpu_pinned";
    case kDLOpenCL: return "opencl";
    case kDLVulkan: return "vulkan";
    case kDLMetal: return "metal";
    case kDLVPI: return "vpi";
    case kDLROCM: return "rocm";
    default: LOG(FATAL) << "Unknown device type code="
                        << static_cast<int>(device_type); return "";
  }
}

/*!
 * \brief convert a string to DGL type.
 * \param s The string to be converted.
 * \return The corresponding dgl type.
 */
inline DGLType String2DGLType(std::string s) {
  DGLType t;
  t.bits = 32; t.lanes = 1;
  const char* scan;
  if (s.substr(0, 3) == "int") {
    t.code = kDLInt;  scan = s.c_str() + 3;
  } else if (s.substr(0, 4) == "uint") {
    t.code = kDLUInt; scan = s.c_str() + 4;
  } else if (s.substr(0, 5) == "float") {
    t.code = kDLFloat; scan = s.c_str() + 5;
  } else if (s.substr(0, 6) == "handle") {
    t.code = kHandle;
    t.bits = 64;  // handle uses 64 bit by default.
    scan = s.c_str() + 6;
  } else {
    scan = s.c_str();
    LOG(FATAL) << "unknown type " << s;
  }
  char* xdelim;  // emulate sscanf("%ux%u", bits, lanes)
  uint8_t bits = static_cast<uint8_t>(strtoul(scan, &xdelim, 10));
  if (bits != 0) t.bits = bits;
  if (*xdelim == 'x') {
    t.lanes = static_cast<uint16_t>(strtoul(xdelim + 1, nullptr, 10));
  }
  return t;
}

/*!
 * \brief convert a DGL type to string.
 * \param t The type to be converted.
 * \return The corresponding dgl type in string.
 */
inline std::string DGLType2String(DGLType t) {
#ifndef _LIBCPP_SGX_NO_IOSTREAMS
  std::ostringstream os;
  os << t;
  return os.str();
#else
  std::string repr = "";
  repr += TypeCode2Str(t.code);
  if (t.code == kHandle) return repr;
  repr += std::to_string(static_cast<int>(t.bits));
  if (t.lanes != 1) {
    repr += "x" + std::to_string(static_cast<int>(t.lanes));
  }
  return repr;
#endif
}

// macro to check type code.
#define DGL_CHECK_TYPE_CODE(CODE, T)                           \
  CHECK_EQ(CODE, T) << " expected "                            \
  << TypeCode2Str(T) << " but get " << TypeCode2Str(CODE)      \

}  // namespace runtime
}  // namespace dgl

namespace dmlc {
DMLC_DECLARE_TRAITS(has_saveload, dgl::runtime::NDArray, true);
}  // namespace dmlc

///////////////// Operator overloading for NDArray /////////////////
dgl::runtime::NDArray operator + (const dgl::runtime::NDArray& a1,
                                  const dgl::runtime::NDArray& a2);
dgl::runtime::NDArray operator - (const dgl::runtime::NDArray& a1,
                                  const dgl::runtime::NDArray& a2);
dgl::runtime::NDArray operator * (const dgl::runtime::NDArray& a1,
                                  const dgl::runtime::NDArray& a2);
dgl::runtime::NDArray operator / (const dgl::runtime::NDArray& a1,
                                  const dgl::runtime::NDArray& a2);
dgl::runtime::NDArray operator + (const dgl::runtime::NDArray& a1, int64_t rhs);
dgl::runtime::NDArray operator - (const dgl::runtime::NDArray& a1, int64_t rhs);
dgl::runtime::NDArray operator * (const dgl::runtime::NDArray& a1, int64_t rhs);
dgl::runtime::NDArray operator / (const dgl::runtime::NDArray& a1, int64_t rhs);
dgl::runtime::NDArray operator + (int64_t lhs, const dgl::runtime::NDArray& a2);
dgl::runtime::NDArray operator - (int64_t lhs, const dgl::runtime::NDArray& a2);
dgl::runtime::NDArray operator * (int64_t lhs, const dgl::runtime::NDArray& a2);
dgl::runtime::NDArray operator / (int64_t lhs, const dgl::runtime::NDArray& a2);
dgl::runtime::NDArray operator - (const dgl::runtime::NDArray& array);

dgl::runtime::NDArray operator > (const dgl::runtime::NDArray& a1,
                                  const dgl::runtime::NDArray& a2);
dgl::runtime::NDArray operator < (const dgl::runtime::NDArray& a1,
                                  const dgl::runtime::NDArray& a2);
dgl::runtime::NDArray operator >= (const dgl::runtime::NDArray& a1,
                                   const dgl::runtime::NDArray& a2);
dgl::runtime::NDArray operator <= (const dgl::runtime::NDArray& a1,
                                   const dgl::runtime::NDArray& a2);
dgl::runtime::NDArray operator == (const dgl::runtime::NDArray& a1,
                                   const dgl::runtime::NDArray& a2);
dgl::runtime::NDArray operator != (const dgl::runtime::NDArray& a1,
                                   const dgl::runtime::NDArray& a2);
dgl::runtime::NDArray operator > (const dgl::runtime::NDArray& a1, int64_t rhs);
dgl::runtime::NDArray operator < (const dgl::runtime::NDArray& a1, int64_t rhs);
dgl::runtime::NDArray operator >= (const dgl::runtime::NDArray& a1, int64_t rhs);
dgl::runtime::NDArray operator <= (const dgl::runtime::NDArray& a1, int64_t rhs);
dgl::runtime::NDArray operator == (const dgl::runtime::NDArray& a1, int64_t rhs);
dgl::runtime::NDArray operator != (const dgl::runtime::NDArray& a1, int64_t rhs);
dgl::runtime::NDArray operator > (int64_t lhs, const dgl::runtime::NDArray& a2);
dgl::runtime::NDArray operator < (int64_t lhs, const dgl::runtime::NDArray& a2);
dgl::runtime::NDArray operator >= (int64_t lhs, const dgl::runtime::NDArray& a2);
dgl::runtime::NDArray operator <= (int64_t lhs, const dgl::runtime::NDArray& a2);
dgl::runtime::NDArray operator == (int64_t lhs, const dgl::runtime::NDArray& a2);
dgl::runtime::NDArray operator != (int64_t lhs, const dgl::runtime::NDArray& a2);

<<<<<<< HEAD
=======
std::ostream& operator << (std::ostream& os, dgl::runtime::NDArray array);

>>>>>>> dd8d5289
///////////////// Operator overloading for DLDataType /////////////////

/*! \brief Check whether two data types are the same.*/
inline bool operator == (const DLDataType& ty1, const DLDataType& ty2) {
  return ty1.code == ty2.code && ty1.bits == ty2.bits && ty1.lanes == ty2.lanes;
}

/*! \brief Check whether two data types are different.*/
inline bool operator != (const DLDataType& ty1, const DLDataType& ty2) {
  return !(ty1 == ty2);
}

#ifndef _LIBCPP_SGX_NO_IOSTREAMS
inline std::ostream& operator << (std::ostream& os, DGLType t) {
  os << dgl::runtime::TypeCode2Str(t.code);
  if (t.code == kHandle) return os;
  os << static_cast<int>(t.bits);
  if (t.lanes != 1) {
    os << 'x' << static_cast<int>(t.lanes);
  }
  return os;
}
#endif

///////////////// Operator overloading for DLContext /////////////////

/*! \brief Check whether two device contexts are the same.*/
inline bool operator == (const DLContext& ctx1, const DLContext& ctx2) {
  return ctx1.device_type == ctx2.device_type && ctx1.device_id == ctx2.device_id;
}

/*! \brief Check whether two device contexts are different.*/
inline bool operator != (const DLContext& ctx1, const DLContext& ctx2) {
  return !(ctx1 == ctx2);
}

#ifndef _LIBCPP_SGX_NO_IOSTREAMS
inline std::ostream& operator << (std::ostream& os, const DLContext& ctx) {
  return os << dgl::runtime::DeviceTypeCode2Str(ctx.device_type) << ":" << ctx.device_id;
}
#endif

#endif  // DGL_RUNTIME_NDARRAY_H_<|MERGE_RESOLUTION|>--- conflicted
+++ resolved
@@ -638,11 +638,8 @@
 dgl::runtime::NDArray operator == (int64_t lhs, const dgl::runtime::NDArray& a2);
 dgl::runtime::NDArray operator != (int64_t lhs, const dgl::runtime::NDArray& a2);
 
-<<<<<<< HEAD
-=======
 std::ostream& operator << (std::ostream& os, dgl::runtime::NDArray array);
 
->>>>>>> dd8d5289
 ///////////////// Operator overloading for DLDataType /////////////////
 
 /*! \brief Check whether two data types are the same.*/
