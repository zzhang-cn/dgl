/*!
 *  Copyright (c) 2019 by Contributors
 * \file dgl/array.h
 * \brief Array types and common array operations required by DGL.
 *
 * Note that this is not meant for a full support of array library such as ATen.
 * Only a limited set of operators required by DGL are implemented.
 */
#ifndef DGL_ARRAY_H_
#define DGL_ARRAY_H_

#include <dmlc/io.h>
#include <dmlc/serializer.h>
#include <algorithm>
#include <vector>
#include <tuple>
#include <utility>
#include <string>

#include "./runtime/ndarray.h"
#include "./runtime/object.h"

namespace dgl {

typedef uint64_t dgl_id_t;
typedef uint64_t dgl_type_t;

using dgl::runtime::NDArray;

typedef NDArray IdArray;
typedef NDArray DegreeArray;
typedef NDArray BoolArray;
typedef NDArray IntArray;
typedef NDArray FloatArray;
typedef NDArray TypeArray;

/*!
 * \brief Sparse format.
 */
enum class SparseFormat {
  kAny = 0,
  kCOO = 1,
  kCSR = 2,
  kCSC = 3
};

// Parse sparse format from string.
inline SparseFormat ParseSparseFormat(const std::string& name) {
  if (name == "coo")
    return SparseFormat::kCOO;
  else if (name == "csr")
    return SparseFormat::kCSR;
  else if (name == "csc")
    return SparseFormat::kCSC;
  else
    return SparseFormat::kAny;
}

// Sparse matrix object that is exposed to python API.
struct SparseMatrix : public runtime::Object {
  // Sparse format.
  int32_t format = 0;

  // Shape of this matrix.
  int64_t num_rows = 0, num_cols = 0;

  // Index arrays. For CSR, it is {indptr, indices, data}. For COO, it is {row, col, data}.
  std::vector<IdArray> indices;

  // Boolean flags.
  // TODO(minjie): We might revisit this later to provide a more general solution. Currently,
  //   we only consider aten::COOMatrix and aten::CSRMatrix.
  std::vector<bool> flags;

  SparseMatrix() {}

  SparseMatrix(int32_t fmt, int64_t nrows, int64_t ncols,
               const std::vector<IdArray>& idx,
               const std::vector<bool>& flg)
    : format(fmt), num_rows(nrows), num_cols(ncols), indices(idx), flags(flg) {}

  static constexpr const char* _type_key = "aten.SparseMatrix";
  DGL_DECLARE_OBJECT_TYPE_INFO(SparseMatrix, runtime::Object);
};
// Define SparseMatrixRef
DGL_DEFINE_OBJECT_REF(SparseMatrixRef, SparseMatrix);

namespace aten {

//////////////////////////////////////////////////////////////////////
// ID array
//////////////////////////////////////////////////////////////////////

/*! \return A special array to represent null. */
inline NDArray NullArray() {
  return NDArray::Empty({0}, DLDataType{kDLInt, 64, 1}, DLContext{kDLCPU, 0});
}

/*!
 * \return Whether the input array is a null array.
 */
inline bool IsNullArray(NDArray array) {
  return array->shape[0] == 0;
}

/*!
 * \brief Create a new id array with given length
 * \param length The array length
 * \param ctx The array context
 * \param nbits The number of integer bits
 * \return id array
 */
IdArray NewIdArray(int64_t length,
                   DLContext ctx = DLContext{kDLCPU, 0},
                   uint8_t nbits = 64);

/*!
 * \brief Create a new id array using the given vector data
 * \param vec The vector data
 * \param nbits The integer bits of the returned array
 * \param ctx The array context
 * \return the id array
 */
template <typename T>
IdArray VecToIdArray(const std::vector<T>& vec,
                     uint8_t nbits = 64,
                     DLContext ctx = DLContext{kDLCPU, 0});

/*!
 * \brief Return an array representing a 1D range.
 * \param low Lower bound (inclusive).
 * \param high Higher bound (exclusive).
 * \param nbits result array's bits (32 or 64)
 * \param ctx Device context
 * \return range array
 */
IdArray Range(int64_t low, int64_t high, uint8_t nbits, DLContext ctx);

/*!
 * \brief Return an array full of the given value
 * \param val The value to fill.
 * \param length Number of elements.
 * \param nbits result array's bits (32 or 64)
 * \param ctx Device context
 * \return the result array
 */
IdArray Full(int64_t val, int64_t length, uint8_t nbits, DLContext ctx);

/*! \brief Create a deep copy of the given array */
IdArray Clone(IdArray arr);

/*! \brief Convert the idarray to the given bit width */
IdArray AsNumBits(IdArray arr, uint8_t bits);

/*! \brief Arithmetic functions */
IdArray Add(IdArray lhs, IdArray rhs);
IdArray Sub(IdArray lhs, IdArray rhs);
IdArray Mul(IdArray lhs, IdArray rhs);
IdArray Div(IdArray lhs, IdArray rhs);

IdArray Add(IdArray lhs, dgl_id_t rhs);
IdArray Sub(IdArray lhs, dgl_id_t rhs);
IdArray Mul(IdArray lhs, dgl_id_t rhs);
IdArray Div(IdArray lhs, dgl_id_t rhs);

IdArray Add(dgl_id_t lhs, IdArray rhs);
IdArray Sub(dgl_id_t lhs, IdArray rhs);
IdArray Mul(dgl_id_t lhs, IdArray rhs);
IdArray Div(dgl_id_t lhs, IdArray rhs);

BoolArray LT(IdArray lhs, dgl_id_t rhs);

/*! \brief Stack two arrays (of len L) into a 2*L length array */
IdArray HStack(IdArray arr1, IdArray arr2);

/*!
 * \brief Return the data under the index. In numpy notation, A[I]
 * \tparam ValueType The type of return value.
 */
template<typename ValueType>
ValueType IndexSelect(NDArray array, uint64_t index);
NDArray IndexSelect(NDArray array, IdArray index);

/*!
 * \brief Permute the elements of an array according to given indices.
 *
 * Equivalent to:
 *
 * <code>
 *     result = np.zeros_like(array)
 *     result[indices] = array
 * </code>
 */
NDArray Scatter(NDArray array, IdArray indices);

/*!
 * \brief Repeat each element a number of times.  Equivalent to np.repeat(array, repeats)
 * \param array A 1D vector
 * \param repeats A 1D integer vector for number of times to repeat for each element in
 *                \c array.  Must have the same shape as \c array.
 */
NDArray Repeat(NDArray array, IdArray repeats);

/*!
 * \brief Relabel the given ids to consecutive ids.
 *
 * Relabeling is done inplace. The mapping is created from the union
 * of the give arrays.
 *
 * \param arrays The id arrays to relabel.
 * \return mapping array M from new id to old id.
 */
IdArray Relabel_(const std::vector<IdArray>& arrays);

/*!\brief Return whether the array is a valid 1D int array*/
inline bool IsValidIdArray(const dgl::runtime::NDArray& arr) {
  return arr->ndim == 1 && arr->dtype.code == kDLInt;
}

/*!
 * \brief Packs a tensor containing padded sequences of variable length.
 *
 * Similar to \c pack_padded_sequence in PyTorch, except that
 *
 * 1. The length for each sequence (before padding) is inferred as the number
 *    of elements before the first occurrence of \c pad_value.
 * 2. It does not sort the sequences by length.
 * 3. Along with the tensor containing the packed sequence, it returns both the
 *    length, as well as the offsets to the packed tensor, of each sequence.
 *
 * \param array The tensor containing sequences padded to the same length
 * \param pad_value The padding value
 * \return A triplet of packed tensor, the length tensor, and the offset tensor
 *
 * \note Example: consider the following array with padding value -1:
 *
 * <code>
 *     [[1, 2, -1, -1],
 *      [3, 4,  5, -1]]
 * </code>
 *
 * The packed tensor would be [1, 2, 3, 4, 5].
 *
 * The length tensor would be [2, 3], i.e. the length of each sequence before padding.
 *
 * The offset tensor would be [0, 2], i.e. the offset to the packed tensor for each
 * sequence (before padding)
 */
template<typename ValueType>
std::tuple<NDArray, IdArray, IdArray> Pack(NDArray array, ValueType pad_value);

/*!
 * \brief Batch-slice a 1D or 2D array, and then pack the list of sliced arrays
 * by concatenation.
 *
 * If a 2D array is given, then the function is equivalent to:
 *
 * <code>
 *     def ConcatSlices(array, lengths):
 *         slices = [array[i, :l] for i, l in enumerate(lengths)]
 *         packed = np.concatenate(slices)
 *         offsets = np.cumsum([0] + lengths[:-1])
 *         return packed, offsets
 * </code>
 *
 * If a 1D array is given, then the function is equivalent to
 *
 * <code>
 *     def ConcatSlices(array, lengths):
 *         slices = [array[:l] for l in lengths]
 *         packed = np.concatenate(slices)
 *         offsets = np.cumsum([0] + lengths[:-1])
 *         return packed, offsets
 * </code>
 *
 * \param array A 1D or 2D tensor for slicing
 * \param lengths A 1D tensor indicating the number of elements to slice
 * \return The tensor with packed slices along with the offsets.
 */
std::pair<NDArray, IdArray> ConcatSlices(NDArray array, IdArray lengths);

//////////////////////////////////////////////////////////////////////
// Sparse matrix
//////////////////////////////////////////////////////////////////////

/*!
 * \brief Plain CSR matrix
 *
 * The column indices are 0-based and are not necessarily sorted. The data array stores
 * integer ids for reading edge features.
 *
 * Note that we do allow duplicate non-zero entries -- multiple non-zero entries
 * that have the same row, col indices. It corresponds to multigraph in
 * graph terminology.
 */

constexpr uint64_t kDGLSerialize_AtenCsrMatrixMagic = 0xDD6cd31205dff127;

struct CSRMatrix {
  /*! \brief the dense shape of the matrix */
  int64_t num_rows = 0, num_cols = 0;
  /*! \brief CSR index arrays */
  IdArray indptr, indices;
  /*! \brief data index array. When is null, assume it is from 0 to NNZ - 1. */
  IdArray data;
  /*! \brief whether the column indices per row are sorted */
  bool sorted = false;
  /*! \brief default constructor */
  CSRMatrix() = default;
  /*! \brief constructor */
  CSRMatrix(int64_t nrows, int64_t ncols, IdArray parr, IdArray iarr,
            IdArray darr = NullArray(), bool sorted_flag = false)
      : num_rows(nrows),
        num_cols(ncols),
        indptr(parr),
        indices(iarr),
        data(darr),
        sorted(sorted_flag) {}

  /*! \brief constructor from SparseMatrix object */
  explicit CSRMatrix(const SparseMatrix& spmat)
      : num_rows(spmat.num_rows),
        num_cols(spmat.num_cols),
        indptr(spmat.indices[0]),
        indices(spmat.indices[1]),
        data(spmat.indices[2]),
        sorted(spmat.flags[0]) {}

  // Convert to a SparseMatrix object that can return to python.
  SparseMatrix ToSparseMatrix() const {
<<<<<<< HEAD
    return SparseMatrix(static_cast<int32_t>(SparseFormat::kCSR),
                        num_rows, num_cols,
                        {indptr, indices, data},
                        {sorted});
=======
    return SparseMatrix(static_cast<int32_t>(SparseFormat::CSR), num_rows,
                        num_cols, {indptr, indices, data}, {sorted});
  }

  bool Load(dmlc::Stream* fs) {
    uint64_t magicNum;
    CHECK(fs->Read(&magicNum)) << "Invalid Magic Number";
    CHECK_EQ(magicNum, kDGLSerialize_AtenCsrMatrixMagic)
        << "Invalid CSRMatrix Data";
    CHECK(fs->Read(&num_cols)) << "Invalid num_cols";
    CHECK(fs->Read(&num_rows)) << "Invalid num_rows";
    CHECK(fs->Read(&indptr)) << "Invalid indptr";
    CHECK(fs->Read(&indices)) << "Invalid indices";
    CHECK(fs->Read(&data)) << "Invalid data";
    CHECK(fs->Read(&sorted)) << "Invalid sorted";
    return true;
  }

  void Save(dmlc::Stream* fs) const {
    fs->Write(kDGLSerialize_AtenCsrMatrixMagic);
    fs->Write(num_cols);
    fs->Write(num_rows);
    fs->Write(indptr);
    fs->Write(indices);
    fs->Write(data);
    fs->Write(sorted);
>>>>>>> ce6e19f2
  }
};

/*!
 * \brief Plain COO structure
 *
 * The data array stores integer ids for reading edge features.

 * Note that we do allow duplicate non-zero entries -- multiple non-zero entries
 * that have the same row, col indices. It corresponds to multigraph in
 * graph terminology.
 */

constexpr uint64_t kDGLSerialize_AtenCooMatrixMagic = 0xDD61ffd305dff127;

// TODO(BarclayII): Graph queries on COO formats should support the case where
// data ordered by rows/columns instead of EID.
struct COOMatrix {
  /*! \brief the dense shape of the matrix */
  int64_t num_rows = 0, num_cols = 0;
  /*! \brief COO index arrays */
  IdArray row, col;
  /*! \brief data index array. When is null, assume it is from 0 to NNZ - 1. */
  IdArray data;
  /*! \brief whether the row indices are sorted */
  bool row_sorted = false;
  /*! \brief whether the column indices per row are sorted */
  bool col_sorted = false;
  /*! \brief default constructor */
  COOMatrix() = default;
  /*! \brief constructor */
  COOMatrix(int64_t nrows, int64_t ncols, IdArray rarr, IdArray carr,
            IdArray darr = NullArray(), bool rsorted = false,
            bool csorted = false)
      : num_rows(nrows),
        num_cols(ncols),
        row(rarr),
        col(carr),
        data(darr),
        row_sorted(rsorted),
        col_sorted(csorted) {}

  /*! \brief constructor from SparseMatrix object */
  explicit COOMatrix(const SparseMatrix& spmat)
      : num_rows(spmat.num_rows),
        num_cols(spmat.num_cols),
        row(spmat.indices[0]),
        col(spmat.indices[1]),
        data(spmat.indices[2]),
        row_sorted(spmat.flags[0]),
        col_sorted(spmat.flags[1]) {}

  // Convert to a SparseMatrix object that can return to python.
  SparseMatrix ToSparseMatrix() const {
<<<<<<< HEAD
    return SparseMatrix(static_cast<int32_t>(SparseFormat::kCOO),
                        num_rows, num_cols,
                        {row, col, data},
                        {row_sorted, col_sorted});
=======
    return SparseMatrix(static_cast<int32_t>(SparseFormat::COO), num_rows,
                        num_cols, {row, col, data}, {row_sorted, col_sorted});
  }

  bool Load(dmlc::Stream* fs) {
    uint64_t magicNum;
    CHECK(fs->Read(&magicNum)) << "Invalid Magic Number";
    CHECK_EQ(magicNum, kDGLSerialize_AtenCooMatrixMagic)
        << "Invalid COOMatrix Data";
    CHECK(fs->Read(&num_cols)) << "Invalid num_cols";
    CHECK(fs->Read(&num_rows)) << "Invalid num_rows";
    CHECK(fs->Read(&row)) << "Invalid row";
    CHECK(fs->Read(&col)) << "Invalid col";
    CHECK(fs->Read(&data)) << "Invalid data";
    CHECK(fs->Read(&row_sorted)) << "Invalid row_sorted";
    CHECK(fs->Read(&col_sorted)) << "Invalid col_sorted";
    return true;
  }

  void Save(dmlc::Stream* fs) const {
    fs->Write(kDGLSerialize_AtenCooMatrixMagic);
    fs->Write(num_cols);
    fs->Write(num_rows);
    fs->Write(row);
    fs->Write(col);
    fs->Write(data);
    fs->Write(row_sorted);
    fs->Write(col_sorted);
>>>>>>> ce6e19f2
  }
};

///////////////////////// CSR routines //////////////////////////

/*! \brief Return true if the value (row, col) is non-zero */
bool CSRIsNonZero(CSRMatrix , int64_t row, int64_t col);
/*!
 * \brief Batched implementation of CSRIsNonZero.
 * \note This operator allows broadcasting (i.e, either row or col can be of length 1).
 */
runtime::NDArray CSRIsNonZero(CSRMatrix, runtime::NDArray row, runtime::NDArray col);

/*! \brief Return the nnz of the given row */
int64_t CSRGetRowNNZ(CSRMatrix , int64_t row);
runtime::NDArray CSRGetRowNNZ(CSRMatrix , runtime::NDArray row);

/*! \brief Return the column index array of the given row */
runtime::NDArray CSRGetRowColumnIndices(CSRMatrix , int64_t row);

/*! \brief Return the data array of the given row */
runtime::NDArray CSRGetRowData(CSRMatrix , int64_t row);

/*! \brief Whether the CSR matrix contains data */
inline bool CSRHasData(CSRMatrix csr) {
  return !IsNullArray(csr.data);
}

/* \brief Get data. The return type is an ndarray due to possible duplicate entries. */
runtime::NDArray CSRGetData(CSRMatrix , int64_t row, int64_t col);
/*!
 * \brief Batched implementation of CSRGetData.
 * \note This operator allows broadcasting (i.e, either row or col can be of length 1).
 */

runtime::NDArray CSRGetData(CSRMatrix, runtime::NDArray rows, runtime::NDArray cols);

/*!
 * \brief Get the data and the row,col indices for each returned entries.
 * \note This operator allows broadcasting (i.e, either row or col can be of length 1).
 */
std::vector<runtime::NDArray> CSRGetDataAndIndices(
    CSRMatrix , runtime::NDArray rows, runtime::NDArray cols);

/*! \brief Return a transposed CSR matrix */
CSRMatrix CSRTranspose(CSRMatrix csr);

/*!
 * \brief Convert CSR matrix to COO matrix.
 * \param csr Input csr matrix
 * \param data_as_order If true, the data array in the input csr matrix contains the order
 *                      by which the resulting COO tuples are stored. In this case, the
 *                      data array of the resulting COO matrix will be empty because it
 *                      is essentially a consecutive range.
 * \return a coo matrix
 */
COOMatrix CSRToCOO(CSRMatrix csr, bool data_as_order);

/*!
 * \brief Slice rows of the given matrix and return.
 * \param csr CSR matrix
 * \param start Start row id (inclusive)
 * \param end End row id (exclusive)
 *
 * Examples:
 * num_rows = 4
 * num_cols = 4
 * indptr = [0, 2, 3, 3, 5]
 * indices = [1, 0, 2, 3, 1]
 *
 *  After CSRSliceRows(csr, 1, 3)
 *
 * num_rows = 2
 * num_cols = 4
 * indptr = [0, 1, 1]
 * indices = [2]
 */
CSRMatrix CSRSliceRows(CSRMatrix csr, int64_t start, int64_t end);
CSRMatrix CSRSliceRows(CSRMatrix csr, runtime::NDArray rows);

/*!
 * \brief Get the submatrix specified by the row and col ids.
 *
 * In numpy notation, given matrix M, row index array I, col index array J
 * This function returns the submatrix M[I, J].
 *
 * \param csr The input csr matrix
 * \param rows The row index to select
 * \param cols The col index to select
 * \return submatrix
 */
CSRMatrix CSRSliceMatrix(CSRMatrix csr, runtime::NDArray rows, runtime::NDArray cols);

/*! \return True if the matrix has duplicate entries */
bool CSRHasDuplicate(CSRMatrix csr);

/*!
 * \brief Sort the column index at each row in the ascending order.
 *
 * Examples:
 * num_rows = 4
 * num_cols = 4
 * indptr = [0, 2, 3, 3, 5]
 * indices = [1, 0, 2, 3, 1]
 *
 *  After CSRSort_(&csr)
 *
 * indptr = [0, 2, 3, 3, 5]
 * indices = [0, 1, 1, 2, 3]
 */
void CSRSort_(CSRMatrix* csr);

/*!
 * \brief Remove entries from CSR matrix by entry indices (data indices)
 * \return A new CSR matrix as well as a mapping from the new CSR entries to the old CSR
 *         entries.
 */
CSRMatrix CSRRemove(CSRMatrix csr, IdArray entries);

/*!
 * \brief Randomly select a fixed number of non-zero entries along each given row independently.
 *
 * The function performs random choices along each row independently.
 * The picked indices are returned in the form of a COO matrix.
 *
 * If replace is false and a row has fewer non-zero values than num_samples,
 * all the values are picked.
 *
 * Examples:
 *
 * // csr.num_rows = 4;
 * // csr.num_cols = 4;
 * // csr.indptr = [0, 2, 3, 3, 5]
 * // csr.indices = [0, 1, 1, 2, 3]
 * // csr.data = [2, 3, 0, 1, 4]
 * CSRMatrix csr = ...;
 * IdArray rows = ... ; // [1, 3]
 * COOMatrix sampled = CSRRowWiseSampling(csr, rows, 2, FloatArray(), false);
 * // possible sampled coo matrix:
 * // sampled.num_rows = 4
 * // sampled.num_cols = 4
 * // sampled.rows = [1, 3, 3]
 * // sampled.cols = [1, 2, 3]
 * // sampled.data = [3, 0, 4]
 *
 * \param mat Input CSR matrix.
 * \param rows Rows to sample from.
 * \param num_samples Number of samples
 * \param prob Unnormalized probability array. Should be of the same length as the data array.
 *             If an empty array is provided, assume uniform.
 * \param replace True if sample with replacement
 * \return A COOMatrix storing the picked row, col and data indices.
 */
COOMatrix CSRRowWiseSampling(
    CSRMatrix mat,
    IdArray rows,
    int64_t num_samples,
    FloatArray prob = FloatArray(),
    bool replace = true);

/*!
 * \brief Select K non-zero entries with the largest weights along each given row.
 *
 * The function performs top-k selection along each row independently.
 * The picked indices are returned in the form of a COO matrix.
 *
 * If replace is false and a row has fewer non-zero values than k,
 * all the values are picked.
 *
 * Examples:
 *
 * // csr.num_rows = 4;
 * // csr.num_cols = 4;
 * // csr.indptr = [0, 2, 3, 3, 5]
 * // csr.indices = [0, 1, 1, 2, 3]
 * // csr.data = [2, 3, 0, 1, 4]
 * CSRMatrix csr = ...;
 * IdArray rows = ... ;  // [0, 1, 3]
 * FloatArray weight = ... ;  // [1., 0., -1., 10., 20.]
 * COOMatrix sampled = CSRRowWiseTopk(csr, rows, 1, weight);
 * // possible sampled coo matrix:
 * // sampled.num_rows = 4
 * // sampled.num_cols = 4
 * // sampled.rows = [0, 1, 3]
 * // sampled.cols = [1, 1, 2]
 * // sampled.data = [3, 0, 1]
 *
 * \param mat Input CSR matrix.
 * \param rows Rows to sample from.
 * \param k The K value.
 * \param weight Weight associated with each entry. Should be of the same length as the
 *               data array. If an empty array is provided, assume uniform.
 * \param ascending If true, elements are sorted by ascending order, equivalent to find
 *                 the K smallest values. Otherwise, find K largest values.
 * \return A COOMatrix storing the picked row and col indices. Its data field stores the
 *         the index of the picked elements in the value array.
 */
COOMatrix CSRRowWiseTopk(
    CSRMatrix mat,
    IdArray rows,
    int64_t k,
    FloatArray weight,
    bool ascending = false);

///////////////////////// COO routines //////////////////////////

/*! \brief Return true if the value (row, col) is non-zero */
bool COOIsNonZero(COOMatrix , int64_t row, int64_t col);
/*!
 * \brief Batched implementation of COOIsNonZero.
 * \note This operator allows broadcasting (i.e, either row or col can be of length 1).
 */
runtime::NDArray COOIsNonZero(COOMatrix, runtime::NDArray row, runtime::NDArray col);

/*! \brief Return the nnz of the given row */
int64_t COOGetRowNNZ(COOMatrix , int64_t row);
runtime::NDArray COOGetRowNNZ(COOMatrix , runtime::NDArray row);

/*! \brief Return the data array of the given row */
std::pair<runtime::NDArray, runtime::NDArray>
COOGetRowDataAndIndices(COOMatrix , int64_t row);

/*! \brief Whether the COO matrix contains data */
inline bool COOHasData(COOMatrix csr) {
  return !IsNullArray(csr.data);
}

/*! \brief Get data. The return type is an ndarray due to possible duplicate entries. */
runtime::NDArray COOGetData(COOMatrix , int64_t row, int64_t col);

/*!
 * \brief Get the data and the row,col indices for each returned entries.
 * \note This operator allows broadcasting (i.e, either row or col can be of length 1).
 */
std::vector<runtime::NDArray> COOGetDataAndIndices(
    COOMatrix , runtime::NDArray rows, runtime::NDArray cols);

/*! \brief Return a transposed COO matrix */
COOMatrix COOTranspose(COOMatrix coo);

/*!
 * \brief Convert COO matrix to CSR matrix.
 *
 * If the input COO matrix does not have data array, the data array of
 * the result CSR matrix stores a shuffle index for how the entries
 * will be reordered in CSR. The i^th entry in the result CSR corresponds
 * to the CSR.data[i] th entry in the input COO.
 */
CSRMatrix COOToCSR(COOMatrix coo);

/*!
 * \brief Slice rows of the given matrix and return.
 * \param coo COO matrix
 * \param start Start row id (inclusive)
 * \param end End row id (exclusive)
 */
COOMatrix COOSliceRows(COOMatrix coo, int64_t start, int64_t end);
COOMatrix COOSliceRows(COOMatrix coo, runtime::NDArray rows);

/*!
 * \brief Get the submatrix specified by the row and col ids.
 *
 * In numpy notation, given matrix M, row index array I, col index array J
 * This function returns the submatrix M[I, J].
 *
 * \param coo The input coo matrix
 * \param rows The row index to select
 * \param cols The col index to select
 * \return submatrix
 */
COOMatrix COOSliceMatrix(COOMatrix coo, runtime::NDArray rows, runtime::NDArray cols);

/*! \return True if the matrix has duplicate entries */
bool COOHasDuplicate(COOMatrix coo);

/*!
 * \brief Deduplicate the entries of a sorted COO matrix, replacing the data with the
 * number of occurrences of the row-col coordinates.
 */
std::pair<COOMatrix, IdArray> COOCoalesce(COOMatrix coo);

/*!
 * \brief Sort the indices of a COO matrix.
 *
 * The function sorts row indices in ascending order. If sort_column is true,
 * col indices are sorted in ascending order too. The data array of the returned COOMatrix
 * stores the shuffled index which could be used to fetch edge data.
 *
 * \param mat The input coo matrix
 * \param sort_column True if column index should be sorted too.
 * \return COO matrix with index sorted.
 */
COOMatrix COOSort(COOMatrix mat, bool sort_column = false);

/*!
 * \brief Remove entries from COO matrix by entry indices (data indices)
 * \return A new COO matrix as well as a mapping from the new COO entries to the old COO
 *         entries.
 */
COOMatrix COORemove(COOMatrix coo, IdArray entries);

/*!
 * \brief Randomly select a fixed number of non-zero entries along each given row independently.
 *
 * The function performs random choices along each row independently.
 * The picked indices are returned in the form of a COO matrix.
 *
 * If replace is false and a row has fewer non-zero values than num_samples,
 * all the values are picked.
 *
 * Examples:
 *
 * // coo.num_rows = 4;
 * // coo.num_cols = 4;
 * // coo.rows = [0, 0, 1, 3, 3]
 * // coo.cols = [0, 1, 1, 2, 3]
 * // coo.data = [2, 3, 0, 1, 4]
 * COOMatrix coo = ...;
 * IdArray rows = ... ; // [1, 3]
 * COOMatrix sampled = COORowWiseSampling(coo, rows, 2, FloatArray(), false);
 * // possible sampled coo matrix:
 * // sampled.num_rows = 4
 * // sampled.num_cols = 4
 * // sampled.rows = [1, 3, 3]
 * // sampled.cols = [1, 2, 3]
 * // sampled.data = [3, 0, 4]
 *
 * \param mat Input coo matrix.
 * \param rows Rows to sample from.
 * \param num_samples Number of samples
 * \param prob Unnormalized probability array. Should be of the same length as the data array.
 *             If an empty array is provided, assume uniform.
 * \param replace True if sample with replacement
 * \return A COOMatrix storing the picked row and col indices. Its data field stores the
 *         the index of the picked elements in the value array.
 */
COOMatrix COORowWiseSampling(
    COOMatrix mat,
    IdArray rows,
    int64_t num_samples,
    FloatArray prob = FloatArray(),
    bool replace = true);

/*!
 * \brief Select K non-zero entries with the largest weights along each given row.
 *
 * The function performs top-k selection along each row independently.
 * The picked indices are returned in the form of a COO matrix.
 *
 * If replace is false and a row has fewer non-zero values than k,
 * all the values are picked.
 *
 * Examples:
 *
 * // coo.num_rows = 4;
 * // coo.num_cols = 4;
 * // coo.rows = [0, 0, 1, 3, 3]
 * // coo.cols = [0, 1, 1, 2, 3]
 * // coo.data = [2, 3, 0, 1, 4]
 * COOMatrix coo = ...;
 * IdArray rows = ... ;  // [0, 1, 3]
 * FloatArray weight = ... ;  // [1., 0., -1., 10., 20.]
 * COOMatrix sampled = COORowWiseTopk(coo, rows, 1, weight);
 * // possible sampled coo matrix:
 * // sampled.num_rows = 4
 * // sampled.num_cols = 4
 * // sampled.rows = [0, 1, 3]
 * // sampled.cols = [1, 1, 2]
 * // sampled.data = [3, 0, 1]
 *
 * \param mat Input COO matrix.
 * \param rows Rows to sample from.
 * \param k The K value.
 * \param weight Weight associated with each entry. Should be of the same length as the
 *               data array. If an empty array is provided, assume uniform.
 * \param ascending If true, elements are sorted by ascending order, equivalent to find
 *                  the K smallest values. Otherwise, find K largest values.
 * \return A COOMatrix storing the picked row and col indices. Its data field stores the
 *         the index of the picked elements in the value array.
 */
COOMatrix COORowWiseTopk(
    COOMatrix mat,
    IdArray rows,
    int64_t k,
    NDArray weight,
    bool ascending = false);

// inline implementations
template <typename T>
IdArray VecToIdArray(const std::vector<T>& vec,
                     uint8_t nbits,
                     DLContext ctx) {
  IdArray ret = NewIdArray(vec.size(), DLContext{kDLCPU, 0}, nbits);
  if (nbits == 32) {
    std::copy(vec.begin(), vec.end(), static_cast<int32_t*>(ret->data));
  } else if (nbits == 64) {
    std::copy(vec.begin(), vec.end(), static_cast<int64_t*>(ret->data));
  } else {
    LOG(FATAL) << "Only int32 or int64 is supported.";
  }
  return ret.CopyTo(ctx);
}

///////////////////////// Dispatchers //////////////////////////

/*
 * Dispatch according to device:
 *
 * ATEN_XPU_SWITCH(array->ctx.device_type, XPU, {
 *   // Now XPU is a placeholder for array->ctx.device_type
 *   DeviceSpecificImplementation<XPU>(...);
 * });
 */
#define ATEN_XPU_SWITCH(val, XPU, ...) do {                     \
  if ((val) == kDLCPU) {                                        \
    constexpr auto XPU = kDLCPU;                                \
    {__VA_ARGS__}                                               \
  } else {                                                      \
    LOG(FATAL) << "Device type: " << (val) << " is not supported.";  \
  }                                                             \
} while (0)

/*
 * Dispatch according to integral type (either int32 or int64):
 *
 * ATEN_ID_TYPE_SWITCH(array->dtype, IdType, {
 *   // Now IdType is the type corresponding to data type in array.
 *   // For instance, one can do this for a CPU array:
 *   DType *data = static_cast<DType *>(array->data);
 * });
 */
#define ATEN_ID_TYPE_SWITCH(val, IdType, ...) do {            \
  CHECK_EQ((val).code, kDLInt) << "ID must be integer type";  \
  if ((val).bits == 32) {                                     \
    typedef int32_t IdType;                                   \
    {__VA_ARGS__}                                             \
  } else if ((val).bits == 64) {                              \
    typedef int64_t IdType;                                   \
    {__VA_ARGS__}                                             \
  } else {                                                    \
    LOG(FATAL) << "ID can only be int32 or int64";            \
  }                                                           \
} while (0)

/*
 * Dispatch according to float type (either float32 or float64):
 *
 * ATEN_FLOAT_TYPE_SWITCH(array->dtype, FloatType, {
 *   // Now FloatType is the type corresponding to data type in array.
 *   // For instance, one can do this for a CPU array:
 *   FloatType *data = static_cast<FloatType *>(array->data);
 * });
 */
#define ATEN_FLOAT_TYPE_SWITCH(val, FloatType, val_name, ...) do {  \
  CHECK_EQ((val).code, kDLFloat)                              \
    << (val_name) << " must be float type";                   \
  if ((val).bits == 32) {                                     \
    typedef float FloatType;                                  \
    {__VA_ARGS__}                                             \
  } else if ((val).bits == 64) {                              \
    typedef double FloatType;                                 \
    {__VA_ARGS__}                                             \
  } else {                                                    \
    LOG(FATAL) << (val_name) << " can only be float32 or float64";  \
  }                                                           \
} while (0)

/*
 * Dispatch according to data type (int32, int64, float32 or float64):
 *
 * ATEN_DTYPE_SWITCH(array->dtype, DType, {
 *   // Now DType is the type corresponding to data type in array.
 *   // For instance, one can do this for a CPU array:
 *   DType *data = static_cast<DType *>(array->data);
 * });
 */
#define ATEN_DTYPE_SWITCH(val, DType, val_name, ...) do {     \
  if ((val).code == kDLInt && (val).bits == 32) {             \
    typedef int32_t DType;                                    \
    {__VA_ARGS__}                                             \
  } else if ((val).code == kDLInt && (val).bits == 64) {      \
    typedef int64_t DType;                                    \
    {__VA_ARGS__}                                             \
  } else if ((val).code == kDLFloat && (val).bits == 32) {    \
    typedef float DType;                                      \
    {__VA_ARGS__}                                             \
  } else if ((val).code == kDLFloat && (val).bits == 64) {    \
    typedef double DType;                                     \
    {__VA_ARGS__}                                             \
  } else {                                                    \
    LOG(FATAL) << (val_name) << " can only be int32, int64, float32 or float64"; \
  }                                                           \
} while (0)

/*
 * Dispatch according to integral type of CSR graphs.
 * Identical to ATEN_ID_TYPE_SWITCH except for a different error message.
 */
#define ATEN_CSR_DTYPE_SWITCH(val, DType, ...) do {         \
  if ((val).code == kDLInt && (val).bits == 32) {           \
    typedef int32_t DType;                                  \
    {__VA_ARGS__}                                           \
  } else if ((val).code == kDLInt && (val).bits == 64) {    \
    typedef int64_t DType;                                  \
    {__VA_ARGS__}                                           \
  } else {                                                  \
    LOG(FATAL) << "CSR matrix data can only be int32 or int64";  \
  }                                                         \
} while (0)

// Macro to dispatch according to device context and index type.
#define ATEN_CSR_SWITCH(csr, XPU, IdType, ...)              \
  ATEN_XPU_SWITCH((csr).indptr->ctx.device_type, XPU, {       \
    ATEN_ID_TYPE_SWITCH((csr).indptr->dtype, IdType, {        \
      {__VA_ARGS__}                                         \
    });                                                     \
  });

// Macro to dispatch according to device context and index type.
#define ATEN_COO_SWITCH(coo, XPU, IdType, ...)              \
  ATEN_XPU_SWITCH((coo).row->ctx.device_type, XPU, {          \
    ATEN_ID_TYPE_SWITCH((coo).row->dtype, IdType, {           \
      {__VA_ARGS__}                                         \
    });                                                     \
  });

///////////////////////// Array checks //////////////////////////

#define IS_INT32(a)  \
  ((a)->dtype.code == kDLInt && (a)->dtype.bits == 32)
#define IS_INT64(a)  \
  ((a)->dtype.code == kDLInt && (a)->dtype.bits == 64)
#define IS_FLOAT32(a)  \
  ((a)->dtype.code == kDLFloat && (a)->dtype.bits == 32)
#define IS_FLOAT64(a)  \
  ((a)->dtype.code == kDLFloat && (a)->dtype.bits == 64)

#define CHECK_IF(cond, prop, value_name, dtype_name) \
  CHECK(cond) << "Expecting " << (prop) << " of " << (value_name) << " to be " << (dtype_name)

#define CHECK_INT32(value, value_name) \
  CHECK_IF(IS_INT32(value), "dtype", value_name, "int32")
#define CHECK_INT64(value, value_name) \
  CHECK_IF(IS_INT64(value), "dtype", value_name, "int64")
#define CHECK_INT(value, value_name) \
  CHECK_IF(IS_INT32(value) || IS_INT64(value), "dtype", value_name, "int32 or int64")
#define CHECK_FLOAT32(value, value_name) \
  CHECK_IF(IS_FLOAT32(value), "dtype", value_name, "float32")
#define CHECK_FLOAT64(value, value_name) \
  CHECK_IF(IS_FLOAT64(value), "dtype", value_name, "float64")
#define CHECK_FLOAT(value, value_name) \
  CHECK_IF(IS_FLOAT32(value) || IS_FLOAT64(value), "dtype", value_name, "float32 or float64")

#define CHECK_NDIM(value, _ndim, value_name) \
  CHECK_IF((value)->ndim == (_ndim), "ndim", value_name, _ndim)

}  // namespace aten
}  // namespace dgl

namespace dmlc {
DMLC_DECLARE_TRAITS(has_saveload, dgl::aten::CSRMatrix, true);
DMLC_DECLARE_TRAITS(has_saveload, dgl::aten::COOMatrix, true);
}  // namespace dmlc

#endif  // DGL_ARRAY_H_<|MERGE_RESOLUTION|>--- conflicted
+++ resolved
@@ -328,13 +328,7 @@
 
   // Convert to a SparseMatrix object that can return to python.
   SparseMatrix ToSparseMatrix() const {
-<<<<<<< HEAD
-    return SparseMatrix(static_cast<int32_t>(SparseFormat::kCSR),
-                        num_rows, num_cols,
-                        {indptr, indices, data},
-                        {sorted});
-=======
-    return SparseMatrix(static_cast<int32_t>(SparseFormat::CSR), num_rows,
+    return SparseMatrix(static_cast<int32_t>(SparseFormat::kCSR), num_rows,
                         num_cols, {indptr, indices, data}, {sorted});
   }
 
@@ -360,7 +354,6 @@
     fs->Write(indices);
     fs->Write(data);
     fs->Write(sorted);
->>>>>>> ce6e19f2
   }
 };
 
@@ -415,13 +408,7 @@
 
   // Convert to a SparseMatrix object that can return to python.
   SparseMatrix ToSparseMatrix() const {
-<<<<<<< HEAD
-    return SparseMatrix(static_cast<int32_t>(SparseFormat::kCOO),
-                        num_rows, num_cols,
-                        {row, col, data},
-                        {row_sorted, col_sorted});
-=======
-    return SparseMatrix(static_cast<int32_t>(SparseFormat::COO), num_rows,
+    return SparseMatrix(static_cast<int32_t>(SparseFormat::kCOO), num_rows,
                         num_cols, {row, col, data}, {row_sorted, col_sorted});
   }
 
@@ -449,7 +436,6 @@
     fs->Write(data);
     fs->Write(row_sorted);
     fs->Write(col_sorted);
->>>>>>> ce6e19f2
   }
 };
 
