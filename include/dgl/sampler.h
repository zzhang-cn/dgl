/*!
 *  Copyright (c) 2018 by Contributors
 * \file dgl/sampler.h
 * \brief DGL sampler header.
 */
#ifndef DGL_SAMPLER_H_
#define DGL_SAMPLER_H_

<<<<<<< HEAD
#include <vector>
=======
#include <string>
>>>>>>> c07ae34a
#include "graph_interface.h"

namespace dgl {

class ImmutableGraph;

/*!
 * \brief A NodeFlow graph stores the sampling results for a sampler that samples
 * nodes/edges in layers.
 *
 * We store multiple layers of the sampling results in a single graph, which results
 * in a more compact format. We store extra information,
 * such as the node and edge mapping from the NodeFlow graph to the parent graph.
 */
struct NodeFlow {
  /*! \brief The graph. */
  GraphPtr graph;
  /*!
   * \brief the offsets of each layer.
   */
  IdArray layer_offsets;
  /*!
   * \brief the offsets of each flow.
   */
  IdArray flow_offsets;
  /*!
   * \brief The node mapping from the NodeFlow graph to the parent graph.
   */
  IdArray node_mapping;
  /*!
   * \brief The edge mapping from the NodeFlow graph to the parent graph.
   */
  IdArray edge_mapping;
  /*!
   * \brief
   */
  // FloatArray probabilities;
};

class SamplerOp {
 public:
  /*!
   * \brief Sample a graph from the seed vertices with neighbor sampling.
   * The neighbors are sampled with a uniform distribution.
   *
   * \param graphs A graph for sampling.
   * \param seeds the nodes where we should start to sample.
   * \param edge_type the type of edges we should sample neighbors.
   * \param num_hops the number of hops to sample neighbors.
   * \param expand_factor the max number of neighbors to sample.
   * \return a NodeFlow graph.
   */
  static NodeFlow NeighborUniformSample(const ImmutableGraph *graph, IdArray seeds,
                                        const std::string &edge_type,
                                        int num_hops, int expand_factor);

  /*!
   * \brief Sample a graph from the seed vertices with layer sampling.
   * The layers are sampled with a uniform distribution.
   *
   * \param graphs A graph for sampling.
   * \param seeds the nodes where we should start to sample.
   * \param edge_type the type of edges we should sample neighbors.
   * \param layer_sizes The size of layers.
   * \return a NodeFlow graph.
   */
  static NodeFlow LayerUniformSample(const ImmutableGraph *graph, IdArray seed_array,
                                     const std::string &neigh_type,
                                     const std::vector<size_t> &layer_sizes);

  /*!
   * \brief Batch-generate random walk traces
   * \param seeds The array of starting vertex IDs
   * \param num_traces The number of traces to generate for each seed
   * \param num_hops The number of hops for each trace
   * \return a flat ID array with shape (num_seeds, num_traces, num_hops + 1)
   */
  static IdArray RandomWalk(const GraphInterface *gptr,
                            IdArray seeds,
                            int num_traces,
                            int num_hops);
};

}  // namespace dgl

#endif  // DGL_SAMPLER_H_<|MERGE_RESOLUTION|>--- conflicted
+++ resolved
@@ -6,11 +6,8 @@
 #ifndef DGL_SAMPLER_H_
 #define DGL_SAMPLER_H_
 
-<<<<<<< HEAD
 #include <vector>
-=======
 #include <string>
->>>>>>> c07ae34a
 #include "graph_interface.h"
 
 namespace dgl {
