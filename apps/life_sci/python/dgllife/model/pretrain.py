"""Utilities for using pretrained models."""
# pylint: disable= no-member, arguments-differ, invalid-name
import os
import torch
import torch.nn.functional as F

from dgl.data.utils import _get_dgl_url, download, get_download_dir, extract_archive
from rdkit import Chem

from ..model import GCNPredictor, GATPredictor, AttentiveFPPredictor, DGMG, DGLJTNNVAE, \
<<<<<<< HEAD
    WLNReactionCenter, WLNReactionRanking
=======
    WLNReactionCenter, WeavePredictor
>>>>>>> 70dc2ee9

__all__ = ['load_pretrained']

URL = {
    'GCN_Tox21': 'dgllife/pre_trained/gcn_tox21.pth',
    'GAT_Tox21': 'dgllife/pre_trained/gat_tox21.pth',
    'Weave_Tox21': 'dgllife/pre_trained/weave_tox21.pth',
    'AttentiveFP_Aromaticity': 'dgllife/pre_trained/attentivefp_aromaticity.pth',
    'DGMG_ChEMBL_canonical': 'pre_trained/dgmg_ChEMBL_canonical.pth',
    'DGMG_ChEMBL_random': 'pre_trained/dgmg_ChEMBL_random.pth',
    'DGMG_ZINC_canonical': 'pre_trained/dgmg_ZINC_canonical.pth',
    'DGMG_ZINC_random': 'pre_trained/dgmg_ZINC_random.pth',
    'JTNN_ZINC': 'pre_trained/JTNN_ZINC.pth',
<<<<<<< HEAD
    'wln_center_uspto': 'dgllife/pre_trained/wln_center_uspto_v3.pth',
    'wln_rank_uspto': 'dgllife/pre_trained/wln_rank_uspto.pth',
=======
    'wln_center_uspto': 'dgllife/pre_trained/wln_center_uspto_v2.pth'
>>>>>>> 70dc2ee9
}

def download_and_load_checkpoint(model_name, model, model_postfix,
                                 local_pretrained_path='pre_trained.pth', log=True):
    """Download pretrained model checkpoint

    The model will be loaded to CPU.

    Parameters
    ----------
    model_name : str
        Name of the model
    model : nn.Module
        Instantiated model instance
    model_postfix : str
        Postfix for pretrained model checkpoint
    local_pretrained_path : str
        Local name for the downloaded model checkpoint
    log : bool
        Whether to print progress for model loading

    Returns
    -------
    model : nn.Module
        Pretrained model
    """
    url_to_pretrained = _get_dgl_url(model_postfix)
    local_pretrained_path = '_'.join([model_name, local_pretrained_path])
    download(url_to_pretrained, path=local_pretrained_path, log=log)
    checkpoint = torch.load(local_pretrained_path, map_location='cpu')
    model.load_state_dict(checkpoint['model_state_dict'])

    if log:
        print('Pretrained model loaded')

    return model

# pylint: disable=I1101
def load_pretrained(model_name, log=True):
    """Load a pretrained model

    Parameters
    ----------
    model_name : str
        Currently supported options include

        * ``'GCN_Tox21'``: A GCN-based model for molecular property prediction on Tox21
        * ``'GAT_Tox21'``: A GAT-based model for molecular property prediction on Tox21
        * ``'Weave_Tox21'``: A Weave model for molecular property prediction on Tox21
        * ``'AttentiveFP_Aromaticity'``: An AttentiveFP model for predicting number of
          aromatic atoms on a subset of Pubmed
        * ``'DGMG_ChEMBL_canonical'``: A DGMG model trained on ChEMBL with a canonical
          atom order
        * ``'DGMG_ChEMBL_random'``: A DGMG model trained on ChEMBL for molecule generation
          with a random atom order
        * ``'DGMG_ZINC_canonical'``: A DGMG model trained on ZINC for molecule generation
          with a canonical atom order
        * ``'DGMG_ZINC_random'``: A DGMG model pre-trained on ZINC for molecule generation
          with a random atom order
        * ``'JTNN_ZINC'``: A JTNN model pre-trained on ZINC for molecule generation
        * ``'wln_center_uspto'``: A WLN model pre-trained on USPTO for reaction prediction
        * ``'wln_rank_uspto'``: A WLN model pre-trained on USPTO for candidate product ranking

    log : bool
        Whether to print progress for model loading

    Returns
    -------
    model
    """
    if model_name not in URL:
        raise RuntimeError("Cannot find a pretrained model with name {}".format(model_name))

    if model_name == 'GCN_Tox21':
        model = GCNPredictor(in_feats=74,
                             hidden_feats=[64, 64],
                             classifier_hidden_feats=64,
                             n_tasks=12)

    elif model_name == 'GAT_Tox21':
        model = GATPredictor(in_feats=74,
                             hidden_feats=[32, 32],
                             num_heads=[4, 4],
                             agg_modes=['flatten', 'mean'],
                             activations=[F.elu, None],
                             classifier_hidden_feats=64,
                             n_tasks=12)

    elif model_name == 'Weave_Tox21':
        model = WeavePredictor(node_in_feats=27,
                               edge_in_feats=7,
                               num_gnn_layers=2,
                               gnn_hidden_feats=50,
                               graph_feats=128,
                               n_tasks=12)

    elif model_name == 'AttentiveFP_Aromaticity':
        model = AttentiveFPPredictor(node_feat_size=39,
                                     edge_feat_size=10,
                                     num_layers=2,
                                     num_timesteps=2,
                                     graph_feat_size=200,
                                     n_tasks=1,
                                     dropout=0.2)

    elif model_name.startswith('DGMG'):
        if model_name.startswith('DGMG_ChEMBL'):
            atom_types = ['O', 'Cl', 'C', 'S', 'F', 'Br', 'N']
        elif model_name.startswith('DGMG_ZINC'):
            atom_types = ['Br', 'S', 'C', 'P', 'N', 'O', 'F', 'Cl', 'I']
        bond_types = [Chem.rdchem.BondType.SINGLE,
                      Chem.rdchem.BondType.DOUBLE,
                      Chem.rdchem.BondType.TRIPLE]

        model = DGMG(atom_types=atom_types,
                     bond_types=bond_types,
                     node_hidden_size=128,
                     num_prop_rounds=2,
                     dropout=0.2)

    elif model_name == "JTNN_ZINC":
        default_dir = get_download_dir()
        vocab_file = '{}/jtnn/{}.txt'.format(default_dir, 'vocab')
        if not os.path.exists(vocab_file):
            zip_file_path = '{}/jtnn.zip'.format(default_dir)
            download(_get_dgl_url('dgllife/jtnn.zip'), path=zip_file_path)
            extract_archive(zip_file_path, '{}/jtnn'.format(default_dir))
        model = DGLJTNNVAE(vocab_file=vocab_file,
                           depth=3,
                           hidden_size=450,
                           latent_size=56)

    elif model_name == 'wln_center_uspto':
        model = WLNReactionCenter(node_in_feats=82,
                                  edge_in_feats=6,
                                  node_pair_in_feats=10,
                                  node_out_feats=300,
                                  n_layers=3,
                                  n_tasks=5)

    elif model_name == 'wln_rank_uspto':
        model = WLNReactionRanking(node_in_feats=89,
                                   edge_in_feats=5,
                                   node_hidden_feats=500,
                                   num_encode_gnn_layers=3)

    return download_and_load_checkpoint(model_name, model, URL[model_name], log=log)<|MERGE_RESOLUTION|>--- conflicted
+++ resolved
@@ -8,11 +8,7 @@
 from rdkit import Chem
 
 from ..model import GCNPredictor, GATPredictor, AttentiveFPPredictor, DGMG, DGLJTNNVAE, \
-<<<<<<< HEAD
-    WLNReactionCenter, WLNReactionRanking
-=======
-    WLNReactionCenter, WeavePredictor
->>>>>>> 70dc2ee9
+    WLNReactionCenter, WLNReactionRanking, WeavePredictor
 
 __all__ = ['load_pretrained']
 
@@ -26,12 +22,8 @@
     'DGMG_ZINC_canonical': 'pre_trained/dgmg_ZINC_canonical.pth',
     'DGMG_ZINC_random': 'pre_trained/dgmg_ZINC_random.pth',
     'JTNN_ZINC': 'pre_trained/JTNN_ZINC.pth',
-<<<<<<< HEAD
     'wln_center_uspto': 'dgllife/pre_trained/wln_center_uspto_v3.pth',
     'wln_rank_uspto': 'dgllife/pre_trained/wln_rank_uspto.pth',
-=======
-    'wln_center_uspto': 'dgllife/pre_trained/wln_center_uspto_v2.pth'
->>>>>>> 70dc2ee9
 }
 
 def download_and_load_checkpoint(model_name, model, model_postfix,
