from dataloader import EvalDataset, TrainDataset, NewBidirectionalOneShotIterator
from dataloader import get_dataset

import argparse
import os
import logging
import time

backend = os.environ.get('DGLBACKEND', 'pytorch')
if backend.lower() == 'mxnet':
    import multiprocessing as mp
    from train_mxnet import load_model
    from train_mxnet import train
    from train_mxnet import test
else:
    import torch.multiprocessing as mp
    from train_pytorch import load_model
    from train_pytorch import train, train_mp
    from train_pytorch import test, test_mp

class ArgParser(argparse.ArgumentParser):
    def __init__(self):
        super(ArgParser, self).__init__()

        self.add_argument('--model_name', default='TransE',
                          choices=['TransE', 'TransE_l1', 'TransE_l2', 'TransR',
                                   'RESCAL', 'DistMult', 'ComplEx', 'RotatE'],
                          help='model to use')
        self.add_argument('--data_path', type=str, default='data',
                          help='root path of all dataset')
        self.add_argument('--dataset', type=str, default='FB15k',
                          help='dataset name, under data_path')
        self.add_argument('--format', type=str, default='1',
                          help='the format of the dataset.')
        self.add_argument('--save_path', type=str, default='ckpts',
                          help='place to save models and logs')
        self.add_argument('--save_emb', type=str, default=None,
                          help='save the embeddings in the specific location.')

        self.add_argument('--max_step', type=int, default=80000,
                          help='train xx steps')
        self.add_argument('--warm_up_step', type=int, default=None,
                          help='for learning rate decay')
        self.add_argument('--batch_size', type=int, default=1024,
                          help='batch size')
        self.add_argument('--batch_size_eval', type=int, default=8,
                          help='batch size used for eval and test')
        self.add_argument('--neg_sample_size', type=int, default=128,
                          help='negative sampling size')
        self.add_argument('--neg_chunk_size', type=int, default=-1,
                          help='chunk size of the negative edges.')
        self.add_argument('--neg_deg_sample', action='store_true',
                          help='negative sample proportional to vertex degree in the training')
        self.add_argument('--neg_deg_sample_eval', action='store_true',
                          help='negative sampling proportional to vertex degree in the evaluation')
        self.add_argument('--neg_sample_size_valid', type=int, default=1000,
                          help='negative sampling size for validation')
        self.add_argument('--neg_chunk_size_valid', type=int, default=-1,
                          help='chunk size of the negative edges.')
        self.add_argument('--neg_sample_size_test', type=int, default=-1,
                          help='negative sampling size for testing')
        self.add_argument('--neg_chunk_size_test', type=int, default=-1,
                          help='chunk size of the negative edges.')
        self.add_argument('--hidden_dim', type=int, default=256,
                          help='hidden dim used by relation and entity')
        self.add_argument('--lr', type=float, default=0.0001,
                          help='learning rate')
        self.add_argument('-g', '--gamma', type=float, default=12.0,
                          help='margin value')
        self.add_argument('--eval_percent', type=float, default=1,
                          help='sample some percentage for evaluation.')
        self.add_argument('--no_eval_filter', action='store_true',
                          help='do not filter positive edges among negative edges for evaluation')

        self.add_argument('--gpu', type=int, default=[-1], nargs='+', 
                          help='a list of active gpu ids, e.g. 0 1 2 4')
        self.add_argument('--mix_cpu_gpu', action='store_true',
                          help='mix CPU and GPU training')
        self.add_argument('-de', '--double_ent', action='store_true',
                          help='double entitiy dim for complex number')
        self.add_argument('-dr', '--double_rel', action='store_true',
                          help='double relation dim for complex number')
        self.add_argument('--seed', type=int, default=0,
                          help='set random seed fro reproducibility')
        self.add_argument('-log', '--log_interval', type=int, default=1000,
                          help='do evaluation after every x steps')
        self.add_argument('--eval_interval', type=int, default=10000,
                          help='do evaluation after every x steps')
        self.add_argument('-adv', '--neg_adversarial_sampling', action='store_true',
                          help='if use negative adversarial sampling')
        self.add_argument('-a', '--adversarial_temperature', default=1.0, type=float)

        self.add_argument('--valid', action='store_true',
                          help='if valid a model')
        self.add_argument('--test', action='store_true',
                          help='if test a model')
        self.add_argument('-rc', '--regularization_coef', type=float, default=0.000002,
                          help='set value > 0.0 if regularization is used')
        self.add_argument('-rn', '--regularization_norm', type=int, default=3,
                          help='norm used in regularization')
        self.add_argument('--num_worker', type=int, default=32,
                          help='number of workers used for loading data')
        self.add_argument('--non_uni_weight', action='store_true',
                          help='if use uniform weight when computing loss')
        self.add_argument('--init_step', type=int, default=0,
                          help='DONT SET MANUALLY, used for resume')
        self.add_argument('--step', type=int, default=0,
                          help='DONT SET MANUALLY, track current step')
        self.add_argument('--pickle_graph', action='store_true',
                          help='pickle built graph, building a huge graph is slow.')
        self.add_argument('--num_proc', type=int, default=1,
                          help='number of process used')
        self.add_argument('--rel_part', action='store_true',
                          help='enable relation partitioning')
<<<<<<< HEAD
        self.add_argument('--soft_rel_part', action='store_true',
                          help='enable soft relation partition')
=======
        self.add_argument('--nomp_thread_per_process', type=int, default=-1,
                          help='num of omp threads used per process in multi-process training')
>>>>>>> 3c739936
        self.add_argument('--async_update', action='store_true',
                          help='allow async_update on node embedding')
        self.add_argument('--force_sync_interval', type=int, default=-1,
                          help='We force a synchronization between processes every x steps')


def get_logger(args):
    if not os.path.exists(args.save_path):
        os.mkdir(args.save_path)

    folder = '{}_{}_'.format(args.model_name, args.dataset)
    n = len([x for x in os.listdir(args.save_path) if x.startswith(folder)])
    folder += str(n)
    args.save_path = os.path.join(args.save_path, folder)

    if not os.path.exists(args.save_path):
        os.makedirs(args.save_path)
    log_file = os.path.join(args.save_path, 'train.log')

    logging.basicConfig(
        format='%(asctime)s %(levelname)-8s %(message)s',
        level=logging.INFO,
        datefmt='%Y-%m-%d %H:%M:%S',
        filename=log_file,
        filemode='w'
    )

    logger = logging.getLogger(__name__)
    print("Logs are being recorded at: {}".format(log_file))
    return logger


def run(args, logger):
    # load dataset and samplers
    dataset = get_dataset(args.data_path, args.dataset, args.format)
    n_entities = dataset.n_entities
    n_relations = dataset.n_relations
    if args.neg_sample_size_test < 0:
        args.neg_sample_size_test = n_entities
    args.eval_filter = not args.no_eval_filter
    if args.neg_deg_sample_eval:
        assert not args.eval_filter, "if negative sampling based on degree, we can't filter positive edges."

    # When we generate a batch of negative edges from a set of positive edges,
    # we first divide the positive edges into chunks and corrupt the edges in a chunk
    # together. By default, the chunk size is equal to the negative sample size.
    # Usually, this works well. But we also allow users to specify the chunk size themselves.
    if args.neg_chunk_size < 0:
        args.neg_chunk_size = args.neg_sample_size
    if args.neg_chunk_size_valid < 0:
        args.neg_chunk_size_valid = args.neg_sample_size_valid
    if args.neg_chunk_size_test < 0:
        args.neg_chunk_size_test = args.neg_sample_size_test

    num_workers = args.num_worker
    train_data = TrainDataset(dataset, args, ranks=args.num_proc)
    args.strict_rel_part = args.mix_cpu_gpu and (train_data.cross_part == False)
<<<<<<< HEAD
    args.soft_rel_part = args.mix_cpu_gpu and args.soft_rel_part and train_data.cross_part
=======

    # Automatically set number of OMP threads for each process if it is not provided
    # The value for GPU is evaluated in AWS p3.16xlarge
    # The value for CPU is evaluated in AWS x1.32xlarge
    if args.nomp_thread_per_process == -1:
        if len(args.gpu) > 0:
            # GPU training
            args.num_thread = 4
        else:
            # CPU training
            args.num_thread = mp.cpu_count() // args.num_proc + 1
    else:
        args.num_thread = args.nomp_thread_per_process

>>>>>>> 3c739936
    if args.num_proc > 1:
        train_samplers = []
        for i in range(args.num_proc):
            train_sampler_head = train_data.create_sampler(args.batch_size,
                                                           args.neg_sample_size,
                                                           args.neg_chunk_size,
                                                           mode='head',
                                                           num_workers=num_workers,
                                                           shuffle=True,
                                                           exclude_positive=False,
                                                           rank=i)
            train_sampler_tail = train_data.create_sampler(args.batch_size,
                                                           args.neg_sample_size,
                                                           args.neg_chunk_size,
                                                           mode='tail',
                                                           num_workers=num_workers,
                                                           shuffle=True,
                                                           exclude_positive=False,
                                                           rank=i)
            train_samplers.append(NewBidirectionalOneShotIterator(train_sampler_head, train_sampler_tail,
                                                                  args.neg_chunk_size, args.neg_sample_size,
                                                                  True, n_entities))
    else:
        train_sampler_head = train_data.create_sampler(args.batch_size,
                                                       args.neg_sample_size,
                                                       args.neg_chunk_size,
                                                       mode='head',
                                                       num_workers=num_workers,
                                                       shuffle=True,
                                                       exclude_positive=False)
        train_sampler_tail = train_data.create_sampler(args.batch_size,
                                                       args.neg_sample_size,
                                                       args.neg_chunk_size,
                                                       mode='tail',
                                                       num_workers=num_workers,
                                                       shuffle=True,
                                                       exclude_positive=False)
        train_sampler = NewBidirectionalOneShotIterator(train_sampler_head, train_sampler_tail,
                                                        args.neg_chunk_size, args.neg_sample_size,
                                                        True, n_entities)

    # for multiprocessing evaluation, we don't need to sample multiple batches at a time
    # in each process.
    if args.num_proc > 1:
        num_workers = 1
    if args.valid or args.test:
        args.num_test_proc = args.num_proc if args.num_proc < len(args.gpu) else len(args.gpu)
        eval_dataset = EvalDataset(dataset, args)
    if args.valid:
        # Here we want to use the regualr negative sampler because we need to ensure that
        # all positive edges are excluded.
        if args.num_proc > 1:
            valid_sampler_heads = []
            valid_sampler_tails = []
            for i in range(args.num_proc):
                valid_sampler_head = eval_dataset.create_sampler('valid', args.batch_size_eval,
                                                                 args.neg_sample_size_valid,
                                                                 args.neg_chunk_size_valid,
                                                                 args.eval_filter,
                                                                 mode='chunk-head',
                                                                 num_workers=num_workers,
                                                                 rank=i, ranks=args.num_proc)
                valid_sampler_tail = eval_dataset.create_sampler('valid', args.batch_size_eval,
                                                                 args.neg_sample_size_valid,
                                                                 args.neg_chunk_size_valid,
                                                                 args.eval_filter,
                                                                 mode='chunk-tail',
                                                                 num_workers=num_workers,
                                                                 rank=i, ranks=args.num_proc)
                valid_sampler_heads.append(valid_sampler_head)
                valid_sampler_tails.append(valid_sampler_tail)
        else:
            valid_sampler_head = eval_dataset.create_sampler('valid', args.batch_size_eval,
                                                             args.neg_sample_size_valid,
                                                             args.neg_chunk_size_valid,
                                                             args.eval_filter,
                                                             mode='chunk-head',
                                                             num_workers=num_workers,
                                                             rank=0, ranks=1)
            valid_sampler_tail = eval_dataset.create_sampler('valid', args.batch_size_eval,
                                                             args.neg_sample_size_valid,
                                                             args.neg_chunk_size_valid,
                                                             args.eval_filter,
                                                             mode='chunk-tail',
                                                             num_workers=num_workers,
                                                             rank=0, ranks=1)
    if args.test:
        # Here we want to use the regualr negative sampler because we need to ensure that
        # all positive edges are excluded.
        # We use a maximum of num_gpu in test stage to save GPU memory.
        if args.num_test_proc > 1:
            test_sampler_tails = []
            test_sampler_heads = []
            for i in range(args.num_test_proc):
                test_sampler_head = eval_dataset.create_sampler('test', args.batch_size_eval,
                                                                args.neg_sample_size_test,
                                                                args.neg_chunk_size_test,
                                                                args.eval_filter,
                                                                mode='chunk-head',
                                                                num_workers=num_workers,
                                                                rank=i, ranks=args.num_test_proc)
                test_sampler_tail = eval_dataset.create_sampler('test', args.batch_size_eval,
                                                                args.neg_sample_size_test,
                                                                args.neg_chunk_size_test,
                                                                args.eval_filter,
                                                                mode='chunk-tail',
                                                                num_workers=num_workers,
                                                                rank=i, ranks=args.num_test_proc)
                test_sampler_heads.append(test_sampler_head)
                test_sampler_tails.append(test_sampler_tail)
        else:
            test_sampler_head = eval_dataset.create_sampler('test', args.batch_size_eval,
                                                            args.neg_sample_size_test,
                                                            args.neg_chunk_size_test,
                                                            args.eval_filter,
                                                            mode='chunk-head',
                                                            num_workers=num_workers,
                                                            rank=0, ranks=1)
            test_sampler_tail = eval_dataset.create_sampler('test', args.batch_size_eval,
                                                            args.neg_sample_size_test,
                                                            args.neg_chunk_size_test,
                                                            args.eval_filter,
                                                            mode='chunk-tail',
                                                            num_workers=num_workers,
                                                            rank=0, ranks=1)

    # We need to free all memory referenced by dataset.
    eval_dataset = None
    dataset = None
    # load model
    model = load_model(logger, args, n_entities, n_relations)

    if args.num_proc > 1 or args.async_update:
        model.share_memory()

    # train
    start = time.time()
    rel_parts = train_data.rel_parts if args.strict_rel_part or args.soft_rel_part else None
    cross_rels = train_data.cross_rels if args.soft_rel_part else None
    if args.num_proc > 1:
        procs = []
        barrier = mp.Barrier(args.num_proc)
        for i in range(args.num_proc):
            valid_sampler = [valid_sampler_heads[i], valid_sampler_tails[i]] if args.valid else None
            proc = mp.Process(target=train_mp, args=(args,
                                                     model,
                                                     train_samplers[i],
                                                     valid_sampler,
                                                     i,
                                                     rel_parts,
                                                     cross_rels,
                                                     barrier))
            procs.append(proc)
            proc.start()
        for proc in procs:
            proc.join()
    else:
        valid_samplers = [valid_sampler_head, valid_sampler_tail] if args.valid else None
        train(args, model, train_sampler, valid_samplers, rel_parts=rel_parts)
    print('training takes {} seconds'.format(time.time() - start))

    if args.save_emb is not None:
        if not os.path.exists(args.save_emb):
            os.mkdir(args.save_emb)
        model.save_emb(args.save_emb, args.dataset)

    # test
    if args.test:
        start = time.time()
        if args.num_test_proc > 1:
            queue = mp.Queue(args.num_test_proc)
            procs = []
            for i in range(args.num_test_proc):
                proc = mp.Process(target=test_mp, args=(args,
                                                        model,
                                                        [test_sampler_heads[i], test_sampler_tails[i]],
                                                        i,
                                                        'Test',
                                                        queue))
                procs.append(proc)
                proc.start()

            total_metrics = {}
            metrics = {}
            logs = []
            for i in range(args.num_test_proc):
                log = queue.get()
                logs = logs + log
            
            for metric in logs[0].keys():
                metrics[metric] = sum([log[metric] for log in logs]) / len(logs)
            for k, v in metrics.items():
                print('Test average {} at [{}/{}]: {}'.format(k, args.step, args.max_step, v))

            for proc in procs:
                proc.join()
        else:
            test(args, model, [test_sampler_head, test_sampler_tail])
        print('test:', time.time() - start)

if __name__ == '__main__':
    args = ArgParser().parse_args()
    logger = get_logger(args)
    run(args, logger)<|MERGE_RESOLUTION|>--- conflicted
+++ resolved
@@ -112,13 +112,10 @@
                           help='number of process used')
         self.add_argument('--rel_part', action='store_true',
                           help='enable relation partitioning')
-<<<<<<< HEAD
         self.add_argument('--soft_rel_part', action='store_true',
                           help='enable soft relation partition')
-=======
         self.add_argument('--nomp_thread_per_process', type=int, default=-1,
                           help='num of omp threads used per process in multi-process training')
->>>>>>> 3c739936
         self.add_argument('--async_update', action='store_true',
                           help='allow async_update on node embedding')
         self.add_argument('--force_sync_interval', type=int, default=-1,
@@ -176,9 +173,7 @@
     num_workers = args.num_worker
     train_data = TrainDataset(dataset, args, ranks=args.num_proc)
     args.strict_rel_part = args.mix_cpu_gpu and (train_data.cross_part == False)
-<<<<<<< HEAD
     args.soft_rel_part = args.mix_cpu_gpu and args.soft_rel_part and train_data.cross_part
-=======
 
     # Automatically set number of OMP threads for each process if it is not provided
     # The value for GPU is evaluated in AWS p3.16xlarge
@@ -193,7 +188,6 @@
     else:
         args.num_thread = args.nomp_thread_per_process
 
->>>>>>> 3c739936
     if args.num_proc > 1:
         train_samplers = []
         for i in range(args.num_proc):
