--- conflicted
+++ resolved
@@ -29,17 +29,13 @@
 
 def build_dgl_linux(dev) {
   init_git()
-<<<<<<< HEAD
   sh "pip install ansible" // Should move to docker
   ansiblePlaybook(
     playbook: './build.yml',
     inventory: './host.ini',
     credentialsId: 'remotebuild',
     extraVars: [src_dir: "${env.GIT_COMMIT}"])
-  # sh "bash tests/scripts/build_dgl.sh"
-=======
-  sh "bash tests/scripts/build_dgl.sh ${dev}"
->>>>>>> 7149650f
+  // sh "bash tests/scripts/build_dgl.sh ${dev}"
   pack_lib("dgl-${dev}-linux", dgl_linux_libs)
 }
 
