--- conflicted
+++ resolved
@@ -201,7 +201,6 @@
     SDDMM(op, graph.sptr(), lhs, rhs, out, lhs_target, rhs_target);
   });
 
-<<<<<<< HEAD
 DGL_REGISTER_GLOBAL("sparse._CAPI_FG_SDDMMTreeReduction")
 .set_body([] (DGLArgs args, DGLRetValue* rv) {
     HeteroGraphRef graph = args[0];
@@ -223,7 +222,7 @@
     dgl::featgraph::SDDMMTreeReduction(coo.row.ToDLPack(), coo.col.ToDLPack(),
                                        lhs.ToDLPack(), rhs.ToDLPack(), out.ToDLPack());
   });
-=======
+
 DGL_REGISTER_GLOBAL("sparse._CAPI_DGLKernelSegmentReduce")
 .set_body([] (DGLArgs args, DGLRetValue* rv) {
     const std::string op = args[0];
@@ -246,6 +245,5 @@
     BackwardSegmentCmpDispatch(feat, arg, out);
 });
 
->>>>>>> 5ac74f86
 }  // namespace aten
 }  // namespace dgl