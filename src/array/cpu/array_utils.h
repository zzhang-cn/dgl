--- conflicted
+++ resolved
@@ -90,11 +90,7 @@
     return values;
   }
 
-<<<<<<< HEAD
-  size_t Size() const {
-=======
   inline size_t Size() const {
->>>>>>> ce6e19f2
     return oldv2newv_.size();
   }
 
