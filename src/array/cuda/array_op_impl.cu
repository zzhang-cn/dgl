/*!
 *  Copyright (c) 2020 by Contributors
 * \file array/cuda/array_op_impl.cu
 * \brief Array operator GPU implementation
 */
#include <dgl/array.h>
#include "../../runtime/cuda/cuda_common.h"
#include "./utils.h"
#include "../arith.h"

namespace dgl {
using runtime::NDArray;
namespace aten {
namespace impl {

///////////////////////////// BinaryElewise /////////////////////////////

template <typename IdType, typename Op>
__global__ void _BinaryElewiseKernel(
    const IdType* lhs, const IdType* rhs, IdType* out, int64_t length) {
  int tx = blockIdx.x * blockDim.x + threadIdx.x;
  int stride_x = gridDim.x * blockDim.x;
  while (tx < length) {
    out[tx] = Op::Call(lhs[tx], rhs[tx]);
    tx += stride_x;
  }
}

template <DLDeviceType XPU, typename IdType, typename Op>
IdArray BinaryElewise(IdArray lhs, IdArray rhs) {
  const int64_t len = lhs->shape[0];
  IdArray ret = NewIdArray(lhs->shape[0], lhs->ctx, lhs->dtype.bits);
  const IdType* lhs_data = static_cast<IdType*>(lhs->data);
  const IdType* rhs_data = static_cast<IdType*>(rhs->data);
  IdType* ret_data = static_cast<IdType*>(ret->data);
  auto* thr_entry = runtime::CUDAThreadEntry::ThreadLocal();
<<<<<<< HEAD
  if (len > 0) {
    int nt = cuda::FindNumThreads(len);
    int nb = (len + nt - 1) / nt;
    _BinaryElewiseKernel<IdType, Op><<<nb, nt, 0, thr_entry->stream>>>(
        lhs_data, rhs_data, ret_data, len);
  }
=======
  int nt = cuda::FindNumThreads(len);
  int nb = (len + nt - 1) / nt;
  CUDA_KERNEL_CALL((_BinaryElewiseKernel<IdType, Op>),
      nb, nt, 0, thr_entry->stream,
      lhs_data, rhs_data, ret_data, len);
>>>>>>> 2c04ecb5
  return ret;
}

template IdArray BinaryElewise<kDLGPU, int32_t, arith::Add>(IdArray lhs, IdArray rhs);
template IdArray BinaryElewise<kDLGPU, int32_t, arith::Sub>(IdArray lhs, IdArray rhs);
template IdArray BinaryElewise<kDLGPU, int32_t, arith::Mul>(IdArray lhs, IdArray rhs);
template IdArray BinaryElewise<kDLGPU, int32_t, arith::Div>(IdArray lhs, IdArray rhs);
template IdArray BinaryElewise<kDLGPU, int32_t, arith::Mod>(IdArray lhs, IdArray rhs);
template IdArray BinaryElewise<kDLGPU, int32_t, arith::GT>(IdArray lhs, IdArray rhs);
template IdArray BinaryElewise<kDLGPU, int32_t, arith::LT>(IdArray lhs, IdArray rhs);
template IdArray BinaryElewise<kDLGPU, int32_t, arith::GE>(IdArray lhs, IdArray rhs);
template IdArray BinaryElewise<kDLGPU, int32_t, arith::LE>(IdArray lhs, IdArray rhs);
template IdArray BinaryElewise<kDLGPU, int32_t, arith::EQ>(IdArray lhs, IdArray rhs);
template IdArray BinaryElewise<kDLGPU, int32_t, arith::NE>(IdArray lhs, IdArray rhs);
template IdArray BinaryElewise<kDLGPU, int64_t, arith::Add>(IdArray lhs, IdArray rhs);
template IdArray BinaryElewise<kDLGPU, int64_t, arith::Sub>(IdArray lhs, IdArray rhs);
template IdArray BinaryElewise<kDLGPU, int64_t, arith::Mul>(IdArray lhs, IdArray rhs);
template IdArray BinaryElewise<kDLGPU, int64_t, arith::Div>(IdArray lhs, IdArray rhs);
template IdArray BinaryElewise<kDLGPU, int64_t, arith::Mod>(IdArray lhs, IdArray rhs);
template IdArray BinaryElewise<kDLGPU, int64_t, arith::GT>(IdArray lhs, IdArray rhs);
template IdArray BinaryElewise<kDLGPU, int64_t, arith::LT>(IdArray lhs, IdArray rhs);
template IdArray BinaryElewise<kDLGPU, int64_t, arith::GE>(IdArray lhs, IdArray rhs);
template IdArray BinaryElewise<kDLGPU, int64_t, arith::LE>(IdArray lhs, IdArray rhs);
template IdArray BinaryElewise<kDLGPU, int64_t, arith::EQ>(IdArray lhs, IdArray rhs);
template IdArray BinaryElewise<kDLGPU, int64_t, arith::NE>(IdArray lhs, IdArray rhs);


template <typename IdType, typename Op>
__global__ void _BinaryElewiseKernel(
    const IdType* lhs, IdType rhs, IdType* out, int64_t length) {
  int tx = blockIdx.x * blockDim.x + threadIdx.x;
  int stride_x = gridDim.x * blockDim.x;
  while (tx < length) {
    out[tx] = Op::Call(lhs[tx], rhs);
    tx += stride_x;
  }
}

template <DLDeviceType XPU, typename IdType, typename Op>
IdArray BinaryElewise(IdArray lhs, IdType rhs) {
  const int64_t len = lhs->shape[0];
  IdArray ret = NewIdArray(lhs->shape[0], lhs->ctx, lhs->dtype.bits);
  const IdType* lhs_data = static_cast<IdType*>(lhs->data);
  IdType* ret_data = static_cast<IdType*>(ret->data);
  auto* thr_entry = runtime::CUDAThreadEntry::ThreadLocal();
<<<<<<< HEAD
  if (len > 0) {
    int nt = cuda::FindNumThreads(len);
    int nb = (len + nt - 1) / nt;
    _BinaryElewiseKernel<IdType, Op><<<nb, nt, 0, thr_entry->stream>>>(
        lhs_data, rhs, ret_data, len);
  }
=======
  int nt = cuda::FindNumThreads(len);
  int nb = (len + nt - 1) / nt;
  CUDA_KERNEL_CALL((_BinaryElewiseKernel<IdType, Op>),
      nb, nt, 0, thr_entry->stream,
      lhs_data, rhs, ret_data, len);
>>>>>>> 2c04ecb5
  return ret;
}

template IdArray BinaryElewise<kDLGPU, int32_t, arith::Add>(IdArray lhs, int32_t rhs);
template IdArray BinaryElewise<kDLGPU, int32_t, arith::Sub>(IdArray lhs, int32_t rhs);
template IdArray BinaryElewise<kDLGPU, int32_t, arith::Mul>(IdArray lhs, int32_t rhs);
template IdArray BinaryElewise<kDLGPU, int32_t, arith::Div>(IdArray lhs, int32_t rhs);
template IdArray BinaryElewise<kDLGPU, int32_t, arith::Mod>(IdArray lhs, int32_t rhs);
template IdArray BinaryElewise<kDLGPU, int32_t, arith::GT>(IdArray lhs, int32_t rhs);
template IdArray BinaryElewise<kDLGPU, int32_t, arith::LT>(IdArray lhs, int32_t rhs);
template IdArray BinaryElewise<kDLGPU, int32_t, arith::GE>(IdArray lhs, int32_t rhs);
template IdArray BinaryElewise<kDLGPU, int32_t, arith::LE>(IdArray lhs, int32_t rhs);
template IdArray BinaryElewise<kDLGPU, int32_t, arith::EQ>(IdArray lhs, int32_t rhs);
template IdArray BinaryElewise<kDLGPU, int32_t, arith::NE>(IdArray lhs, int32_t rhs);
template IdArray BinaryElewise<kDLGPU, int64_t, arith::Add>(IdArray lhs, int64_t rhs);
template IdArray BinaryElewise<kDLGPU, int64_t, arith::Sub>(IdArray lhs, int64_t rhs);
template IdArray BinaryElewise<kDLGPU, int64_t, arith::Mul>(IdArray lhs, int64_t rhs);
template IdArray BinaryElewise<kDLGPU, int64_t, arith::Div>(IdArray lhs, int64_t rhs);
template IdArray BinaryElewise<kDLGPU, int64_t, arith::Mod>(IdArray lhs, int64_t rhs);
template IdArray BinaryElewise<kDLGPU, int64_t, arith::GT>(IdArray lhs, int64_t rhs);
template IdArray BinaryElewise<kDLGPU, int64_t, arith::LT>(IdArray lhs, int64_t rhs);
template IdArray BinaryElewise<kDLGPU, int64_t, arith::GE>(IdArray lhs, int64_t rhs);
template IdArray BinaryElewise<kDLGPU, int64_t, arith::LE>(IdArray lhs, int64_t rhs);
template IdArray BinaryElewise<kDLGPU, int64_t, arith::EQ>(IdArray lhs, int64_t rhs);
template IdArray BinaryElewise<kDLGPU, int64_t, arith::NE>(IdArray lhs, int64_t rhs);



template <typename IdType, typename Op>
__global__ void _BinaryElewiseKernel(
    IdType lhs, const IdType* rhs, IdType* out, int64_t length) {
  int tx = blockIdx.x * blockDim.x + threadIdx.x;
  int stride_x = gridDim.x * blockDim.x;
  while (tx < length) {
    out[tx] = Op::Call(lhs, rhs[tx]);
    tx += stride_x;
  }
}

template <DLDeviceType XPU, typename IdType, typename Op>
IdArray BinaryElewise(IdType lhs, IdArray rhs) {
  const int64_t len = rhs->shape[0];
  IdArray ret = NewIdArray(rhs->shape[0], rhs->ctx, rhs->dtype.bits);
  const IdType* rhs_data = static_cast<IdType*>(rhs->data);
  IdType* ret_data = static_cast<IdType*>(ret->data);
  auto* thr_entry = runtime::CUDAThreadEntry::ThreadLocal();
  int nt = cuda::FindNumThreads(len);
  int nb = (len + nt - 1) / nt;
  CUDA_KERNEL_CALL((_BinaryElewiseKernel<IdType, Op>),
      nb, nt, 0, thr_entry->stream,
      lhs, rhs_data, ret_data, len);
  return ret;
}

template IdArray BinaryElewise<kDLGPU, int32_t, arith::Add>(int32_t lhs, IdArray rhs);
template IdArray BinaryElewise<kDLGPU, int32_t, arith::Sub>(int32_t lhs, IdArray rhs);
template IdArray BinaryElewise<kDLGPU, int32_t, arith::Mul>(int32_t lhs, IdArray rhs);
template IdArray BinaryElewise<kDLGPU, int32_t, arith::Div>(int32_t lhs, IdArray rhs);
template IdArray BinaryElewise<kDLGPU, int32_t, arith::Mod>(int32_t lhs, IdArray rhs);
template IdArray BinaryElewise<kDLGPU, int32_t, arith::GT>(int32_t lhs, IdArray rhs);
template IdArray BinaryElewise<kDLGPU, int32_t, arith::LT>(int32_t lhs, IdArray rhs);
template IdArray BinaryElewise<kDLGPU, int32_t, arith::GE>(int32_t lhs, IdArray rhs);
template IdArray BinaryElewise<kDLGPU, int32_t, arith::LE>(int32_t lhs, IdArray rhs);
template IdArray BinaryElewise<kDLGPU, int32_t, arith::EQ>(int32_t lhs, IdArray rhs);
template IdArray BinaryElewise<kDLGPU, int32_t, arith::NE>(int32_t lhs, IdArray rhs);
template IdArray BinaryElewise<kDLGPU, int64_t, arith::Add>(int64_t lhs, IdArray rhs);
template IdArray BinaryElewise<kDLGPU, int64_t, arith::Sub>(int64_t lhs, IdArray rhs);
template IdArray BinaryElewise<kDLGPU, int64_t, arith::Mul>(int64_t lhs, IdArray rhs);
template IdArray BinaryElewise<kDLGPU, int64_t, arith::Div>(int64_t lhs, IdArray rhs);
template IdArray BinaryElewise<kDLGPU, int64_t, arith::Mod>(int64_t lhs, IdArray rhs);
template IdArray BinaryElewise<kDLGPU, int64_t, arith::GT>(int64_t lhs, IdArray rhs);
template IdArray BinaryElewise<kDLGPU, int64_t, arith::LT>(int64_t lhs, IdArray rhs);
template IdArray BinaryElewise<kDLGPU, int64_t, arith::GE>(int64_t lhs, IdArray rhs);
template IdArray BinaryElewise<kDLGPU, int64_t, arith::LE>(int64_t lhs, IdArray rhs);
template IdArray BinaryElewise<kDLGPU, int64_t, arith::EQ>(int64_t lhs, IdArray rhs);
template IdArray BinaryElewise<kDLGPU, int64_t, arith::NE>(int64_t lhs, IdArray rhs);

template <typename IdType, typename Op>
__global__ void _UnaryElewiseKernel(
    const IdType* lhs, IdType* out, int64_t length) {
  int tx = blockIdx.x * blockDim.x + threadIdx.x;
  int stride_x = gridDim.x * blockDim.x;
  while (tx < length) {
    out[tx] = Op::Call(lhs[tx]);
    tx += stride_x;
  }
}

template <DLDeviceType XPU, typename IdType, typename Op>
IdArray UnaryElewise(IdArray lhs) {
  const int64_t len = lhs->shape[0];
  IdArray ret = NewIdArray(lhs->shape[0], lhs->ctx, lhs->dtype.bits);
  const IdType* lhs_data = static_cast<IdType*>(lhs->data);
  IdType* ret_data = static_cast<IdType*>(ret->data);
  auto* thr_entry = runtime::CUDAThreadEntry::ThreadLocal();
  int nt = cuda::FindNumThreads(len);
  int nb = (len + nt - 1) / nt;
  CUDA_KERNEL_CALL((_UnaryElewiseKernel<IdType, Op>),
      nb, nt, 0, thr_entry->stream,
      lhs_data, ret_data, len);
  return ret;
}

template IdArray UnaryElewise<kDLGPU, int32_t, arith::Neg>(IdArray lhs);
template IdArray UnaryElewise<kDLGPU, int64_t, arith::Neg>(IdArray lhs);

///////////////////////////// Full /////////////////////////////

template <typename IdType>
__global__ void _FullKernel(
    IdType* out, int64_t length, IdType val) {
  int tx = blockIdx.x * blockDim.x + threadIdx.x;
  int stride_x = gridDim.x * blockDim.x;
  while (tx < length) {
    out[tx] = val;
    tx += stride_x;
  }
}

template <DLDeviceType XPU, typename IdType>
IdArray Full(IdType val, int64_t length, DLContext ctx) {
  IdArray ret = NewIdArray(length, ctx, sizeof(IdType) * 8);
  IdType* ret_data = static_cast<IdType*>(ret->data);
  auto* thr_entry = runtime::CUDAThreadEntry::ThreadLocal();
  int nt = cuda::FindNumThreads(length);
  int nb = (length + nt - 1) / nt;
  CUDA_KERNEL_CALL((_FullKernel<IdType>), nb, nt, 0, thr_entry->stream,
      ret_data, length, val);
  return ret;
}

template IdArray Full<kDLGPU, int32_t>(int32_t val, int64_t length, DLContext ctx);
template IdArray Full<kDLGPU, int64_t>(int64_t val, int64_t length, DLContext ctx);


///////////////////////////// Range /////////////////////////////

template <typename IdType>
__global__ void _RangeKernel(IdType* out, IdType low, IdType length) {
  int tx = blockIdx.x * blockDim.x + threadIdx.x;
  int stride_x = gridDim.x * blockDim.x;
  while (tx < length) {
    out[tx] = low + tx;
    tx += stride_x;
  }
}

template <DLDeviceType XPU, typename IdType>
IdArray Range(IdType low, IdType high, DLContext ctx) {
  CHECK(high >= low) << "high must be bigger than low";
  const IdType length = high - low;
  IdArray ret = NewIdArray(length, ctx, sizeof(IdType) * 8);
  if (length == 0)
    return ret;
  IdType* ret_data = static_cast<IdType*>(ret->data);
  auto* thr_entry = runtime::CUDAThreadEntry::ThreadLocal();
  int nt = cuda::FindNumThreads(length);
  int nb = (length + nt - 1) / nt;
  CUDA_KERNEL_CALL((_RangeKernel<IdType>),
      nb, nt, 0, thr_entry->stream,
      ret_data, low, length);
  return ret;
}

template IdArray Range<kDLGPU, int32_t>(int32_t, int32_t, DLContext);
template IdArray Range<kDLGPU, int64_t>(int64_t, int64_t, DLContext);

///////////////////////////// AsNumBits /////////////////////////////

template <typename InType, typename OutType>
__global__ void _CastKernel(const InType* in, OutType* out, size_t length) {
  int tx = blockIdx.x * blockDim.x + threadIdx.x;
  int stride_x = gridDim.x * blockDim.x;
  while (tx < length) {
    out[tx] = in[tx];
    tx += stride_x;
  }
}

template <DLDeviceType XPU, typename IdType>
IdArray AsNumBits(IdArray arr, uint8_t bits) {
  const std::vector<int64_t> shape(arr->shape, arr->shape + arr->ndim);
  IdArray ret = IdArray::Empty(shape, DLDataType{kDLInt, bits, 1}, arr->ctx);
  const int64_t length = ret.NumElements();
  auto* thr_entry = runtime::CUDAThreadEntry::ThreadLocal();
  int nt = cuda::FindNumThreads(length);
  int nb = (length + nt - 1) / nt;
  if (bits == 32) {
    CUDA_KERNEL_CALL((_CastKernel<IdType, int32_t>),
        nb, nt, 0, thr_entry->stream,
        static_cast<IdType*>(arr->data), static_cast<int32_t*>(ret->data), length);
  } else {
    CUDA_KERNEL_CALL((_CastKernel<IdType, int64_t>),
        nb, nt, 0, thr_entry->stream,
        static_cast<IdType*>(arr->data), static_cast<int64_t*>(ret->data), length);
  }
  return ret;
}


template IdArray AsNumBits<kDLGPU, int32_t>(IdArray arr, uint8_t bits);
template IdArray AsNumBits<kDLGPU, int64_t>(IdArray arr, uint8_t bits);

}  // namespace impl
}  // namespace aten
}  // namespace dgl<|MERGE_RESOLUTION|>--- conflicted
+++ resolved
@@ -34,20 +34,13 @@
   const IdType* rhs_data = static_cast<IdType*>(rhs->data);
   IdType* ret_data = static_cast<IdType*>(ret->data);
   auto* thr_entry = runtime::CUDAThreadEntry::ThreadLocal();
-<<<<<<< HEAD
   if (len > 0) {
     int nt = cuda::FindNumThreads(len);
     int nb = (len + nt - 1) / nt;
-    _BinaryElewiseKernel<IdType, Op><<<nb, nt, 0, thr_entry->stream>>>(
+    CUDA_KERNEL_CALL((_BinaryElewiseKernel<IdType, Op>),
+        nb, nt, 0, thr_entry->stream,
         lhs_data, rhs_data, ret_data, len);
   }
-=======
-  int nt = cuda::FindNumThreads(len);
-  int nb = (len + nt - 1) / nt;
-  CUDA_KERNEL_CALL((_BinaryElewiseKernel<IdType, Op>),
-      nb, nt, 0, thr_entry->stream,
-      lhs_data, rhs_data, ret_data, len);
->>>>>>> 2c04ecb5
   return ret;
 }
 
@@ -93,20 +86,13 @@
   const IdType* lhs_data = static_cast<IdType*>(lhs->data);
   IdType* ret_data = static_cast<IdType*>(ret->data);
   auto* thr_entry = runtime::CUDAThreadEntry::ThreadLocal();
-<<<<<<< HEAD
   if (len > 0) {
     int nt = cuda::FindNumThreads(len);
     int nb = (len + nt - 1) / nt;
-    _BinaryElewiseKernel<IdType, Op><<<nb, nt, 0, thr_entry->stream>>>(
+    CUDA_KERNEL_CALL((_BinaryElewiseKernel<IdType, Op>),
+        nb, nt, 0, thr_entry->stream,
         lhs_data, rhs, ret_data, len);
   }
-=======
-  int nt = cuda::FindNumThreads(len);
-  int nb = (len + nt - 1) / nt;
-  CUDA_KERNEL_CALL((_BinaryElewiseKernel<IdType, Op>),
-      nb, nt, 0, thr_entry->stream,
-      lhs_data, rhs, ret_data, len);
->>>>>>> 2c04ecb5
   return ret;
 }
 
