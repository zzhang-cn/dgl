--- conflicted
+++ resolved
@@ -110,10 +110,6 @@
 template <DLDeviceType XPU, typename IdType>
 CSRMatrix CSRSliceMatrix(CSRMatrix csr, runtime::NDArray rows, runtime::NDArray cols);
 
-<<<<<<< HEAD
-template <DLDeviceType XPU, typename IdType, typename DType>
-void CSRSort(CSRMatrix* csr);
-=======
 template <DLDeviceType XPU, typename IdType>
 void CSRSort_(CSRMatrix* csr);
 
@@ -127,12 +123,11 @@
     CSRMatrix mat, IdArray rows, int64_t num_samples, bool replace);
 
 // FloatType is the type of weight data.
-template <DLDeviceType XPU, typename IdType, typename FloatType>
+template <DLDeviceType XPU, typename IdType, typename DType>
 COOMatrix CSRRowWiseTopk(
-    CSRMatrix mat, IdArray rows, int64_t k, FloatArray weight, bool ascending);
+    CSRMatrix mat, IdArray rows, int64_t k, NDArray weight, bool ascending);
 
 ///////////////////////////////////////////////////////////////////////////////////////////
->>>>>>> 97e79265
 
 template <DLDeviceType XPU, typename IdType>
 bool COOIsNonZero(COOMatrix coo, int64_t row, int64_t col);
@@ -175,17 +170,9 @@
 template <DLDeviceType XPU, typename IdType>
 COOMatrix COOSliceMatrix(COOMatrix coo, runtime::NDArray rows, runtime::NDArray cols);
 
-<<<<<<< HEAD
-template <DLDeviceType XPU, typename IdType, typename DType>
-COOMatrix COOSort(COOMatrix coo);
-
-template <DLDeviceType XPU, typename IdType, typename DType>
+template <DLDeviceType XPU, typename IdType>
 COOMatrix COOCoalesce(COOMatrix coo);
 
-template <DLDeviceType XPU, typename IdType, typename DType, typename WType>
-std::pair<COOMatrix, NDArray> COORowwiseTopKNonZero(
-    COOMatrix coo, int64_t K, NDArray weights, bool smallest);
-=======
 template <DLDeviceType XPU, typename IdType>
 COOMatrix COOSort(COOMatrix mat, bool sort_column);
 
@@ -202,7 +189,6 @@
 template <DLDeviceType XPU, typename IdType, typename FloatType>
 COOMatrix COORowWiseTopk(
     COOMatrix mat, IdArray rows, int64_t k, FloatArray weight, bool ascending);
->>>>>>> 97e79265
 
 }  // namespace impl
 }  // namespace aten
