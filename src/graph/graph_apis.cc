--- conflicted
+++ resolved
@@ -433,8 +433,7 @@
     *rv = lghandle;
   });
 
-<<<<<<< HEAD
-=======
+/*
 template<int num_seeds>
 void CAPI_NeighborUniformSample(DGLArgs args, DGLRetValue* rv) {
   GraphHandle ghandle = args[0];
@@ -517,8 +516,8 @@
 .set_body(CAPI_LayerUniformSample<64>);
 DGL_REGISTER_GLOBAL("graph_index._CAPI_DGLGraphLayerUniformSampling128")
 .set_body(CAPI_LayerUniformSample<128>);
-
->>>>>>> fb4246e5
+*/
+
 DGL_REGISTER_GLOBAL("graph_index._CAPI_DGLGraphGetAdj")
 .set_body([] (DGLArgs args, DGLRetValue* rv) {
     GraphHandle ghandle = args[0];
