--- conflicted
+++ resolved
@@ -538,62 +538,6 @@
   return traces;
 }
 
-<<<<<<< HEAD
-template<int num_seeds>
-void CAPI_NeighborUniformSample(DGLArgs args, DGLRetValue* rv) {
-  GraphHandle ghandle = args[0];
-  std::vector<IdArray> seeds(num_seeds);
-  for (size_t i = 0; i < seeds.size(); i++)
-    seeds[i] = IdArray::FromDLPack(CreateTmpDLManagedTensor(args[i + 1]));
-  std::string neigh_type = args[num_seeds + 1];
-  const int num_hops = args[num_seeds + 2];
-  const int num_neighbors = args[num_seeds + 3];
-  const int num_valid_seeds = args[num_seeds + 4];
-  const bool add_self_loop = args[num_seeds + 5];
-  const GraphInterface *ptr = static_cast<const GraphInterface *>(ghandle);
-  const ImmutableGraph *gptr = dynamic_cast<const ImmutableGraph*>(ptr);
-  CHECK(gptr) << "sampling isn't implemented in mutable graph";
-  CHECK(num_valid_seeds <= num_seeds);
-  std::vector<NodeFlow> subgs(seeds.size());
-#pragma omp parallel for
-  for (int i = 0; i < num_valid_seeds; i++) {
-    subgs[i] = SamplerOp::NeighborUniformSample(gptr, seeds[i], neigh_type, num_hops,
-                                                num_neighbors, add_self_loop);
-  }
-  *rv = ConvertSubgraphToPackedFunc(subgs);
-}
-
-//DGL_REGISTER_GLOBAL("sampling._CAPI_DGLGraphUniformSampling")
-//.set_body(CAPI_NeighborUniformSample<1>);
-//DGL_REGISTER_GLOBAL("sampling._CAPI_DGLGraphUniformSampling2")
-//.set_body(CAPI_NeighborUniformSample<2>);
-//DGL_REGISTER_GLOBAL("sampling._CAPI_DGLGraphUniformSampling4")
-//.set_body(CAPI_NeighborUniformSample<4>);
-//DGL_REGISTER_GLOBAL("sampling._CAPI_DGLGraphUniformSampling8")
-//.set_body(CAPI_NeighborUniformSample<8>);
-//DGL_REGISTER_GLOBAL("sampling._CAPI_DGLGraphUniformSampling16")
-//.set_body(CAPI_NeighborUniformSample<16>);
-//DGL_REGISTER_GLOBAL("sampling._CAPI_DGLGraphUniformSampling32")
-//.set_body(CAPI_NeighborUniformSample<32>);
-//DGL_REGISTER_GLOBAL("sampling._CAPI_DGLGraphUniformSampling64")
-//.set_body(CAPI_NeighborUniformSample<64>);
-//DGL_REGISTER_GLOBAL("sampling._CAPI_DGLGraphUniformSampling128")
-//.set_body(CAPI_NeighborUniformSample<128>);
-
-DGL_REGISTER_GLOBAL("sampling._CAPI_UniformSampling")
-.set_body([] (DGLArgs args, DGLRetValue* rv) {
-    const GraphHandle ghdl = args[0];
-    const int batch_start_id = args[1];
-    const int batch_size = args[2];
-    const int num_workers = args[3];
-    const int expand_factor = args[4];
-    const int num_hops = args[5];
-    const std::string neigh_type = args[6];
-    const bool add_self_loop = args[7];
-    const GraphInterface *ptr = static_cast<const GraphInterface *>(ghdl);
-    const ImmutableGraph *gptr = dynamic_cast<const ImmutableGraph*>(ptr);
-  });
-=======
 namespace {
   void ConstructLayers(const int64_t *indptr,
                        const dgl_id_t *indices,
@@ -776,6 +720,43 @@
 
   return nf;
 }
->>>>>>> fb4246e5
+
+template<int num_seeds>
+void CAPI_NeighborUniformSample(DGLArgs args, DGLRetValue* rv) {
+  GraphHandle ghandle = args[0];
+  std::vector<IdArray> seeds(num_seeds);
+  for (size_t i = 0; i < seeds.size(); i++)
+    seeds[i] = IdArray::FromDLPack(CreateTmpDLManagedTensor(args[i + 1]));
+  std::string neigh_type = args[num_seeds + 1];
+  const int num_hops = args[num_seeds + 2];
+  const int num_neighbors = args[num_seeds + 3];
+  const int num_valid_seeds = args[num_seeds + 4];
+  const bool add_self_loop = args[num_seeds + 5];
+  const GraphInterface *ptr = static_cast<const GraphInterface *>(ghandle);
+  const ImmutableGraph *gptr = dynamic_cast<const ImmutableGraph*>(ptr);
+  CHECK(gptr) << "sampling isn't implemented in mutable graph";
+  CHECK(num_valid_seeds <= num_seeds);
+  std::vector<NodeFlow> subgs(seeds.size());
+#pragma omp parallel for
+  for (int i = 0; i < num_valid_seeds; i++) {
+    subgs[i] = SamplerOp::NeighborUniformSample(gptr, seeds[i], neigh_type, num_hops,
+                                                num_neighbors, add_self_loop);
+  }
+  *rv = ConvertSubgraphToPackedFunc(subgs);
+}
+
+DGL_REGISTER_GLOBAL("sampling._CAPI_UniformSampling")
+.set_body([] (DGLArgs args, DGLRetValue* rv) {
+    const GraphHandle ghdl = args[0];
+    const int batch_start_id = args[1];
+    const int batch_size = args[2];
+    const int num_workers = args[3];
+    const int expand_factor = args[4];
+    const int num_hops = args[5];
+    const std::string neigh_type = args[6];
+    const bool add_self_loop = args[7];
+    const GraphInterface *ptr = static_cast<const GraphInterface *>(ghdl);
+    const ImmutableGraph *gptr = dynamic_cast<const ImmutableGraph*>(ptr);
+  });
 
 }  // namespace dgl