--- conflicted
+++ resolved
@@ -19,7 +19,7 @@
   CHECK(IsValidIdArray(dst_ids));
   CHECK(IsValidIdArray(edge_ids));
   this->AddVertices(num_nodes);
-<<<<<<< HEAD
+
   const int64_t num_edges = src_ids->shape[0];
   CHECK(num_edges == dst_ids->shape[0]) << "vectors in COO must have the same length";
   CHECK(num_edges == edge_ids->shape[0]) << "vectors in COO must have the same length";
@@ -35,30 +35,6 @@
   for (int64_t i = 0; i < (int64_t)num_edges; i++) {
     newsrc_data[edge_data[i]] = src_data[i];
     newdst_data[edge_data[i]] = dst_data[i];
-=======
-  num_edges_ = src_ids->shape[0];
-  CHECK(static_cast<int64_t>(num_edges_) == dst_ids->shape[0]) << "vectors in COO must have the same length";
-  CHECK(static_cast<int64_t>(num_edges_) == edge_ids->shape[0]) << "vectors in COO must have the same length";
-  const dgl_id_t *src_data = static_cast<dgl_id_t*>(src_ids->data);
-  const dgl_id_t *dst_data = static_cast<dgl_id_t*>(dst_ids->data);
-  const dgl_id_t *edge_data = static_cast<dgl_id_t*>(edge_ids->data);
-  all_edges_src_.reserve(num_edges_);
-  all_edges_dst_.reserve(num_edges_);
-  for (uint64_t i = 0; i < num_edges_; i++) {
-    auto src = src_data[i];
-    auto dst = dst_data[i];
-    auto eid = edge_data[i];
-    CHECK(HasVertex(src) && HasVertex(dst))
-      << "Invalid vertices: src=" << src << " dst=" << dst;
-
-    adjlist_[src].succ.push_back(dst);
-    adjlist_[src].edge_id.push_back(eid);
-    reverse_adjlist_[dst].succ.push_back(src);
-    reverse_adjlist_[dst].edge_id.push_back(eid);
-
-    all_edges_src_.push_back(src);
-    all_edges_dst_.push_back(dst);
->>>>>>> fea5579a
   }
 
   this->AddEdges(newsrc, newdst);
