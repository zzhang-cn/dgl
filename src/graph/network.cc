--- conflicted
+++ resolved
@@ -3,11 +3,10 @@
  * \file graph/network.cc
  * \brief DGL networking related APIs
  */
+#include "./network.h"
 
 #include <dgl/runtime/container.h>
 #include <dgl/packed_func_ext.h>
-#include "./network.h"
-
 #include <dgl/immutable_graph.h>
 #include <dgl/nodeflow.h>
 
@@ -17,16 +16,8 @@
 #include "./network/socket_communicator.h"
 #include "./network/common.h"
 
-<<<<<<< HEAD
-using dgl::runtime::DGLArgs;
-using dgl::runtime::DGLArgValue;
-using dgl::runtime::DGLRetValue;
-using dgl::runtime::PackedFunc;
-using dgl::runtime::NDArray;
 using dgl::network::StringPrintf;
-=======
 using namespace dgl::runtime;
->>>>>>> 6c77f264
 
 namespace dgl {
 namespace network {
@@ -103,7 +94,6 @@
 DGL_REGISTER_GLOBAL("network._CAPI_DGLReceiverWait")
 .set_body([] (DGLArgs args, DGLRetValue* rv) {
     CommunicatorHandle chandle = args[0];
-<<<<<<< HEAD
     std::string ip = args[1];
     int port = args[2];
     int num_sender = args[3];
@@ -117,50 +107,23 @@
     if (receiver->Wait(addr.c_str(), num_sender) == false) {
       LOG(FATAL) << "Wait sender socket failed.";
     }
-=======
+  });
+
+
+////////////////////////// Distributed Sampler Components ////////////////////////////////
+
+
+DGL_REGISTER_GLOBAL("network._CAPI_SenderSendNodeFlow")
+.set_body([] (DGLArgs args, DGLRetValue* rv) {
+    CommunicatorHandle chandle = args[0];
     int recv_id = args[1];
-    // TODO(minjie): could simply use NodeFlow nf = args[2];
     GraphRef g = args[2];
-    const IdArray node_mapping = args[3];
-    const IdArray edge_mapping = args[4];
-    const IdArray layer_offsets = args[5];
-    const IdArray flow_offsets = args[6];
-    auto ptr = std::dynamic_pointer_cast<ImmutableGraph>(g.sptr());
-    CHECK(ptr) << "only immutable graph is allowed in send/recv";
-    network::Sender* sender = static_cast<network::Sender*>(chandle);
-    auto csr = ptr->GetInCSR();
-    // Write control message
-    char* buffer = sender->GetBuffer();
-    *buffer = CONTROL_NODEFLOW;
-    // Serialize nodeflow to data buffer
-    int64_t data_size = network::SerializeSampledSubgraph(
-                             buffer+sizeof(CONTROL_NODEFLOW),
-                             csr,
-                             node_mapping,
-                             edge_mapping,
-                             layer_offsets,
-                             flow_offsets);
-    CHECK_GT(data_size, 0);
-    data_size += sizeof(CONTROL_NODEFLOW);
-    // Send msg via network
-    SendData(sender, buffer, data_size, recv_id);
->>>>>>> 6c77f264
-  });
-
-
-////////////////////////// Distributed Sampler Components ////////////////////////////////
-
-
-DGL_REGISTER_GLOBAL("network._CAPI_SenderSendNodeFlow")
-.set_body([] (DGLArgs args, DGLRetValue* rv) {
-    CommunicatorHandle chandle = args[0];
-    int recv_id = args[1];
-    GraphHandle ghandle = args[2];
     const NDArray node_mapping = args[3];
     const NDArray edge_mapping = args[4];
     const NDArray layer_offsets = args[5];
     const NDArray flow_offsets = args[6];
-    ImmutableGraph *ptr = static_cast<ImmutableGraph*>(ghandle);
+    auto ptr = std::dynamic_pointer_cast<ImmutableGraph>(g.sptr());
+    CHECK(ptr) << "only immutable graph is allowed in send/recv";
     auto csr = ptr->GetInCSR();
     // Create a message for the meta data of ndarray
     MsgMeta msg(NF_MSG);
@@ -222,14 +185,13 @@
 .set_body([] (DGLArgs args, DGLRetValue* rv) {
     CommunicatorHandle chandle = args[0];
     network::Receiver* receiver = static_cast<network::SocketReceiver*>(chandle);
-<<<<<<< HEAD
     int64_t data_size = 0;
     int send_id = 0;
     std::unique_ptr<char> data_meta(receiver->Recv(&data_size, &send_id));
     MsgMeta msg(data_meta.get(), data_size);
     if (msg.Type() == NF_MSG) {
       CHECK_EQ(msg.NDArrayCount() * 2, msg.data_shape_.size());
-      NodeFlow* nf = new NodeFlow();
+      NodeFlow nf = NodeFlow::Create();
       // node_mapping
       std::unique_ptr<char> array_0(receiver->RecvFrom(&data_size, send_id));
       CHECK_EQ(msg.data_shape_[0], 1);
@@ -269,28 +231,6 @@
       *rv = nf;
     } else if (msg.Type() == END_MSG) {
       *rv = msg.Type();
-=======
-    // Recv data from network
-    char* buffer = receiver->GetBuffer();
-    RecvData(receiver, buffer, kMaxBufferSize);
-    int control = *buffer;
-    if (control == CONTROL_NODEFLOW) {
-      NodeFlow nf = NodeFlow::Create();
-      CSRPtr csr;
-      // Deserialize nodeflow from recv_data_buffer
-      network::DeserializeSampledSubgraph(buffer+sizeof(CONTROL_NODEFLOW),
-                                          &(csr),
-                                          &(nf->node_mapping),
-                                          &(nf->edge_mapping),
-                                          &(nf->layer_offsets),
-                                          &(nf->flow_offsets));
-      nf->graph = GraphPtr(new ImmutableGraph(csr, nullptr));
-      List<NodeFlow> subgs;
-      subgs.push_back(nf);
-      *rv = subgs;
-    } else if (control == CONTROL_END_SIGNAL) {
-      *rv = CONTROL_END_SIGNAL;
->>>>>>> 6c77f264
     } else {
       LOG(FATAL) << "Unknown message type: " << msg.Type();
     }
