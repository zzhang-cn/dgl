--- conflicted
+++ resolved
@@ -354,49 +354,20 @@
   uint64_t magicNum;
   CHECK(fs->Read(&magicNum)) << "Invalid Magic Number";
   CHECK_EQ(magicNum, kDGLSerialize_HeteroGraph) << "Invalid HeteroGraph Data";
-<<<<<<< HEAD
-  auto meta_grptr = new ImmutableGraph(static_cast<COOPtr>(nullptr));
-  CHECK(fs->Read(meta_grptr)) << "Invalid Immutable Graph Data";
-  std::vector<int64_t> num_verts_per_type;
-  CHECK(fs->Read(&num_verts_per_type)) << "Invalid num vertices per type";
-  uint64_t num_relation_graphs;
-  CHECK(fs->Read(&num_relation_graphs)) << "Invalid num of relation graphs";
-  std::vector<HeteroGraphPtr> relgraphs;
-  for (size_t i = 0; i < num_relation_graphs; ++i) {
-    UnitGraph* ugptr = Serializer::EmptyUnitGraph();
-    CHECK(fs->Read(ugptr)) << "Invalid UnitGraph Data";
-    relgraphs.emplace_back(dynamic_cast<BaseHeteroGraph*>(ugptr));
-  }
-  HeteroGraph* hgptr = new HeteroGraph(
-      GraphPtr(meta_grptr), relgraphs, std::move(num_verts_per_type));
-  *this = *hgptr;
-=======
   auto meta_imgraph = Serializer::make_shared<ImmutableGraph>();
   CHECK(fs->Read(&meta_imgraph)) << "Invalid meta graph";
   meta_graph_ = meta_imgraph;
   CHECK(fs->Read(&relation_graphs_)) << "Invalid relation_graphs_";
   CHECK(fs->Read(&num_verts_per_type_)) << "Invalid num_verts_per_type_";
->>>>>>> 9caff617
   return true;
 }
 
 void HeteroGraph::Save(dmlc::Stream* fs) const {
   fs->Write(kDGLSerialize_HeteroGraph);
   auto meta_graph_ptr = ImmutableGraph::ToImmutable(meta_graph());
-<<<<<<< HEAD
-  ImmutableGraph* meta_rptr = meta_graph_ptr.get();
-  fs->Write(*meta_rptr);
-  fs->Write(num_verts_per_type_);
-  fs->Write(static_cast<uint64_t>(relation_graphs_.size()));
-  for (auto hptr : relation_graphs_) {
-    auto rptr = dynamic_cast<UnitGraph*>(hptr.get());
-    fs->Write(*rptr);
-  }
-=======
   fs->Write(meta_graph_ptr);
   fs->Write(relation_graphs_);
   fs->Write(num_verts_per_type_);
->>>>>>> 9caff617
 }
 
 }  // namespace dgl