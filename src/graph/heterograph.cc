/*!
 *  Copyright (c) 2019 by Contributors
 * \file graph/heterograph.cc
 * \brief Heterograph implementation
 */
#include "./heterograph.h"
#include <dgl/array.h>
#include <dgl/immutable_graph.h>
#include <dgl/graph_serializer.h>
#include <dmlc/memory_io.h>
#include <memory>
#include <vector>
#include <tuple>
#include <utility>

using namespace dgl::runtime;

namespace dgl {
namespace {

using dgl::ImmutableGraph;

HeteroSubgraph EdgeSubgraphPreserveNodes(
    const HeteroGraph* hg, const std::vector<IdArray>& eids) {
  CHECK_EQ(eids.size(), hg->NumEdgeTypes())
    << "Invalid input: the input list size must be the same as the number of edge type.";
  HeteroSubgraph ret;
  ret.induced_vertices.resize(hg->NumVertexTypes());
  ret.induced_edges = eids;
  // When preserve_nodes is true, simply compute EdgeSubgraph for each bipartite
  std::vector<HeteroGraphPtr> subrels(hg->NumEdgeTypes());
  for (dgl_type_t etype = 0; etype < hg->NumEdgeTypes(); ++etype) {
    auto pair = hg->meta_graph()->FindEdge(etype);
    const dgl_type_t src_vtype = pair.first;
    const dgl_type_t dst_vtype = pair.second;
    const auto& rel_vsg = hg->GetRelationGraph(etype)->EdgeSubgraph(
        {eids[etype]}, true);
    subrels[etype] = rel_vsg.graph;
    ret.induced_vertices[src_vtype] = rel_vsg.induced_vertices[0];
    ret.induced_vertices[dst_vtype] = rel_vsg.induced_vertices[1];
  }
  ret.graph = HeteroGraphPtr(new HeteroGraph(
      hg->meta_graph(), subrels, hg->NumVerticesPerType()));
  return ret;
}

HeteroSubgraph EdgeSubgraphNoPreserveNodes(
    const HeteroGraph* hg, const std::vector<IdArray>& eids) {
  // TODO(minjie): In general, all relabeling should be separated with subgraph
  //   operations.
  CHECK(hg->Context().device_type != kDLGPU)
    << "Edge subgraph with relabeling does not support GPU.";
  CHECK_EQ(eids.size(), hg->NumEdgeTypes())
    << "Invalid input: the input list size must be the same as the number of edge type.";
  HeteroSubgraph ret;
  ret.induced_vertices.resize(hg->NumVertexTypes());
  ret.induced_edges = eids;
  // NOTE(minjie): EdgeSubgraph when preserve_nodes is false is quite complicated in
  // heterograph. This is because we need to make sure bipartite graphs that incident
  // on the same vertex type must have the same ID space. For example, suppose we have
  // following heterograph:
  //
  // Meta graph: A -> B -> C
  // UnitGraph graphs:
  // * A -> B: (0, 0), (0, 1)
  // * B -> C: (1, 0), (1, 1)
  //
  // Suppose for A->B, we only keep edge (0, 0), while for B->C we only keep (1, 0). We need
  // to make sure that in the result subgraph, node type B still has two nodes. This means
  // we cannot simply compute EdgeSubgraph for B->C which will relabel node#1 of type B to be
  // node #0.
  //
  // One implementation is as follows:
  // (1) For each bipartite graph, slice out the edges using the given eids.
  // (2) Make a dictionary map<vtype, vector<IdArray>>, where the key is the vertex type
  //     and the value is the incident nodes from the bipartite graphs that has the vertex
  //     type as either srctype or dsttype.
  // (3) Then for each vertex type, use aten::Relabel_ on its vector<IdArray>.
  //     aten::Relabel_ computes the union of the vertex sets and relabel
  //     the unique elements from zero. The returned mapping array is the final induced
  //     vertex set for that vertex type.
  // (4) Use the relabeled edges to construct the bipartite graph.
  // step (1) & (2)
  std::vector<EdgeArray> subedges(hg->NumEdgeTypes());
  std::vector<std::vector<IdArray>> vtype2incnodes(hg->NumVertexTypes());
  for (dgl_type_t etype = 0; etype < hg->NumEdgeTypes(); ++etype) {
    auto pair = hg->meta_graph()->FindEdge(etype);
    const dgl_type_t src_vtype = pair.first;
    const dgl_type_t dst_vtype = pair.second;
    auto earray = hg->GetRelationGraph(etype)->FindEdges(0, eids[etype]);
    vtype2incnodes[src_vtype].push_back(earray.src);
    vtype2incnodes[dst_vtype].push_back(earray.dst);
    subedges[etype] = earray;
  }
  // step (3)
  std::vector<int64_t> num_vertices_per_type(hg->NumVertexTypes());
  for (dgl_type_t vtype = 0; vtype < hg->NumVertexTypes(); ++vtype) {
    ret.induced_vertices[vtype] = aten::Relabel_(vtype2incnodes[vtype]);
    num_vertices_per_type[vtype] = ret.induced_vertices[vtype]->shape[0];
  }
  // step (4)
  std::vector<HeteroGraphPtr> subrels(hg->NumEdgeTypes());
  for (dgl_type_t etype = 0; etype < hg->NumEdgeTypes(); ++etype) {
    auto pair = hg->meta_graph()->FindEdge(etype);
    const dgl_type_t src_vtype = pair.first;
    const dgl_type_t dst_vtype = pair.second;
    subrels[etype] = UnitGraph::CreateFromCOO(
      (src_vtype == dst_vtype)? 1 : 2,
      ret.induced_vertices[src_vtype]->shape[0],
      ret.induced_vertices[dst_vtype]->shape[0],
      subedges[etype].src,
      subedges[etype].dst);
  }
  ret.graph = HeteroGraphPtr(new HeteroGraph(
      hg->meta_graph(), subrels, std::move(num_vertices_per_type)));
  return ret;
}

void HeteroGraphSanityCheck(GraphPtr meta_graph, const std::vector<HeteroGraphPtr>& rel_graphs) {
  // Sanity check
  CHECK_EQ(meta_graph->NumEdges(), rel_graphs.size());
  CHECK(!rel_graphs.empty()) << "Empty heterograph is not allowed.";
  // all relation graphs must have only one edge type
  for (const auto &rg : rel_graphs) {
    CHECK_EQ(rg->NumEdgeTypes(), 1) << "Each relation graph must have only one edge type.";
  }
}

std::vector<int64_t>
InferNumVerticesPerType(GraphPtr meta_graph, const std::vector<HeteroGraphPtr>& rel_graphs) {
  // create num verts per type
  std::vector<int64_t> num_verts_per_type(meta_graph->NumVertices(), -1);

  EdgeArray etype_array = meta_graph->Edges();
  dgl_type_t *srctypes = static_cast<dgl_type_t *>(etype_array.src->data);
  dgl_type_t *dsttypes = static_cast<dgl_type_t *>(etype_array.dst->data);
  dgl_type_t *etypes = static_cast<dgl_type_t *>(etype_array.id->data);
  for (size_t i = 0; i < meta_graph->NumEdges(); ++i) {
    dgl_type_t srctype = srctypes[i];
    dgl_type_t dsttype = dsttypes[i];
    dgl_type_t etype = etypes[i];
    const auto& rg = rel_graphs[etype];
    const auto sty = 0;
    const auto dty = rg->NumVertexTypes() == 1? 0 : 1;
    size_t nv;

    // # nodes of source type
    nv = rg->NumVertices(sty);
    if (num_verts_per_type[srctype] < 0)
      num_verts_per_type[srctype] = nv;
    else
      CHECK_EQ(num_verts_per_type[srctype], nv)
        << "Mismatch number of vertices for vertex type " << srctype;
    // # nodes of destination type
    nv = rg->NumVertices(dty);
    if (num_verts_per_type[dsttype] < 0)
      num_verts_per_type[dsttype] = nv;
    else
      CHECK_EQ(num_verts_per_type[dsttype], nv)
        << "Mismatch number of vertices for vertex type " << dsttype;
  }
  return num_verts_per_type;
}

std::vector<UnitGraphPtr> CastToUnitGraphs(const std::vector<HeteroGraphPtr>& rel_graphs) {
  std::vector<UnitGraphPtr> relation_graphs(rel_graphs.size());
  for (size_t i = 0; i < rel_graphs.size(); ++i) {
    HeteroGraphPtr relg = rel_graphs[i];
    if (std::dynamic_pointer_cast<UnitGraph>(relg)) {
      relation_graphs[i] = std::dynamic_pointer_cast<UnitGraph>(relg);
    } else {
      relation_graphs[i] = CHECK_NOTNULL(
          std::dynamic_pointer_cast<UnitGraph>(relg->GetRelationGraph(0)));
    }
  }
  return relation_graphs;
}

}  // namespace

HeteroGraph::HeteroGraph(
    GraphPtr meta_graph,
    const std::vector<HeteroGraphPtr>& rel_graphs,
    const std::vector<int64_t>& num_nodes_per_type) : BaseHeteroGraph(meta_graph) {
  if (num_nodes_per_type.size() == 0)
    num_verts_per_type_ = InferNumVerticesPerType(meta_graph, rel_graphs);
  else
    num_verts_per_type_ = num_nodes_per_type;
  HeteroGraphSanityCheck(meta_graph, rel_graphs);
  relation_graphs_ = CastToUnitGraphs(rel_graphs);
}

bool HeteroGraph::IsMultigraph() const {
  for (const auto &hg : relation_graphs_) {
    if (hg->IsMultigraph()) {
      return true;
    }
  }
  return false;
}

BoolArray HeteroGraph::HasVertices(dgl_type_t vtype, IdArray vids) const {
  CHECK(aten::IsValidIdArray(vids)) << "Invalid id array input";
  return aten::LT(vids, NumVertices(vtype));
}

HeteroSubgraph HeteroGraph::VertexSubgraph(const std::vector<IdArray>& vids) const {
  CHECK_EQ(vids.size(), NumVertexTypes())
    << "Invalid input: the input list size must be the same as the number of vertex types.";
  HeteroSubgraph ret;
  ret.induced_vertices = vids;
  std::vector<int64_t> num_vertices_per_type(NumVertexTypes());
  for (dgl_type_t vtype = 0; vtype < NumVertexTypes(); ++vtype)
    num_vertices_per_type[vtype] = vids[vtype]->shape[0];
  ret.induced_edges.resize(NumEdgeTypes());
  std::vector<HeteroGraphPtr> subrels(NumEdgeTypes());
  for (dgl_type_t etype = 0; etype < NumEdgeTypes(); ++etype) {
    auto pair = meta_graph_->FindEdge(etype);
    const dgl_type_t src_vtype = pair.first;
    const dgl_type_t dst_vtype = pair.second;
    const std::vector<IdArray> rel_vids = (src_vtype == dst_vtype) ?
      std::vector<IdArray>({vids[src_vtype]}) :
      std::vector<IdArray>({vids[src_vtype], vids[dst_vtype]});
    const auto& rel_vsg = GetRelationGraph(etype)->VertexSubgraph(rel_vids);
    subrels[etype] = rel_vsg.graph;
    ret.induced_edges[etype] = rel_vsg.induced_edges[0];
  }
  ret.graph = HeteroGraphPtr(new HeteroGraph(
      meta_graph_, subrels, std::move(num_vertices_per_type)));
  return ret;
}

HeteroSubgraph HeteroGraph::EdgeSubgraph(
    const std::vector<IdArray>& eids, bool preserve_nodes) const {
  if (preserve_nodes) {
    return EdgeSubgraphPreserveNodes(this, eids);
  } else {
    return EdgeSubgraphNoPreserveNodes(this, eids);
  }
}

HeteroGraphPtr HeteroGraph::AsNumBits(HeteroGraphPtr g, uint8_t bits) {
  auto hgindex = std::dynamic_pointer_cast<HeteroGraph>(g);
  CHECK_NOTNULL(hgindex);
  std::vector<HeteroGraphPtr> rel_graphs;
  for (auto g : hgindex->relation_graphs_) {
    rel_graphs.push_back(UnitGraph::AsNumBits(g, bits));
  }
  return HeteroGraphPtr(new HeteroGraph(hgindex->meta_graph_, rel_graphs,
                                        hgindex->num_verts_per_type_));
}

HeteroGraphPtr HeteroGraph::CopyTo(HeteroGraphPtr g, const DLContext& ctx) {
  if (ctx == g->Context()) {
    return g;
  }
  auto hgindex = std::dynamic_pointer_cast<HeteroGraph>(g);
  CHECK_NOTNULL(hgindex);
  std::vector<HeteroGraphPtr> rel_graphs;
  for (auto g : hgindex->relation_graphs_) {
    rel_graphs.push_back(UnitGraph::CopyTo(g, ctx));
  }
  return HeteroGraphPtr(new HeteroGraph(hgindex->meta_graph_, rel_graphs,
                                        hgindex->num_verts_per_type_));
}

<<<<<<< HEAD
std::string HeteroGraph::SharedMemName() const {
  return shared_mem_ ? shared_mem_->GetName() : "";
}

HeteroGraphPtr HeteroGraph::CopyToSharedMem(
      HeteroGraphPtr g, const std::string& name, const std::vector<std::string>& ntypes,
      const std::vector<std::string>& etypes, const std::set<std::string>& fmts) {
  // TODO(JJ): Raise error when calling shared_memory if graph index is on gpu
  auto hg = std::dynamic_pointer_cast<HeteroGraph>(g);
  CHECK_NOTNULL(hg);
  if (hg->SharedMemName() == name)
    return g;

  // Copy buffer to share memory
  auto mem = std::make_shared<SharedMemory>(name);
  auto mem_buf = mem->CreateNew(SHARED_MEM_METAINFO_SIZE_MAX);
  dmlc::MemoryFixedSizeStream strm(mem_buf, SHARED_MEM_METAINFO_SIZE_MAX);
  SharedMemManager shm(name, &strm);

  bool has_coo = fmts.find("coo") != fmts.end();
  bool has_csr = fmts.find("csr") != fmts.end();
  bool has_csc = fmts.find("csc") != fmts.end();
  shm.Write(g->NumBits());
  shm.Write(has_coo);
  shm.Write(has_csr);
  shm.Write(has_csc);
  shm.Write(ImmutableGraph::ToImmutable(hg->meta_graph_));
  shm.Write(hg->num_verts_per_type_);

  std::vector<HeteroGraphPtr> relgraphs(g->NumEdgeTypes());

  for (dgl_type_t etype = 0 ; etype < g->NumEdgeTypes() ; ++etype) {
    aten::COOMatrix coo;
    aten::CSRMatrix csr, csc;
    std::string prefix = name + "_" + std::to_string(etype);
    if (has_coo) {
      coo = shm.CopyToSharedMem(hg->GetCOOMatrix(etype), prefix + "_coo");
    }
    if (has_csr) {
      csr = shm.CopyToSharedMem(hg->GetCSRMatrix(etype), prefix + "_csr");
    }
    if (has_csc) {
      csc = shm.CopyToSharedMem(hg->GetCSCMatrix(etype), prefix + "_csc");
    }
    relgraphs[etype] = UnitGraph::CreateHomographFrom(csc, csr, coo, has_csc, has_csr, has_coo);
  }

  auto ret = std::shared_ptr<HeteroGraph>(
      new HeteroGraph(hg->meta_graph_, relgraphs, hg->num_verts_per_type_));
  ret->shared_mem_ = mem;

  shm.Write(ntypes);
  shm.Write(etypes);
  return ret;
}

std::tuple<HeteroGraphPtr, std::vector<std::string>, std::vector<std::string>>
    HeteroGraph::CreateFromSharedMem(const std::string &name) {
  auto mem = std::make_shared<SharedMemory>(name);
  auto mem_buf = mem->Open(SHARED_MEM_METAINFO_SIZE_MAX);
  dmlc::MemoryFixedSizeStream strm(mem_buf, SHARED_MEM_METAINFO_SIZE_MAX);
  SharedMemManager shm(name, &strm);

  uint8_t nbits;
  CHECK(shm.Read(&nbits)) << "invalid nbits (unit8_t)";

  bool has_coo, has_csr, has_csc;
  CHECK(shm.Read(&has_coo)) << "invalid nbits (unit8_t)";
  CHECK(shm.Read(&has_csr)) << "invalid csr (unit8_t)";
  CHECK(shm.Read(&has_csc)) << "invalid csc (unit8_t)";

  auto meta_imgraph = Serializer::make_shared<ImmutableGraph>();
  CHECK(shm.Read(&meta_imgraph)) << "Invalid meta graph";
  GraphPtr metagraph = meta_imgraph;

  std::vector<int64_t> num_verts_per_type;
  CHECK(shm.Read(&num_verts_per_type)) << "Invalid number of vertices per type";

  std::vector<HeteroGraphPtr> relgraphs(metagraph->NumEdges());
  for (dgl_type_t etype = 0 ; etype < metagraph->NumEdges() ; ++etype) {
    aten::COOMatrix coo;
    aten::CSRMatrix csr, csc;
    std::string prefix = name + "_" + std::to_string(etype);
    if (has_coo) {
      shm.CreateFromSharedMem(&coo, prefix + "_coo");
    }
    if (has_csr) {
      shm.CreateFromSharedMem(&csr, prefix + "_csr");
    }
    if (has_csc) {
      shm.CreateFromSharedMem(&csc, prefix + "_csc");
    }

    relgraphs[etype] = UnitGraph::CreateHomographFrom(csc, csr, coo, has_csc, has_csr, has_coo);
  }

  auto ret = std::make_shared<HeteroGraph>(metagraph, relgraphs, num_verts_per_type);
  ret->shared_mem_ = mem;

  std::vector<std::string> ntypes;
  std::vector<std::string> etypes;
  CHECK(shm.Read(&ntypes)) << "invalid ntypes";
  CHECK(shm.Read(&etypes)) << "invalid etypes";
  return std::make_tuple(ret, ntypes, etypes);
}

HeteroGraphPtr HeteroGraph::GetGraphInFormat(SparseFormat restrict_format) const {
=======
HeteroGraphPtr HeteroGraph::GetGraphInFormat(dgl_format_code_t formats) const {
>>>>>>> 44089c8b
  std::vector<HeteroGraphPtr> format_rels(NumEdgeTypes());
  for (dgl_type_t etype = 0; etype < NumEdgeTypes(); ++etype) {
    auto relgraph = std::dynamic_pointer_cast<UnitGraph>(GetRelationGraph(etype));
    format_rels[etype] = relgraph->GetGraphInFormat(formats);
  }
  return HeteroGraphPtr(new HeteroGraph(
    meta_graph_, format_rels, NumVerticesPerType()));
}

FlattenedHeteroGraphPtr HeteroGraph::Flatten(
    const std::vector<dgl_type_t>& etypes) const {
  const int64_t bits = NumBits();
  if (bits == 32) {
    return FlattenImpl<int32_t>(etypes);
  } else {
    return FlattenImpl<int64_t>(etypes);
  }
}

template <class IdType>
FlattenedHeteroGraphPtr HeteroGraph::FlattenImpl(const std::vector<dgl_type_t>& etypes) const {
  std::unordered_map<dgl_type_t, size_t> srctype_offsets, dsttype_offsets;
  size_t src_nodes = 0, dst_nodes = 0;
  std::vector<dgl_type_t> induced_srctype, induced_dsttype;
  std::vector<IdType> induced_srcid, induced_dstid;
  std::vector<dgl_type_t> srctype_set, dsttype_set;

  // XXXtype_offsets contain the mapping from node type and number of nodes after this
  // loop.
  for (dgl_type_t etype : etypes) {
    auto src_dsttype = meta_graph_->FindEdge(etype);
    dgl_type_t srctype = src_dsttype.first;
    dgl_type_t dsttype = src_dsttype.second;
    size_t num_srctype_nodes = NumVertices(srctype);
    size_t num_dsttype_nodes = NumVertices(dsttype);

    if (srctype_offsets.count(srctype) == 0) {
      srctype_offsets[srctype] = num_srctype_nodes;
      srctype_set.push_back(srctype);
    }
    if (dsttype_offsets.count(dsttype) == 0) {
      dsttype_offsets[dsttype] = num_dsttype_nodes;
      dsttype_set.push_back(dsttype);
    }
  }
  // Sort the node types so that we can compare the sets and decide whether a homograph
  // should be returned.
  std::sort(srctype_set.begin(), srctype_set.end());
  std::sort(dsttype_set.begin(), dsttype_set.end());
  bool homograph = (srctype_set.size() == dsttype_set.size()) &&
    std::equal(srctype_set.begin(), srctype_set.end(), dsttype_set.begin());

  // XXXtype_offsets contain the mapping from node type to node ID offsets after these
  // two loops.
  for (size_t i = 0; i < srctype_set.size(); ++i) {
    dgl_type_t ntype = srctype_set[i];
    size_t num_nodes = srctype_offsets[ntype];
    srctype_offsets[ntype] = src_nodes;
    src_nodes += num_nodes;
    for (size_t j = 0; j < num_nodes; ++j) {
      induced_srctype.push_back(ntype);
      induced_srcid.push_back(j);
    }
  }
  for (size_t i = 0; i < dsttype_set.size(); ++i) {
    dgl_type_t ntype = dsttype_set[i];
    size_t num_nodes = dsttype_offsets[ntype];
    dsttype_offsets[ntype] = dst_nodes;
    dst_nodes += num_nodes;
    for (size_t j = 0; j < num_nodes; ++j) {
      induced_dsttype.push_back(ntype);
      induced_dstid.push_back(j);
    }
  }

  // TODO(minjie): Using concat operations cause many fragmented memory.
  //   Need to optimize it in the future.
  std::vector<IdArray> src_arrs, dst_arrs, eid_arrs, induced_etypes;
  src_arrs.reserve(etypes.size());
  dst_arrs.reserve(etypes.size());
  eid_arrs.reserve(etypes.size());
  induced_etypes.reserve(etypes.size());
  for (dgl_type_t etype : etypes) {
    auto src_dsttype = meta_graph_->FindEdge(etype);
    dgl_type_t srctype = src_dsttype.first;
    dgl_type_t dsttype = src_dsttype.second;
    size_t srctype_offset = srctype_offsets[srctype];
    size_t dsttype_offset = dsttype_offsets[dsttype];

    EdgeArray edges = Edges(etype);
    size_t num_edges = NumEdges(etype);
    src_arrs.push_back(edges.src + srctype_offset);
    dst_arrs.push_back(edges.dst + dsttype_offset);
    eid_arrs.push_back(edges.id);
    induced_etypes.push_back(aten::Full(etype, num_edges, NumBits(), Context()));
  }

  HeteroGraphPtr gptr = UnitGraph::CreateFromCOO(
      homograph ? 1 : 2,
      src_nodes,
      dst_nodes,
      aten::Concat(src_arrs),
      aten::Concat(dst_arrs));

  // Sanity check
  CHECK_EQ(gptr->Context(), Context());
  CHECK_EQ(gptr->NumBits(), NumBits());

  FlattenedHeteroGraph* result = new FlattenedHeteroGraph;
  result->graph = HeteroGraphRef(gptr);
  result->induced_srctype = aten::VecToIdArray(induced_srctype).CopyTo(Context());
  result->induced_srctype_set = aten::VecToIdArray(srctype_set).CopyTo(Context());
  result->induced_srcid = aten::VecToIdArray(induced_srcid).CopyTo(Context());
  result->induced_etype = aten::Concat(induced_etypes);
  result->induced_etype_set = aten::VecToIdArray(etypes).CopyTo(Context());
  result->induced_eid = aten::Concat(eid_arrs);
  result->induced_dsttype = aten::VecToIdArray(induced_dsttype).CopyTo(Context());
  result->induced_dsttype_set = aten::VecToIdArray(dsttype_set).CopyTo(Context());
  result->induced_dstid = aten::VecToIdArray(induced_dstid).CopyTo(Context());
  return FlattenedHeteroGraphPtr(result);
}

constexpr uint64_t kDGLSerialize_HeteroGraph = 0xDD589FBE35224ABF;

bool HeteroGraph::Load(dmlc::Stream* fs) {
  uint64_t magicNum;
  CHECK(fs->Read(&magicNum)) << "Invalid Magic Number";
  CHECK_EQ(magicNum, kDGLSerialize_HeteroGraph) << "Invalid HeteroGraph Data";
  auto meta_imgraph = Serializer::make_shared<ImmutableGraph>();
  CHECK(fs->Read(&meta_imgraph)) << "Invalid meta graph";
  meta_graph_ = meta_imgraph;
  CHECK(fs->Read(&relation_graphs_)) << "Invalid relation_graphs_";
  CHECK(fs->Read(&num_verts_per_type_)) << "Invalid num_verts_per_type_";
  return true;
}

void HeteroGraph::Save(dmlc::Stream* fs) const {
  fs->Write(kDGLSerialize_HeteroGraph);
  auto meta_graph_ptr = ImmutableGraph::ToImmutable(meta_graph());
  fs->Write(meta_graph_ptr);
  fs->Write(relation_graphs_);
  fs->Write(num_verts_per_type_);
}

GraphPtr HeteroGraph::AsImmutableGraph() const {
  CHECK(NumVertexTypes() == 1) << "graph has more than one node types";
  CHECK(NumEdgeTypes() == 1) << "graph has more than one edge types";
  auto unit_graph = CHECK_NOTNULL(
      std::dynamic_pointer_cast<UnitGraph>(GetRelationGraph(0)));
  return unit_graph->AsImmutableGraph();
}

HeteroGraphPtr HeteroGraph::LineGraph(bool backtracking) const {
  CHECK_EQ(1, meta_graph_->NumEdges()) << "Only support Homogeneous graph now (one edge type)";
  CHECK_EQ(1, meta_graph_->NumVertices()) << "Only support Homogeneous graph now (one node type)";
  CHECK_EQ(1, relation_graphs_.size()) << "Only support Homogeneous graph now";
  UnitGraphPtr ug = relation_graphs_[0];

  const auto &ulg = ug->LineGraph(backtracking);
  std::vector<HeteroGraphPtr> rel_graph = {ulg};
  std::vector<int64_t> num_nodes_per_type = {static_cast<int64_t>(ulg->NumVertices(0))};
  return HeteroGraphPtr(new HeteroGraph(meta_graph_, rel_graph, std::move(num_nodes_per_type)));
}

}  // namespace dgl<|MERGE_RESOLUTION|>--- conflicted
+++ resolved
@@ -264,7 +264,6 @@
                                         hgindex->num_verts_per_type_));
 }
 
-<<<<<<< HEAD
 std::string HeteroGraph::SharedMemName() const {
   return shared_mem_ ? shared_mem_->GetName() : "";
 }
@@ -371,10 +370,7 @@
   return std::make_tuple(ret, ntypes, etypes);
 }
 
-HeteroGraphPtr HeteroGraph::GetGraphInFormat(SparseFormat restrict_format) const {
-=======
 HeteroGraphPtr HeteroGraph::GetGraphInFormat(dgl_format_code_t formats) const {
->>>>>>> 44089c8b
   std::vector<HeteroGraphPtr> format_rels(NumEdgeTypes());
   for (dgl_type_t etype = 0; etype < NumEdgeTypes(); ++etype) {
     auto relgraph = std::dynamic_pointer_cast<UnitGraph>(GetRelationGraph(etype));
