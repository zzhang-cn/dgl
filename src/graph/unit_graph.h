--- conflicted
+++ resolved
@@ -174,12 +174,8 @@
   /*! \brief Create a graph from COO arrays */
   static HeteroGraphPtr CreateFromCOO(
       int64_t num_vtypes, int64_t num_src, int64_t num_dst,
-<<<<<<< HEAD
       IdArray row, IdArray col, bool row_sorted = false,
-      bool col_sorted = false, dgl_format_code_t formats = all_code);
-=======
-      IdArray row, IdArray col, dgl_format_code_t formats = ALL_CODE);
->>>>>>> 195f9936
+      bool col_sorted = false, dgl_format_code_t formats = ALL_CODE);
 
   static HeteroGraphPtr CreateFromCOO(
       int64_t num_vtypes, const aten::COOMatrix& mat,
