/*!
 *  Copyright (c) 2017 by Contributors
 * \file ndarray.cc
 * \brief NDArray container infratructure.
 */
#include <string.h>
#include <dmlc/logging.h>
#include <dgl/runtime/ndarray.h>
#include <dgl/runtime/c_runtime_api.h>
#include <dgl/runtime/device_api.h>
#include "runtime_base.h"

// deleter for arrays used by DLPack exporter
extern "C" void NDArrayDLPackDeleter(DLManagedTensor* tensor);

namespace dgl {
namespace runtime {

inline void VerifyDataType(DLDataType dtype) {
  CHECK_GE(dtype.lanes, 1);
  if (dtype.code == kDLFloat) {
    CHECK_EQ(dtype.bits % 8, 0);
  } else {
    CHECK_EQ(dtype.bits % 8, 0);
  }
  CHECK_EQ(dtype.bits & (dtype.bits - 1), 0);
}

inline size_t GetDataSize(const DLTensor& arr) {
  size_t size = 1;
  for (dgl_index_t i = 0; i < arr.ndim; ++i) {
    size *= arr.shape[i];
  }
  size *= (arr.dtype.bits * arr.dtype.lanes + 7) / 8;
  return size;
}

inline size_t GetDataAlignment(const DLTensor& arr) {
  size_t align = (arr.dtype.bits / 8) * arr.dtype.lanes;
  if (align < kAllocAlignment) return kAllocAlignment;
  return align;
}

struct NDArray::Internal {
  // Default deleter for the container
  static void DefaultDeleter(NDArray::Container* ptr) {
    using dgl::runtime::NDArray;
    if (ptr->manager_ctx != nullptr) {
      static_cast<NDArray::Container*>(ptr->manager_ctx)->DecRef();
#ifndef _WIN32
    } else if (ptr->mem) {
      ptr->mem = nullptr;
#endif  // _WIN32
    } else if (ptr->dl_tensor.data != nullptr) {
      if (ptr->is_workspace_) {
        dgl::runtime::DeviceAPI::Get(ptr->dl_tensor.ctx)->FreeWorkspace(
            ptr->dl_tensor.ctx, ptr->dl_tensor.data);
      } else {
        dgl::runtime::DeviceAPI::Get(ptr->dl_tensor.ctx)->FreeDataSpace(
            ptr->dl_tensor.ctx, ptr->dl_tensor.data);
      }
    }
    delete ptr;
  }
  // Deleter for NDArray converted from DLPack
  // This is used from data which is passed from external DLPack(DLManagedTensor)
  // that are not allocated inside of DGL.
  // This enables us to create NDArray from memory allocated by other
  // frameworks that are DLPack compatible
  static void DLPackDeleter(NDArray::Container* ptr) {
    DLManagedTensor* tensor = static_cast<DLManagedTensor*>(ptr->manager_ctx);
    if (tensor->deleter != nullptr) {
      (*tensor->deleter)(tensor);
    }
    delete ptr;
  }
  // Local create function which allocates tensor metadata
  // but does not allocate space for the data.
  static NDArray Create(std::vector<int64_t> shape,
                        DLDataType dtype,
                        DLContext ctx,
                        bool is_workspace) {
    VerifyDataType(dtype);
    // critical zone
    NDArray::Container* data = new NDArray::Container();
    data->deleter = DefaultDeleter;
    NDArray ret(data);
    ret.data_ = data;
    // RAII now in effect
    // setup shape
    data->shape_ = std::move(shape);
    data->dl_tensor.shape = dmlc::BeginPtr(data->shape_);
    data->dl_tensor.ndim = static_cast<int>(data->shape_.size());
    // setup stride (this should be optional, but some framework
    //   does not support NULL stride and thus will crash the program).
    data->stride_.resize(data->dl_tensor.ndim, 1);
    for (int i = data->dl_tensor.ndim - 2; i >= 0; --i) {
      data->stride_[i] = data->shape_[i+1] * data->stride_[i+1];
    }
    data->dl_tensor.strides = dmlc::BeginPtr(data->stride_);
    // setup dtype
    data->dl_tensor.dtype = dtype;
    // setup ctx
    data->dl_tensor.ctx = ctx;
    // workspace flag
    data->is_workspace_ = is_workspace;
    return ret;
  }
  // Implementation of API function
  static DLTensor* MoveAsDLTensor(NDArray arr) {
    DLTensor* tensor = const_cast<DLTensor*>(arr.operator->());
    CHECK(reinterpret_cast<DLTensor*>(arr.data_) == tensor);
    arr.data_ = nullptr;
    return tensor;
  }
  // Container to DLManagedTensor
  static DLManagedTensor* ToDLPack(NDArray::Container* from) {
    CHECK(from != nullptr);
    DLManagedTensor* ret = new DLManagedTensor();
    ret->dl_tensor = from->dl_tensor;
    ret->manager_ctx = from;
    from->IncRef();
    ret->deleter = NDArrayDLPackDeleter;
    return ret;
  }
};

size_t NDArray::GetSize() const {
  return GetDataSize(data_->dl_tensor);
}

bool NDArray::IsContiguous() const {
  CHECK(data_ != nullptr);
  if (data_->dl_tensor.strides == nullptr)
    return true;
  for (int i = 0; i < data_->dl_tensor.ndim - 1; ++i) {
    if (data_->dl_tensor.strides[i] !=
        data_->dl_tensor.shape[i+1] * data_->dl_tensor.strides[i+1])
      return false;
  }
  return data_->dl_tensor.strides[data_->dl_tensor.ndim - 1] == 1;
}

NDArray NDArray::CreateView(std::vector<int64_t> shape,
                            DLDataType dtype,
                            int64_t offset) {
  CHECK(data_ != nullptr);
<<<<<<< HEAD
  CHECK(data_->dl_tensor.strides == nullptr)
      << "Can only create view for compact tensor";
  NDArray ret = Internal::Create(shape, dtype, data_->dl_tensor.ctx, false);
=======
  CHECK(IsContiguous()) << "Can only create view for compact tensor";
  NDArray ret = Internal::Create(shape, dtype, data_->dl_tensor.ctx);
>>>>>>> 3624761b
  ret.data_->dl_tensor.byte_offset =
      this->data_->dl_tensor.byte_offset;
  size_t curr_size = GetDataSize(this->data_->dl_tensor);
  size_t view_size = GetDataSize(ret.data_->dl_tensor);
  CHECK_LE(view_size, curr_size)
      << "Tries to create a view that has bigger memory than current one";
  // increase ref count
  this->data_->IncRef();
  ret.data_->manager_ctx = this->data_;
  ret.data_->dl_tensor.data =
    static_cast<char*>(this->data_->dl_tensor.data) + offset;
  return ret;
}

DLManagedTensor* NDArray::ToDLPack() const {
  return Internal::ToDLPack(data_);
}

NDArray NDArray::EmptyShared(const std::string &name,
                       std::vector<int64_t> shape,
                       DLDataType dtype,
                       DLContext ctx, bool is_create) {
  NDArray ret = Internal::Create(shape, dtype, ctx, false);
  // setup memory content
  size_t size = GetDataSize(ret.data_->dl_tensor);
#ifndef _WIN32
  auto mem = std::make_shared<SharedMemory>(name);
  if (is_create) {
    ret.data_->dl_tensor.data = mem->create_new(size);
  } else {
    ret.data_->dl_tensor.data = mem->open(size);
  }

  ret.data_->mem = mem;
#else
  LOG(FATAL) << "Windows doesn't support NDArray with shared memory";
#endif  // _WIN32
  return ret;
}

NDArray NDArray::Empty(std::vector<int64_t> shape,
                       DLDataType dtype,
                       DLContext ctx,
                       bool is_workspace) {
  NDArray ret = Internal::Create(shape, dtype, ctx, is_workspace);
  // setup memory content
  size_t size = GetDataSize(ret.data_->dl_tensor);
  size_t alignment = GetDataAlignment(ret.data_->dl_tensor);
  if (is_workspace) {
    ret.data_->dl_tensor.data =
        DeviceAPI::Get(ret->ctx)->AllocWorkspace(
            ret->ctx, size, ret->dtype);
  } else {
    ret.data_->dl_tensor.data =
        DeviceAPI::Get(ret->ctx)->AllocDataSpace(
            ret->ctx, size, alignment, ret->dtype);
  }
  return ret;
}

NDArray NDArray::FromDLPack(DLManagedTensor* tensor) {
  NDArray::Container* data = new NDArray::Container();
  data->deleter = Internal::DLPackDeleter;
  data->manager_ctx = tensor;
  data->dl_tensor = tensor->dl_tensor;
  return NDArray(data);
}

void NDArray::CopyFromTo(DLTensor* from,
                         DLTensor* to,
                         DGLStreamHandle stream) {
  size_t from_size = GetDataSize(*from);
  size_t to_size = GetDataSize(*to);
  CHECK_EQ(from_size, to_size)
    << "DGLArrayCopyFromTo: The size must exactly match";

  CHECK(from->ctx.device_type == to->ctx.device_type
        || from->ctx.device_type == kDLCPU
        || to->ctx.device_type == kDLCPU)
    << "Can not copy across different ctx types directly";

  // Use the context that is *not* a cpu context to get the correct device
  // api manager.
  DGLContext ctx = from->ctx.device_type != kDLCPU ? from->ctx : to->ctx;

  DeviceAPI::Get(ctx)->CopyDataFromTo(
    from->data, static_cast<size_t>(from->byte_offset),
    to->data, static_cast<size_t>(to->byte_offset),
    from_size, from->ctx, to->ctx, from->dtype, stream);
}

}  // namespace runtime
}  // namespace dgl

using namespace dgl::runtime;

void NDArrayDLPackDeleter(DLManagedTensor* tensor) {
  static_cast<NDArray::Container*>(tensor->manager_ctx)->DecRef();
  delete tensor;
}

int DGLArrayAlloc(const dgl_index_t* shape,
                  int ndim,
                  int dtype_code,
                  int dtype_bits,
                  int dtype_lanes,
                  int device_type,
                  int device_id,
                  DGLArrayHandle* out) {
  API_BEGIN();
  DLDataType dtype;
  dtype.code = static_cast<uint8_t>(dtype_code);
  dtype.bits = static_cast<uint8_t>(dtype_bits);
  dtype.lanes = static_cast<uint16_t>(dtype_lanes);
  DLContext ctx;
  ctx.device_type = static_cast<DLDeviceType>(device_type);
  ctx.device_id = device_id;
  *out = NDArray::Internal::MoveAsDLTensor(
      NDArray::Empty(std::vector<int64_t>(shape, shape + ndim), dtype, ctx));
  API_END();
}

int DGLArrayAllocSharedMem(const char *mem_name,
                           const dgl_index_t *shape,
                           int ndim,
                           int dtype_code,
                           int dtype_bits,
                           int dtype_lanes,
                           bool is_create,
                           DGLArrayHandle* out) {
  API_BEGIN();
  DLDataType dtype;
  dtype.code = static_cast<uint8_t>(dtype_code);
  dtype.bits = static_cast<uint8_t>(dtype_bits);
  dtype.lanes = static_cast<uint16_t>(dtype_lanes);
  std::vector<int64_t> shape_vec(shape, shape + ndim);
  NDArray arr = NDArray::EmptyShared(mem_name, shape_vec, dtype,
                                     DLContext{kDLCPU, 0}, is_create);
  *out = NDArray::Internal::MoveAsDLTensor(arr);
  API_END();
}

int DGLArrayFree(DGLArrayHandle handle) {
  API_BEGIN();
  reinterpret_cast<NDArray::Container*>(handle)->DecRef();
  API_END();
}

int DGLArrayCopyFromTo(DGLArrayHandle from,
                       DGLArrayHandle to,
                       DGLStreamHandle stream) {
  API_BEGIN();
  NDArray::CopyFromTo(from, to, stream);
  API_END();
}

int DGLArrayFromDLPack(DLManagedTensor* from,
                       DGLArrayHandle* out) {
  API_BEGIN();
  *out = NDArray::Internal::MoveAsDLTensor(NDArray::FromDLPack(from));
  API_END();
}

int DGLArrayToDLPack(DGLArrayHandle from,
                     DLManagedTensor** out) {
  API_BEGIN();
  *out = NDArray::Internal::ToDLPack(reinterpret_cast<NDArray::Container*>(from));
  API_END();
}

void DGLDLManagedTensorCallDeleter(DLManagedTensor* dltensor) {
  (*(dltensor->deleter))(dltensor);
}

int DGLArrayCopyFromBytes(DGLArrayHandle handle,
                          void* data,
                          size_t nbytes) {
  API_BEGIN();
  DGLContext cpu_ctx;
  cpu_ctx.device_type = kDLCPU;
  cpu_ctx.device_id = 0;
  size_t arr_size = GetDataSize(*handle);
  CHECK_EQ(arr_size, nbytes)
      << "DGLArrayCopyFromBytes: size mismatch";
  DeviceAPI::Get(handle->ctx)->CopyDataFromTo(
      data, 0,
      handle->data, static_cast<size_t>(handle->byte_offset),
      nbytes, cpu_ctx, handle->ctx, handle->dtype, nullptr);
  API_END();
}

int DGLArrayCopyToBytes(DGLArrayHandle handle,
                        void* data,
                        size_t nbytes) {
  API_BEGIN();
  DGLContext cpu_ctx;
  cpu_ctx.device_type = kDLCPU;
  cpu_ctx.device_id = 0;
  size_t arr_size = GetDataSize(*handle);
  CHECK_EQ(arr_size, nbytes)
      << "DGLArrayCopyToBytes: size mismatch";
  DeviceAPI::Get(handle->ctx)->CopyDataFromTo(
      handle->data, static_cast<size_t>(handle->byte_offset),
      data, 0,
      nbytes, handle->ctx, cpu_ctx, handle->dtype, nullptr);
  API_END();
}<|MERGE_RESOLUTION|>--- conflicted
+++ resolved
@@ -145,14 +145,8 @@
                             DLDataType dtype,
                             int64_t offset) {
   CHECK(data_ != nullptr);
-<<<<<<< HEAD
-  CHECK(data_->dl_tensor.strides == nullptr)
-      << "Can only create view for compact tensor";
+  CHECK(IsContiguous()) << "Can only create view for compact tensor";
   NDArray ret = Internal::Create(shape, dtype, data_->dl_tensor.ctx, false);
-=======
-  CHECK(IsContiguous()) << "Can only create view for compact tensor";
-  NDArray ret = Internal::Create(shape, dtype, data_->dl_tensor.ctx);
->>>>>>> 3624761b
   ret.data_->dl_tensor.byte_offset =
       this->data_->dl_tensor.byte_offset;
   size_t curr_size = GetDataSize(this->data_->dl_tensor);
