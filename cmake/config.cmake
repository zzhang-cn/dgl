--- conflicted
+++ resolved
@@ -41,11 +41,7 @@
 set(USE_OPENMP ON)
 
 # Whether to enable Intel's avx optimized kernel
-<<<<<<< HEAD
-set(USE_AVX OFF)
+set(USE_AVX ON)
 
 # Whether to build PyTorch plugins
-set(BUILD_TORCH ON)
-=======
-set(USE_AVX ON)
->>>>>>> 5d3da4bc
+set(BUILD_TORCH ON)